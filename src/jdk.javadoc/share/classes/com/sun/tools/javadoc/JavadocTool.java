/*
 * Copyright (c) 2001, 2015, Oracle and/or its affiliates. All rights reserved.
 * DO NOT ALTER OR REMOVE COPYRIGHT NOTICES OR THIS FILE HEADER.
 *
 * This code is free software; you can redistribute it and/or modify it
 * under the terms of the GNU General Public License version 2 only, as
 * published by the Free Software Foundation.  Oracle designates this
 * particular file as subject to the "Classpath" exception as provided
 * by Oracle in the LICENSE file that accompanied this code.
 *
 * This code is distributed in the hope that it will be useful, but WITHOUT
 * ANY WARRANTY; without even the implied warranty of MERCHANTABILITY or
 * FITNESS FOR A PARTICULAR PURPOSE.  See the GNU General Public License
 * version 2 for more details (a copy is included in the LICENSE file that
 * accompanied this code).
 *
 * You should have received a copy of the GNU General Public License version
 * 2 along with this work; if not, write to the Free Software Foundation,
 * Inc., 51 Franklin St, Fifth Floor, Boston, MA 02110-1301 USA.
 *
 * Please contact Oracle, 500 Oracle Parkway, Redwood Shores, CA 94065 USA
 * or visit www.oracle.com if you need additional information or have any
 * questions.
 */

package com.sun.tools.javadoc;

import java.io.File;
import java.io.IOException;
import java.util.Collection;
import java.util.EnumSet;
import java.util.HashSet;
import java.util.LinkedHashMap;
import java.util.LinkedHashSet;
import java.util.Map;
import java.util.Set;

import javax.tools.JavaFileManager;
import javax.tools.JavaFileManager.Location;
import javax.tools.JavaFileObject;
import javax.tools.StandardJavaFileManager;
import javax.tools.StandardLocation;

import com.sun.tools.javac.code.ClassFinder;
import com.sun.tools.javac.code.Symbol.Completer;
import com.sun.tools.javac.code.Symbol.ModuleSymbol;
import com.sun.tools.javac.comp.Enter;
import com.sun.tools.javac.tree.JCTree;
import com.sun.tools.javac.tree.JCTree.JCClassDecl;
import com.sun.tools.javac.tree.JCTree.JCCompilationUnit;
import com.sun.tools.javac.util.Abort;
import com.sun.tools.javac.util.Context;
import com.sun.tools.javac.util.List;
import com.sun.tools.javac.util.ListBuffer;


/**
 *  This class could be the main entry point for Javadoc when Javadoc is used as a
 *  component in a larger software system. It provides operations to
 *  construct a new javadoc processor, and to run it on a set of source
 *  files.
 *
 *  <p><b>This is NOT part of any supported API.
 *  If you write code that depends on this, you do so at your own risk.
 *  This code and its internal interfaces are subject to change or
 *  deletion without notice.</b>
 *
 *  @author Neal Gafter
 */
public class JavadocTool extends com.sun.tools.javac.main.JavaCompiler {
    DocEnv docenv;

    final Messager messager;
    final ClassFinder javadocFinder;
    final Enter javadocEnter;
    final Set<JavaFileObject> uniquefiles;

    /**
     * Construct a new JavaCompiler processor, using appropriately
     * extended phases of the underlying compiler.
     */
    protected JavadocTool(Context context) {
        super(context);
        messager = Messager.instance0(context);
        javadocFinder = JavadocClassFinder.instance(context);
        javadocEnter = JavadocEnter.instance(context);
        uniquefiles = new HashSet<>();
    }

    /**
     * For javadoc, the parser needs to keep comments. Overrides method from JavaCompiler.
     */
    @Override
    protected boolean keepComments() {
        return true;
    }

    /**
     *  Construct a new javadoc tool.
     */
    public static JavadocTool make0(Context context) {
        // force the use of Javadoc's class finder
        JavadocClassFinder.preRegister(context);

        // force the use of Javadoc's own enter phase
        JavadocEnter.preRegister(context);

        // force the use of Javadoc's own member enter phase
        JavadocMemberEnter.preRegister(context);

        // force the use of Javadoc's own todo phase
        JavadocTodo.preRegister(context);

        // force the use of Messager as a Log
        Messager.instance0(context);

        return new JavadocTool(context);
    }

    public RootDocImpl getRootDocImpl(String doclocale,
                                      String encoding,
                                      ModifierFilter filter,
                                      List<String> args,
                                      List<String[]> options,
                                      Iterable<? extends JavaFileObject> fileObjects,
                                      boolean breakiterator,
                                      List<String> subPackages,
                                      List<String> excludedPackages,
                                      boolean docClasses,
                                      boolean legacyDoclet,
                      boolean quiet) throws IOException {
        docenv = DocEnv.instance(context);
        docenv.showAccess = filter;
        docenv.quiet = quiet;
        docenv.breakiterator = breakiterator;
        docenv.setLocale(doclocale);
        docenv.setEncoding(encoding);
        docenv.docClasses = docClasses;
        docenv.legacyDoclet = legacyDoclet;

        javadocFinder.sourceCompleter = docClasses ? Completer.NULL_COMPLETER : sourceCompleter;

        if (docClasses) {
            // If -Xclasses is set, the args should be a series of class names
            for (String arg: args) {
                if (!isValidPackageName(arg)) // checks
                    docenv.error(null, "main.illegal_class_name", arg);
            }
            if (messager.nerrors() != 0) {
                return null;
            }
            return new RootDocImpl(docenv, args, options);
        }

        ListBuffer<JCCompilationUnit> classTrees = new ListBuffer<>();
        Set<String> includedPackages = new LinkedHashSet<>();

        try {
            StandardJavaFileManager fm = docenv.fileManager instanceof StandardJavaFileManager
                    ? (StandardJavaFileManager) docenv.fileManager : null;
            Set<String> packageNames = new LinkedHashSet<>();
            // Normally, the args should be a series of package names or file names.
            // Parse the files and collect the package names.
            for (String arg: args) {
                if (fm != null && arg.endsWith(".java") && new File(arg).exists()) {
<<<<<<< HEAD
                    parse(fm.getJavaFileObjects(arg), classTrees, true);
=======
                    if (new File(arg).getName().equals("module-info.java")) {
                        docenv.warning(null, "main.file_ignored", arg);
                    } else {
                        parse(fm.getJavaFileObjects(arg), classTrees, true);
                    }
>>>>>>> 844e36f6
                } else if (isValidPackageName(arg)) {
                    packageNames.add(arg);
                } else if (arg.endsWith(".java")) {
                    if (fm == null)
                        throw new IllegalArgumentException();
                    else
                        docenv.error(null, "main.file_not_found", arg);
                } else {
                    docenv.error(null, "main.illegal_package_name", arg);
                }
            }

            // Parse file objects provide via the DocumentationTool API
            parse(fileObjects, classTrees, true);
<<<<<<< HEAD

            // Build up the complete list of any packages to be documented
            Location location = docenv.fileManager.hasLocation(StandardLocation.SOURCE_PATH)
                ? StandardLocation.SOURCE_PATH : StandardLocation.CLASS_PATH;
=======
            modules.enter(classTrees.toList(), null);

            syms.unnamedModule.complete(); // TEMP to force reading all named modules

            // Build up the complete list of any packages to be documented
            Location location =
                    modules.multiModuleMode && !modules.noModules ? StandardLocation.MODULE_SOURCE_PATH
                    : docenv.fileManager.hasLocation(StandardLocation.SOURCE_PATH) ? StandardLocation.SOURCE_PATH
                    : StandardLocation.CLASS_PATH;
>>>>>>> 844e36f6

            PackageTable t = new PackageTable(docenv.fileManager, location)
                    .packages(packageNames)
                    .subpackages(subPackages, excludedPackages);

            includedPackages = t.getIncludedPackages();

            // Parse the files in the packages to be documented
            ListBuffer<JCCompilationUnit> packageTrees = new ListBuffer<>();
            for (String packageName: includedPackages) {
                List<JavaFileObject> files = t.getFiles(packageName);
                docenv.notice("main.Loading_source_files_for_package", packageName);

                if (files.isEmpty())
                    messager.warning(Messager.NOPOS, "main.no_source_files_for_package", packageName);
                parse(files, packageTrees, false);
            }
<<<<<<< HEAD
=======
            modules.enter(packageTrees.toList(), null);
>>>>>>> 844e36f6

            if (messager.nerrors() != 0) {
                return null;
            }

            // Enter symbols for all files
            docenv.notice("main.Building_tree");
            javadocEnter.main(classTrees.toList().appendList(packageTrees.toList()));
        } catch (Abort ex) {}

        if (messager.nerrors() != 0)
            return null;

        return new RootDocImpl(docenv, listClasses(classTrees.toList()), List.from(includedPackages), options);
    }

    /** Is the given string a valid package name? */
    boolean isValidPackageName(String s) {
        int index;
        while ((index = s.indexOf('.')) != -1) {
            if (!isValidClassName(s.substring(0, index))) return false;
            s = s.substring(index+1);
        }
        return isValidClassName(s);
    }

    private void parse(Iterable<? extends JavaFileObject> files, ListBuffer<JCCompilationUnit> trees,
                       boolean trace) {
        for (JavaFileObject fo: files) {
            if (uniquefiles.add(fo)) { // ignore duplicates
                if (trace)
                    docenv.notice("main.Loading_source_file", fo.getName());
                trees.append(parse(fo));
            }
        }
    }

    /** Are surrogates supported?
     */
    final static boolean surrogatesSupported = surrogatesSupported();
    private static boolean surrogatesSupported() {
        try {
            boolean b = Character.isHighSurrogate('a');
            return true;
        } catch (NoSuchMethodError ex) {
            return false;
        }
    }

    /**
     * Return true if given file name is a valid class name
     * (including "package-info").
     * @param s the name of the class to check.
     * @return true if given class name is a valid class name
     * and false otherwise.
     */
    public static boolean isValidClassName(String s) {
        if (s.length() < 1) return false;
        if (s.equals("package-info")) return true;
        if (surrogatesSupported) {
            int cp = s.codePointAt(0);
            if (!Character.isJavaIdentifierStart(cp))
                return false;
            for (int j=Character.charCount(cp); j<s.length(); j+=Character.charCount(cp)) {
                cp = s.codePointAt(j);
                if (!Character.isJavaIdentifierPart(cp))
                    return false;
            }
        } else {
            if (!Character.isJavaIdentifierStart(s.charAt(0)))
                return false;
            for (int j=1; j<s.length(); j++)
                if (!Character.isJavaIdentifierPart(s.charAt(j)))
                    return false;
        }
        return true;
    }

    /**
     * From a list of top level trees, return the list of contained class definitions
     */
    List<JCClassDecl> listClasses(List<JCCompilationUnit> trees) {
        ListBuffer<JCClassDecl> result = new ListBuffer<>();
        for (JCCompilationUnit t : trees) {
            for (JCTree def : t.defs) {
                if (def.hasTag(JCTree.Tag.CLASSDEF))
                    result.append((JCClassDecl)def);
            }
        }
        return result.toList();
    }

    /**
     * A table to manage included and excluded packages.
     */
<<<<<<< HEAD
    static class PackageTable {
=======
    class PackageTable {
>>>>>>> 844e36f6
        private final Map<String, Entry> entries = new LinkedHashMap<>();
        private final Set<String> includedPackages = new LinkedHashSet<>();
        private final JavaFileManager fm;
        private final Location location;
        private final Set<JavaFileObject.Kind> sourceKinds = EnumSet.of(JavaFileObject.Kind.SOURCE);

        /**
         * Creates a table to manage included and excluded packages.
         * @param fm The file manager used to locate source files
         * @param locn the location used to locate source files
         */
        PackageTable(JavaFileManager fm, Location locn) {
            this.fm = fm;
            this.location = locn;
            getEntry("").excluded = false;
        }

        PackageTable packages(Collection<String> packageNames) {
            includedPackages.addAll(packageNames);
            return this;
        }

        PackageTable subpackages(Collection<String> packageNames, Collection<String> excludePackageNames)
                throws IOException {
            for (String p: excludePackageNames) {
                getEntry(p).excluded = true;
            }

            for (String packageName: packageNames) {
<<<<<<< HEAD
                for (JavaFileObject fo: fm.list(location, packageName, sourceKinds, true)) {
                    String binaryName = fm.inferBinaryName(location, fo);
=======
                Location packageLocn = getLocation(packageName);
                for (JavaFileObject fo: fm.list(packageLocn, packageName, sourceKinds, true)) {
                    String binaryName = fm.inferBinaryName(packageLocn, fo);
>>>>>>> 844e36f6
                    String pn = getPackageName(binaryName);
                    String simpleName = getSimpleName(binaryName);
                    Entry e = getEntry(pn);
                    if (!e.isExcluded() && isValidClassName(simpleName)) {
                        includedPackages.add(pn);
                        e.files = (e.files == null ? List.of(fo) : e.files.prepend(fo));
                    }
                }
            }
            return this;
        }

        /**
         * Returns the aggregate set of included packages.
         * @return the aggregate set of included packages
         */
        Set<String> getIncludedPackages() {
            return includedPackages;
        }

        /**
         * Returns the set of source files for a package.
         * @param packageName the specified package
         * @return the set of file objects for the specified package
         * @throws IOException if an error occurs while accessing the files
         */
        List<JavaFileObject> getFiles(String packageName) throws IOException {
            Entry e = getEntry(packageName);
            // The files may have been found as a side effect of searching for subpackages
            if (e.files != null)
                return e.files;

            ListBuffer<JavaFileObject> lb = new ListBuffer<>();
<<<<<<< HEAD
            for (JavaFileObject fo: fm.list(location, packageName, sourceKinds, false)) {
                String binaryName = fm.inferBinaryName(location, fo);
=======
            Location packageLocn = getLocation(packageName);
            for (JavaFileObject fo: fm.list(packageLocn, packageName, sourceKinds, false)) {
                String binaryName = fm.inferBinaryName(packageLocn, fo);
>>>>>>> 844e36f6
                String simpleName = getSimpleName(binaryName);
                if (isValidClassName(simpleName)) {
                    lb.append(fo);
                }
            }

            return lb.toList();
        }

<<<<<<< HEAD
=======
        private Location getLocation(String packageName) throws IOException {
            if (location == StandardLocation.MODULE_SOURCE_PATH) {
                // TODO: handle invalid results
                ModuleSymbol msym = syms.inferModule(names.fromString(packageName));
                return fm.getModuleLocation(location, msym.name.toString());
            } else {
                return location;
            }
        }
>>>>>>> 844e36f6

        private Entry getEntry(String name) {
            Entry e = entries.get(name);
            if (e == null)
                entries.put(name, e = new Entry(name));
            return e;
        }

        private String getPackageName(String name) {
            int lastDot = name.lastIndexOf(".");
            return (lastDot == -1 ? "" : name.substring(0, lastDot));
        }

        private String getSimpleName(String name) {
            int lastDot = name.lastIndexOf(".");
            return (lastDot == -1 ? name : name.substring(lastDot + 1));
        }

        class Entry {
            final String name;
            Boolean excluded;
            List<JavaFileObject> files;

            Entry(String name) {
                this.name = name;
            }

            boolean isExcluded() {
                if (excluded == null)
                    excluded = getEntry(getPackageName(name)).isExcluded();
                return excluded;
            }
        }
    }

}<|MERGE_RESOLUTION|>--- conflicted
+++ resolved
@@ -163,15 +163,11 @@
             // Parse the files and collect the package names.
             for (String arg: args) {
                 if (fm != null && arg.endsWith(".java") && new File(arg).exists()) {
-<<<<<<< HEAD
-                    parse(fm.getJavaFileObjects(arg), classTrees, true);
-=======
                     if (new File(arg).getName().equals("module-info.java")) {
                         docenv.warning(null, "main.file_ignored", arg);
                     } else {
                         parse(fm.getJavaFileObjects(arg), classTrees, true);
                     }
->>>>>>> 844e36f6
                 } else if (isValidPackageName(arg)) {
                     packageNames.add(arg);
                 } else if (arg.endsWith(".java")) {
@@ -186,12 +182,6 @@
 
             // Parse file objects provide via the DocumentationTool API
             parse(fileObjects, classTrees, true);
-<<<<<<< HEAD
-
-            // Build up the complete list of any packages to be documented
-            Location location = docenv.fileManager.hasLocation(StandardLocation.SOURCE_PATH)
-                ? StandardLocation.SOURCE_PATH : StandardLocation.CLASS_PATH;
-=======
             modules.enter(classTrees.toList(), null);
 
             syms.unnamedModule.complete(); // TEMP to force reading all named modules
@@ -201,7 +191,6 @@
                     modules.multiModuleMode && !modules.noModules ? StandardLocation.MODULE_SOURCE_PATH
                     : docenv.fileManager.hasLocation(StandardLocation.SOURCE_PATH) ? StandardLocation.SOURCE_PATH
                     : StandardLocation.CLASS_PATH;
->>>>>>> 844e36f6
 
             PackageTable t = new PackageTable(docenv.fileManager, location)
                     .packages(packageNames)
@@ -219,10 +208,7 @@
                     messager.warning(Messager.NOPOS, "main.no_source_files_for_package", packageName);
                 parse(files, packageTrees, false);
             }
-<<<<<<< HEAD
-=======
             modules.enter(packageTrees.toList(), null);
->>>>>>> 844e36f6
 
             if (messager.nerrors() != 0) {
                 return null;
@@ -318,11 +304,7 @@
     /**
      * A table to manage included and excluded packages.
      */
-<<<<<<< HEAD
-    static class PackageTable {
-=======
     class PackageTable {
->>>>>>> 844e36f6
         private final Map<String, Entry> entries = new LinkedHashMap<>();
         private final Set<String> includedPackages = new LinkedHashSet<>();
         private final JavaFileManager fm;
@@ -352,14 +334,9 @@
             }
 
             for (String packageName: packageNames) {
-<<<<<<< HEAD
-                for (JavaFileObject fo: fm.list(location, packageName, sourceKinds, true)) {
-                    String binaryName = fm.inferBinaryName(location, fo);
-=======
                 Location packageLocn = getLocation(packageName);
                 for (JavaFileObject fo: fm.list(packageLocn, packageName, sourceKinds, true)) {
                     String binaryName = fm.inferBinaryName(packageLocn, fo);
->>>>>>> 844e36f6
                     String pn = getPackageName(binaryName);
                     String simpleName = getSimpleName(binaryName);
                     Entry e = getEntry(pn);
@@ -393,14 +370,9 @@
                 return e.files;
 
             ListBuffer<JavaFileObject> lb = new ListBuffer<>();
-<<<<<<< HEAD
-            for (JavaFileObject fo: fm.list(location, packageName, sourceKinds, false)) {
-                String binaryName = fm.inferBinaryName(location, fo);
-=======
             Location packageLocn = getLocation(packageName);
             for (JavaFileObject fo: fm.list(packageLocn, packageName, sourceKinds, false)) {
                 String binaryName = fm.inferBinaryName(packageLocn, fo);
->>>>>>> 844e36f6
                 String simpleName = getSimpleName(binaryName);
                 if (isValidClassName(simpleName)) {
                     lb.append(fo);
@@ -410,8 +382,6 @@
             return lb.toList();
         }
 
-<<<<<<< HEAD
-=======
         private Location getLocation(String packageName) throws IOException {
             if (location == StandardLocation.MODULE_SOURCE_PATH) {
                 // TODO: handle invalid results
@@ -421,7 +391,6 @@
                 return location;
             }
         }
->>>>>>> 844e36f6
 
         private Entry getEntry(String name) {
             Entry e = entries.get(name);
