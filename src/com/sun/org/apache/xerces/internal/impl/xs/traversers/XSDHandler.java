--- conflicted
+++ resolved
@@ -77,11 +77,8 @@
 import com.sun.org.apache.xerces.internal.util.XMLSymbols;
 import com.sun.org.apache.xerces.internal.util.URI.MalformedURIException;
 import com.sun.org.apache.xerces.internal.utils.SecuritySupport;
-<<<<<<< HEAD
 import com.sun.org.apache.xerces.internal.utils.XMLSecurityManager;
-=======
 import com.sun.org.apache.xerces.internal.utils.XMLSecurityPropertyManager;
->>>>>>> 1d01b8c4
 import com.sun.org.apache.xerces.internal.xni.QName;
 import com.sun.org.apache.xerces.internal.xni.XNIException;
 import com.sun.org.apache.xerces.internal.xni.grammars.Grammar;
@@ -2254,12 +2251,12 @@
                     }
                     catch (SAXException se) {}
 
-                    try {
-                        parser.setProperty(XMLConstants.ACCESS_EXTERNAL_DTD, fAccessExternalDTD);
-                    } catch (SAXNotRecognizedException exc) {
-                        System.err.println("Warning: " + parser.getClass().getName() + ": " +
-                                exc.getMessage());
-                    }
+                     try {
+                             parser.setProperty(XMLConstants.ACCESS_EXTERNAL_DTD, fAccessExternalDTD);
+                     } catch (SAXNotRecognizedException exc) {
+                         System.err.println("Warning: " + parser.getClass().getName() + ": " +
+                                 exc.getMessage());
+                     }
                 }
                 // If XML names and Namespace URIs are already internalized we
                 // can avoid running them through the SymbolTable.
