--- conflicted
+++ resolved
@@ -1422,10 +1422,7 @@
 
   // POR - Bitwise logical OR
   void por(XMMRegister dst, XMMRegister src);
-<<<<<<< HEAD
-=======
   void por(XMMRegister dst, Address src);
->>>>>>> 7b452e39
 
   // Shuffle Packed Doublewords
   void pshufd(XMMRegister dst, XMMRegister src, int mode);
