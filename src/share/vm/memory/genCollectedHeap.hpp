#ifdef USE_PRAGMA_IDENT_HDR
#pragma ident "@(#)genCollectedHeap.hpp	1.106 07/07/22 22:36:34 JVM"
#endif
/*
 * Copyright 2000-2008 Sun Microsystems, Inc.  All Rights Reserved.
 * DO NOT ALTER OR REMOVE COPYRIGHT NOTICES OR THIS FILE HEADER.
 *
 * This code is free software; you can redistribute it and/or modify it
 * under the terms of the GNU General Public License version 2 only, as
 * published by the Free Software Foundation.
 *
 * This code is distributed in the hope that it will be useful, but WITHOUT
 * ANY WARRANTY; without even the implied warranty of MERCHANTABILITY or
 * FITNESS FOR A PARTICULAR PURPOSE.  See the GNU General Public License
 * version 2 for more details (a copy is included in the LICENSE file that
 * accompanied this code).
 *
 * You should have received a copy of the GNU General Public License version
 * 2 along with this work; if not, write to the Free Software Foundation,
 * Inc., 51 Franklin St, Fifth Floor, Boston, MA 02110-1301 USA.
 *
 * Please contact Sun Microsystems, Inc., 4150 Network Circle, Santa Clara,
 * CA 95054 USA or visit www.sun.com if you need additional information or
 * have any questions.
 *  
 */

class SubTasksDone;

// A "GenCollectedHeap" is a SharedHeap that uses generational
// collection.  It is represented with a sequence of Generation's.
class GenCollectedHeap : public SharedHeap {
  friend class GenCollectorPolicy;
  friend class Generation;
  friend class DefNewGeneration;
  friend class TenuredGeneration;
  friend class ConcurrentMarkSweepGeneration;
  friend class CMSCollector;
  friend class GenMarkSweep;
  friend class VM_GenCollectForAllocation;
  friend class VM_GenCollectForPermanentAllocation;
  friend class VM_GenCollectFull;
  friend class VM_GenCollectFullConcurrent;
  friend class VM_GC_HeapInspection;
  friend class VM_HeapDumper;
  friend class HeapInspection;
  friend class GCCauseSetter;
  friend class VMStructs;
public:
  enum SomeConstants {
    max_gens = 10
  };

  friend class VM_PopulateDumpSharedSpace;

 protected:
  // Fields:
  static GenCollectedHeap* _gch;

 private:
  int _n_gens;
  Generation* _gens[max_gens];
  GenerationSpec** _gen_specs;

  // The generational collector policy.
  GenCollectorPolicy* _gen_policy;

  // If a generation would bail out of an incremental collection, 
  // it sets this flag.  If the flag is set, satisfy_failed_allocation 
  // will attempt allocating in all generations before doing a full GC.
  bool _incremental_collection_will_fail;
  bool _last_incremental_collection_failed;

  // In support of ExplicitGCInvokesConcurrent functionality 
  unsigned int _full_collections_completed;

  // Data structure for claiming the (potentially) parallel tasks in
  // (gen-specific) strong roots processing.
  SubTasksDone* _gen_process_strong_tasks;

  // In block contents verification, the number of header words to skip
  NOT_PRODUCT(static size_t _skip_header_HeapWords;)

  // GC is not allowed during the dump of the shared classes.  Keep track
  // of this in order to provide an reasonable error message when terminating.
  bool _preloading_shared_classes;

protected:
  // Directs each generation up to and including "collectedGen" to recompute
  // its desired size.
  void compute_new_generation_sizes(int collectedGen);

  // Helper functions for allocation
  HeapWord* attempt_allocation(size_t size,
                               bool   is_tlab,
                               bool   first_only);

  // Helper function for two callbacks below.
  // Considers collection of the first max_level+1 generations.
  void do_collection(bool   full,
                     bool   clear_all_soft_refs,
                     size_t size,
                     bool   is_tlab,
		     int    max_level);

  // Callback from VM_GenCollectForAllocation operation.
  // This function does everything necessary/possible to satisfy an
  // allocation request that failed in the youngest generation that should
  // have handled it (including collection, expansion, etc.)
  HeapWord* satisfy_failed_allocation(size_t size, bool is_tlab);

  // Callback from VM_GenCollectFull operation.
  // Perform a full collection of the first max_level+1 generations.
  void do_full_collection(bool clear_all_soft_refs, int max_level);

  // Does the "cause" of GC indicate that
  // we absolutely __must__ clear soft refs?
  bool must_clear_all_soft_refs();

public:
  GenCollectedHeap(GenCollectorPolicy *policy);

  GCStats* gc_stats(int level) const;

  // Returns JNI_OK on success
  virtual jint initialize();
  char* allocate(size_t alignment, PermanentGenerationSpec* perm_gen_spec,
                 size_t* _total_reserved, int* _n_covered_regions,
                 ReservedSpace* heap_rs);
  
  // Does operations required after initialization has been done.
  void post_initialize();

  // Initialize ("weak") refs processing support
  virtual void ref_processing_init();

  virtual CollectedHeap::Name kind() const {
    return CollectedHeap::GenCollectedHeap;
  }

  // The generational collector policy.
  GenCollectorPolicy* gen_policy() const { return _gen_policy; }

  // Adaptive size policy
  virtual AdaptiveSizePolicy* size_policy() { 
    return gen_policy()->size_policy();
  }

  size_t capacity() const;
  size_t used() const;

  // Save the "used_region" for generations level and lower,
  // and, if perm is true, for perm gen.
  void save_used_regions(int level, bool perm);

  size_t max_capacity() const;

  HeapWord* mem_allocate(size_t size,
                         bool   is_large_noref,
                         bool   is_tlab,
			 bool*  gc_overhead_limit_was_exceeded);

  // We may support a shared contiguous allocation area, if the youngest
  // generation does.
  bool supports_inline_contig_alloc() const;
  HeapWord** top_addr() const;
  HeapWord** end_addr() const;

  // Return an estimate of the maximum allocation that could be performed
  // without triggering any collection activity.  In a generational
  // collector, for example, this is probably the largest allocation that
  // could be supported in the youngest generation.  It is "unsafe" because
  // no locks are taken; the result should be treated as an approximation,
  // not a guarantee.
  size_t unsafe_max_alloc();

  // Does this heap support heap inspection? (+PrintClassHistogram)
  virtual bool supports_heap_inspection() const { return true; }

  // Perform a full collection of the heap; intended for use in implementing
  // "System.gc". This implies as full a collection as the CollectedHeap
  // supports. Caller does not hold the Heap_lock on entry.
  void collect(GCCause::Cause cause);

  // This interface assumes that it's being called by the
  // vm thread. It collects the heap assuming that the
  // heap lock is already held and that we are executing in
  // the context of the vm thread.
  void collect_as_vm_thread(GCCause::Cause cause);

  // The same as above but assume that the caller holds the Heap_lock.
  void collect_locked(GCCause::Cause cause);

  // Perform a full collection of the first max_level+1 generations.
  // Mostly used for testing purposes. Caller does not hold the Heap_lock on entry.
  void collect(GCCause::Cause cause, int max_level);

  // Returns "TRUE" iff "p" points into the allocated area of the heap.
  // The methods is_in(), is_in_closed_subset() and is_in_youngest() may
  // be expensive to compute in general, so, to prevent
  // their inadvertent use in product jvm's, we restrict their use to
  // assertion checking or verification only.
  bool is_in(const void* p) const;

  // override
  bool is_in_closed_subset(const void* p) const {
    if (UseConcMarkSweepGC) {
      return is_in_reserved(p);
    } else {
      return is_in(p);
    }
  }

  // Returns "TRUE" iff "p" points into the youngest generation.
  bool is_in_youngest(void* p);

  // Iteration functions.
  void oop_iterate(OopClosure* cl);
  void oop_iterate(MemRegion mr, OopClosure* cl);
  void object_iterate(ObjectClosure* cl);
  void object_iterate_since_last_GC(ObjectClosure* cl);
  Space* space_containing(const void* addr) const;

  // A CollectedHeap is divided into a dense sequence of "blocks"; that is,
  // each address in the (reserved) heap is a member of exactly
  // one block.  The defining characteristic of a block is that it is
  // possible to find its size, and thus to progress forward to the next
  // block.  (Blocks may be of different sizes.)  Thus, blocks may
  // represent Java objects, or they might be free blocks in a
  // free-list-based heap (or subheap), as long as the two kinds are 
  // distinguishable and the size of each is determinable.

  // Returns the address of the start of the "block" that contains the
  // address "addr".  We say "blocks" instead of "object" since some heaps
  // may not pack objects densely; a chunk may either be an object or a
  // non-object. 
  virtual HeapWord* block_start(const void* addr) const;

  // Requires "addr" to be the start of a chunk, and returns its size.
  // "addr + size" is required to be the start of a new chunk, or the end
  // of the active area of the heap. Assumes (and verifies in non-product
  // builds) that addr is in the allocated part of the heap and is
  // the start of a chunk.
  virtual size_t block_size(const HeapWord* addr) const;

  // Requires "addr" to be the start of a block, and returns "TRUE" iff
  // the block is an object. Assumes (and verifies in non-product
  // builds) that addr is in the allocated part of the heap and is
  // the start of a chunk.
  virtual bool block_is_obj(const HeapWord* addr) const;

  // Section on TLAB's.
  virtual bool supports_tlab_allocation() const;
  virtual size_t tlab_capacity(Thread* thr) const;
  virtual size_t unsafe_max_tlab_alloc(Thread* thr) const;
  virtual HeapWord* allocate_new_tlab(size_t size);

<<<<<<< HEAD
  // Can a compiler initialize a new object without store barriers?
  // This permission only extends from the creation of a new object
  // via a TLAB up to the first subsequent safepoint.
  virtual bool can_elide_tlab_store_barriers() const {
    return true;
  }

  // Can a compiler elide a store barrier when it writes
  // a permanent oop into the heap?  Applies when the compiler
  // is storing x to the heap, where x->is_perm() is true.
  virtual bool can_elide_permanent_oop_store_barriers() const {
    // CMS needs to see all, even intra-generational, ref updates.
    return !UseConcMarkSweepGC;
  }

  // The "requestor" generation is performing some garbage collection
=======
  // The "requestor" generation is performing some garbage collection 
>>>>>>> 2571633a
  // action for which it would be useful to have scratch space.  The
  // requestor promises to allocate no more than "max_alloc_words" in any
  // older generation (via promotion say.)   Any blocks of space that can
  // be provided are returned as a list of ScratchBlocks, sorted by
  // decreasing size.
  ScratchBlock* gather_scratch(Generation* requestor, size_t max_alloc_words);
  // Allow each generation to reset any scratch space that it has
  // contributed as it needs.
  void release_scratch();

  size_t large_typearray_limit();

  // Ensure parsability: override
  virtual void ensure_parsability(bool retire_tlabs);

  // Time in ms since the longest time a collector ran in
  // in any generation.
  virtual jlong millis_since_last_gc();

  // Total number of full collections completed.
  unsigned int total_full_collections_completed() {
    assert(_full_collections_completed <= _total_full_collections,
           "Can't complete more collections than were started");
    return _full_collections_completed;
  }

  // Update above counter, as appropriate, at the end of a stop-world GC cycle
  unsigned int update_full_collections_completed();
  // Update above counter, as appropriate, at the end of a concurrent GC cycle
  unsigned int update_full_collections_completed(unsigned int count);

  // Update "time of last gc" for all constituent generations
  // to "now".
  void update_time_of_last_gc(jlong now) {
    for (int i = 0; i < _n_gens; i++) {
      _gens[i]->update_time_of_last_gc(now);
    }
    perm_gen()->update_time_of_last_gc(now);
  }

  // Update the gc statistics for each generation.
  // "level" is the level of the lastest collection
  void update_gc_stats(int current_level, bool full) {
    for (int i = 0; i < _n_gens; i++) {
      _gens[i]->update_gc_stats(current_level, full);
    }
    perm_gen()->update_gc_stats(current_level, full);
  }

  // Override.
  bool no_gc_in_progress() { return !is_gc_active(); }

  // Override.
  void prepare_for_verify();

  // Override.
  void verify(bool allow_dirty, bool silent);

  // Override.
  void print() const;
  void print_on(outputStream* st) const;
  virtual void print_gc_threads_on(outputStream* st) const;
  virtual void gc_threads_do(ThreadClosure* tc) const;
  virtual void print_tracing_info() const;

  // PrintGC, PrintGCDetails support
  void print_heap_change(size_t prev_used) const;
  void print_perm_heap_change(size_t perm_prev_used) const;

  // The functions below are helper functions that a subclass of
  // "CollectedHeap" can use in the implementation of its virtual
  // functions.

  class GenClosure : public StackObj {
   public:
    virtual void do_generation(Generation* gen) = 0;
  };

  // Apply "cl.do_generation" to all generations in the heap (not including
  // the permanent generation).  If "old_to_young" determines the order.
  void generation_iterate(GenClosure* cl, bool old_to_young);

  void space_iterate(SpaceClosure* cl);

  // Return "true" if all generations (but perm) have reached the
  // maximal committed limit that they can reach, without a garbage
  // collection.
  virtual bool is_maximal_no_gc() const;
  
  // Return the generation before "gen", or else NULL.
  Generation* prev_gen(Generation* gen) const {
    int l = gen->level();
    if (l == 0) return NULL;
    else return _gens[l-1];
  }

  // Return the generation after "gen", or else NULL.
  Generation* next_gen(Generation* gen) const {
    int l = gen->level() + 1;
    if (l == _n_gens) return NULL;
    else return _gens[l];
  }

  Generation* get_gen(int i) const {
    if (i >= 0 && i < _n_gens)
      return _gens[i];
    else
      return NULL;
  }

  int n_gens() const {
    assert(_n_gens == gen_policy()->number_of_generations(), "Sanity");
    return _n_gens;
  }

  // Convenience function to be used in situations where the heap type can be
  // asserted to be this type.
  static GenCollectedHeap* heap();

  void set_par_threads(int t);
  

  // Invoke the "do_oop" method of one of the closures "not_older_gens"
  // or "older_gens" on root locations for the generation at
  // "level".  (The "older_gens" closure is used for scanning references
  // from older generations; "not_older_gens" is used everywhere else.)
  // If "younger_gens_as_roots" is false, younger generations are
  // not scanned as roots; in this case, the caller must be arranging to
  // scan the younger generations itself.  (For example, a generation might
  // explicitly mark reachable objects in younger generations, to avoid
  // excess storage retention.)  If "collecting_perm_gen" is false, then
  // roots that may only contain references to permGen objects are not
  // scanned. The "so" argument determines which of the roots
  // the closure is applied to:
  // "SO_None" does none;
  // "SO_AllClasses" applies the closure to all entries in the SystemDictionary;
  // "SO_SystemClasses" to all the "system" classes and loaders;
  // "SO_Symbols_and_Strings" applies the closure to all entries in
  // SymbolsTable and StringTable.
  void gen_process_strong_roots(int level, bool younger_gens_as_roots,
				bool collecting_perm_gen,
				SharedHeap::ScanningOption so,
				OopsInGenClosure* older_gens,
				OopsInGenClosure* not_older_gens);

  // Apply "blk" to all the weak roots of the system.  These include
  // JNI weak roots, the code cache, system dictionary, symbol table,
  // string table, and referents of reachable weak refs. 
  void gen_process_weak_roots(OopClosure* root_closure,
			      OopClosure* non_root_closure);

  // Set the saved marks of generations, if that makes sense.
  // In particular, if any generation might iterate over the oops
  // in other generations, it should call this method.
  void save_marks();

  // Apply "cur->do_oop" or "older->do_oop" to all the oops in objects
  // allocated since the last call to save_marks in generations at or above
  // "level" (including the permanent generation.)  The "cur" closure is
  // applied to references in the generation at "level", and the "older"
  // closure to older (and permanent) generations.
#define GCH_SINCE_SAVE_MARKS_ITERATE_DECL(OopClosureType, nv_suffix)	\
  void oop_since_save_marks_iterate(int level,				\
			            OopClosureType* cur,		\
				    OopClosureType* older);

  ALL_SINCE_SAVE_MARKS_CLOSURES(GCH_SINCE_SAVE_MARKS_ITERATE_DECL)

#undef GCH_SINCE_SAVE_MARKS_ITERATE_DECL

  // Returns "true" iff no allocations have occurred in any generation at
  // "level" or above (including the permanent generation) since the last
  // call to "save_marks".
  bool no_allocs_since_save_marks(int level);

  // If a generation bails out of an incremental collection, 
  // it sets this flag.
  bool incremental_collection_will_fail() {
    return _incremental_collection_will_fail;
  }
  void set_incremental_collection_will_fail() {
    _incremental_collection_will_fail = true;
  }
  void clear_incremental_collection_will_fail() {
    _incremental_collection_will_fail = false;
  }

  bool last_incremental_collection_failed() const {
    return _last_incremental_collection_failed;
  }
  void set_last_incremental_collection_failed() {
    _last_incremental_collection_failed = true;
  }
  void clear_last_incremental_collection_failed() {
    _last_incremental_collection_failed = false;
  }

  // Promotion of obj into gen failed.  Try to promote obj to higher non-perm
  // gens in ascending order; return the new location of obj if successful.
  // Otherwise, try expand-and-allocate for obj in each generation starting at
  // gen; return the new location of obj if successful.  Otherwise, return NULL.
  oop handle_failed_promotion(Generation* gen,
<<<<<<< HEAD
                              oop obj,
                              size_t obj_size);
=======
			      oop obj,
			      size_t obj_size,
			      oop* ref);
>>>>>>> 2571633a

private:
  // Accessor for memory state verification support
  NOT_PRODUCT(
    static size_t skip_header_HeapWords() { return _skip_header_HeapWords; }
  )

  // Override
  void check_for_non_bad_heap_word_value(HeapWord* addr,
    size_t size) PRODUCT_RETURN;

  // For use by mark-sweep.  As implemented, mark-sweep-compact is global
  // in an essential way: compaction is performed across generations, by
  // iterating over spaces.
  void prepare_for_compaction();

  // Perform a full collection of the first max_level+1 generations.
  // This is the low level interface used by the public versions of
  // collect() and collect_locked(). Caller holds the Heap_lock on entry.
  void collect_locked(GCCause::Cause cause, int max_level);

  // Returns success or failure.
  bool create_cms_collector();

  // In support of ExplicitGCInvokesConcurrent functionality
  bool should_do_concurrent_full_gc(GCCause::Cause cause);
  void collect_mostly_concurrent(GCCause::Cause cause);

  // Save the tops of the spaces in all generations
  void record_gen_tops_before_GC() PRODUCT_RETURN;

protected:
  virtual void gc_prologue(bool full);
  virtual void gc_epilogue(bool full);
  
public:
  virtual void preload_and_dump(TRAPS) KERNEL_RETURN;
};<|MERGE_RESOLUTION|>--- conflicted
+++ resolved
@@ -255,7 +255,6 @@
   virtual size_t unsafe_max_tlab_alloc(Thread* thr) const;
   virtual HeapWord* allocate_new_tlab(size_t size);
 
-<<<<<<< HEAD
   // Can a compiler initialize a new object without store barriers?
   // This permission only extends from the creation of a new object
   // via a TLAB up to the first subsequent safepoint.
@@ -272,9 +271,6 @@
   }
 
   // The "requestor" generation is performing some garbage collection
-=======
-  // The "requestor" generation is performing some garbage collection 
->>>>>>> 2571633a
   // action for which it would be useful to have scratch space.  The
   // requestor promises to allocate no more than "max_alloc_words" in any
   // older generation (via promotion say.)   Any blocks of space that can
@@ -477,14 +473,8 @@
   // Otherwise, try expand-and-allocate for obj in each generation starting at
   // gen; return the new location of obj if successful.  Otherwise, return NULL.
   oop handle_failed_promotion(Generation* gen,
-<<<<<<< HEAD
                               oop obj,
                               size_t obj_size);
-=======
-			      oop obj,
-			      size_t obj_size,
-			      oop* ref);
->>>>>>> 2571633a
 
 private:
   // Accessor for memory state verification support
