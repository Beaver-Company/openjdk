#ifdef USE_PRAGMA_IDENT_SRC
#pragma ident "@(#)cardTableModRefBS.cpp	1.60 07/12/05 23:34:34 JVM"
#endif
/*
 * Copyright 2000-2008 Sun Microsystems, Inc.  All Rights Reserved.
 * DO NOT ALTER OR REMOVE COPYRIGHT NOTICES OR THIS FILE HEADER.
 *
 * This code is free software; you can redistribute it and/or modify it
 * under the terms of the GNU General Public License version 2 only, as
 * published by the Free Software Foundation.
 *
 * This code is distributed in the hope that it will be useful, but WITHOUT
 * ANY WARRANTY; without even the implied warranty of MERCHANTABILITY or
 * FITNESS FOR A PARTICULAR PURPOSE.  See the GNU General Public License
 * version 2 for more details (a copy is included in the LICENSE file that
 * accompanied this code).
 *
 * You should have received a copy of the GNU General Public License version
 * 2 along with this work; if not, write to the Free Software Foundation,
 * Inc., 51 Franklin St, Fifth Floor, Boston, MA 02110-1301 USA.
 *
 * Please contact Sun Microsystems, Inc., 4150 Network Circle, Santa Clara,
 * CA 95054 USA or visit www.sun.com if you need additional information or
 * have any questions.
 *  
 */

// This kind of "BarrierSet" allows a "CollectedHeap" to detect and
// enumerate ref fields that have been modified (since the last
// enumeration.)

# include "incls/_precompiled.incl"
# include "incls/_cardTableModRefBS.cpp.incl"

size_t CardTableModRefBS::cards_required(size_t covered_words)
{
  // Add one for a guard card, used to detect errors.
  const size_t words = align_size_up(covered_words, card_size_in_words);
  return words / card_size_in_words + 1;
}

size_t CardTableModRefBS::compute_byte_map_size()
{
  assert(_guard_index == cards_required(_whole_heap.word_size()) - 1,
					"unitialized, check declaration order");
  assert(_page_size != 0, "unitialized, check declaration order");
  const size_t granularity = os::vm_allocation_granularity();
  return align_size_up(_guard_index + 1, MAX2(_page_size, granularity));
}

CardTableModRefBS::CardTableModRefBS(MemRegion whole_heap,
				     int max_covered_regions):
  ModRefBarrierSet(max_covered_regions),
  _whole_heap(whole_heap),
  _guard_index(cards_required(whole_heap.word_size()) - 1),
  _last_valid_index(_guard_index - 1),
  _page_size(os::vm_page_size()),
  _byte_map_size(compute_byte_map_size())
{
  _kind = BarrierSet::CardTableModRef;

  HeapWord* low_bound  = _whole_heap.start();
  HeapWord* high_bound = _whole_heap.end();
  assert((uintptr_t(low_bound)  & (card_size - 1))  == 0, "heap must start at card boundary");
  assert((uintptr_t(high_bound) & (card_size - 1))  == 0, "heap must end at card boundary");

  assert(card_size <= 512, "card_size must be less than 512"); // why?

  _covered   = new MemRegion[max_covered_regions];
  _committed = new MemRegion[max_covered_regions];
  if (_covered == NULL || _committed == NULL)
    vm_exit_during_initialization("couldn't alloc card table covered region set.");
  int i;
  for (i = 0; i < max_covered_regions; i++) {
    _covered[i].set_word_size(0);
    _committed[i].set_word_size(0);
  }
  _cur_covered_regions = 0;

  const size_t rs_align = _page_size == (size_t) os::vm_page_size() ? 0 :
    MAX2(_page_size, (size_t) os::vm_allocation_granularity());
  ReservedSpace heap_rs(_byte_map_size, rs_align, false);
  os::trace_page_sizes("card table", _guard_index + 1, _guard_index + 1,
		       _page_size, heap_rs.base(), heap_rs.size());
  if (!heap_rs.is_reserved()) {
    vm_exit_during_initialization("Could not reserve enough space for the "
				  "card marking array");
  }

  // The assember store_check code will do an unsigned shift of the oop, 
  // then add it to byte_map_base, i.e.
  // 
  //   _byte_map = byte_map_base + (uintptr_t(low_bound) >> card_shift)
  _byte_map = (jbyte*) heap_rs.base();
  byte_map_base = _byte_map - (uintptr_t(low_bound) >> card_shift);
  assert(byte_for(low_bound) == &_byte_map[0], "Checking start of map");
  assert(byte_for(high_bound-1) <= &_byte_map[_last_valid_index], "Checking end of map");

  jbyte* guard_card = &_byte_map[_guard_index];
  uintptr_t guard_page = align_size_down((uintptr_t)guard_card, _page_size);
  _guard_region = MemRegion((HeapWord*)guard_page, _page_size);
  if (!os::commit_memory((char*)guard_page, _page_size, _page_size)) {
    // Do better than this for Merlin
    vm_exit_out_of_memory(_page_size, "card table last card");
  }
  *guard_card = last_card;

   _lowest_non_clean =
    NEW_C_HEAP_ARRAY(CardArr, max_covered_regions);
  _lowest_non_clean_chunk_size =
    NEW_C_HEAP_ARRAY(size_t, max_covered_regions);
  _lowest_non_clean_base_chunk_index =
    NEW_C_HEAP_ARRAY(uintptr_t, max_covered_regions);
  _last_LNC_resizing_collection =
    NEW_C_HEAP_ARRAY(int, max_covered_regions);
  if (_lowest_non_clean == NULL
      || _lowest_non_clean_chunk_size == NULL 
      || _lowest_non_clean_base_chunk_index == NULL 
      || _last_LNC_resizing_collection == NULL)
    vm_exit_during_initialization("couldn't allocate an LNC array.");
  for (i = 0; i < max_covered_regions; i++) {
    _lowest_non_clean[i] = NULL;
    _lowest_non_clean_chunk_size[i] = 0;
    _last_LNC_resizing_collection[i] = -1;
  }

  if (TraceCardTableModRefBS) {
    gclog_or_tty->print_cr("CardTableModRefBS::CardTableModRefBS: ");
    gclog_or_tty->print_cr("  "
                  "  &_byte_map[0]: " INTPTR_FORMAT
                  "  &_byte_map[_last_valid_index]: " INTPTR_FORMAT,
                  &_byte_map[0],
                  &_byte_map[_last_valid_index]);
    gclog_or_tty->print_cr("  "
                  "  byte_map_base: " INTPTR_FORMAT,
                  byte_map_base);
  }
}

int CardTableModRefBS::find_covering_region_by_base(HeapWord* base) {
  int i;
  for (i = 0; i < _cur_covered_regions; i++) {
    if (_covered[i].start() == base) return i;
    if (_covered[i].start() > base) break;
  }
  // If we didn't find it, create a new one.
  assert(_cur_covered_regions < _max_covered_regions,
	 "too many covered regions");
  // Move the ones above up, to maintain sorted order.
  for (int j = _cur_covered_regions; j > i; j--) {
    _covered[j] = _covered[j-1];
    _committed[j] = _committed[j-1];
  }
  int res = i;
  _cur_covered_regions++;
  _covered[res].set_start(base);
  _covered[res].set_word_size(0);
  jbyte* ct_start = byte_for(base);
  uintptr_t ct_start_aligned = align_size_down((uintptr_t)ct_start, _page_size);
  _committed[res].set_start((HeapWord*)ct_start_aligned);
  _committed[res].set_word_size(0);
  return res;
}

int CardTableModRefBS::find_covering_region_containing(HeapWord* addr) {
  for (int i = 0; i < _cur_covered_regions; i++) {
    if (_covered[i].contains(addr)) {
      return i;
    }
  }
  assert(0, "address outside of heap?");
  return -1;
}

HeapWord* CardTableModRefBS::largest_prev_committed_end(int ind) const {
  HeapWord* max_end = NULL;
  for (int j = 0; j < ind; j++) {
    HeapWord* this_end = _committed[j].end();
    if (this_end > max_end) max_end = this_end;
  }
  return max_end;
}

MemRegion CardTableModRefBS::committed_unique_to_self(int self, 
                                                      MemRegion mr) const {
  MemRegion result = mr;
  for (int r = 0; r < _cur_covered_regions; r += 1) {
    if (r != self) {
      result = result.minus(_committed[r]);
    }
  }
  // Never include the guard page.
  result = result.minus(_guard_region);
  return result;
}

void CardTableModRefBS::resize_covered_region(MemRegion new_region) {
  // We don't change the start of a region, only the end.
  assert(_whole_heap.contains(new_region), 
	   "attempt to cover area not in reserved area");
  debug_only(verify_guard();)
  // collided is true if the expansion would push into another committed region
  debug_only(bool collided = false;)
  int const ind = find_covering_region_by_base(new_region.start());
  MemRegion const old_region = _covered[ind];
  assert(old_region.start() == new_region.start(), "just checking");
  if (new_region.word_size() != old_region.word_size()) {
    // Commit new or uncommit old pages, if necessary.
    MemRegion cur_committed = _committed[ind];
    // Extend the end of this _commited region 
    // to cover the end of any lower _committed regions.
    // This forms overlapping regions, but never interior regions.
    HeapWord* const max_prev_end = largest_prev_committed_end(ind);
    if (max_prev_end > cur_committed.end()) {
      cur_committed.set_end(max_prev_end);
    }
    // Align the end up to a page size (starts are already aligned).
    jbyte* const new_end = byte_after(new_region.last());
    HeapWord* new_end_aligned =
      (HeapWord*) align_size_up((uintptr_t)new_end, _page_size);
    assert(new_end_aligned >= (HeapWord*) new_end,
           "align up, but less");
    int ri = 0;
    for (ri = 0; ri < _cur_covered_regions; ri++) {
      if (ri != ind) {
        if (_committed[ri].contains(new_end_aligned)) {
          assert((new_end_aligned >= _committed[ri].start()) &&
                 (_committed[ri].start() > _committed[ind].start()),
                 "New end of committed region is inconsistent");
          new_end_aligned = _committed[ri].start();
          assert(new_end_aligned > _committed[ind].start(),
            "New end of committed region is before start");
          debug_only(collided = true;)
          // Should only collide with 1 region
          break;
        }
      }
    }
#ifdef ASSERT
    for (++ri; ri < _cur_covered_regions; ri++) {
      assert(!_committed[ri].contains(new_end_aligned),
        "New end of committed region is in a second committed region");
    }
#endif
    // The guard page is always committed and should not be committed over.
    HeapWord* const new_end_for_commit = MIN2(new_end_aligned,
                                              _guard_region.start());

    if (new_end_for_commit > cur_committed.end()) {
      // Must commit new pages.
<<<<<<< HEAD
      MemRegion const new_committed =
        MemRegion(cur_committed.end(), new_end_for_commit);
=======
      MemRegion new_committed =
	MemRegion(cur_committed.end(), new_end_for_commit);
>>>>>>> 2571633a

      assert(!new_committed.is_empty(), "Region should not be empty here");
      if (!os::commit_memory((char*)new_committed.start(),
	                     new_committed.byte_size(), _page_size)) {
        // Do better than this for Merlin
        vm_exit_out_of_memory(new_committed.byte_size(),
	        "card table expansion");
      }
    // Use new_end_aligned (as opposed to new_end_for_commit) because
    // the cur_committed region may include the guard region.
    } else if (new_end_aligned < cur_committed.end()) {
      // Must uncommit pages.
<<<<<<< HEAD
      MemRegion const uncommit_region =
=======
      MemRegion uncommit_region = 
>>>>>>> 2571633a
        committed_unique_to_self(ind, MemRegion(new_end_aligned,
                                                cur_committed.end()));
      if (!uncommit_region.is_empty()) {
        if (!os::uncommit_memory((char*)uncommit_region.start(),
<<<<<<< HEAD
                                 uncommit_region.byte_size())) {
          assert(false, "Card table contraction failed");
          // The call failed so don't change the end of the
          // committed region.  This is better than taking the
          // VM down.
          new_end_aligned = _committed[ind].end();
=======
			         uncommit_region.byte_size())) {
          // Do better than this for Merlin
          vm_exit_out_of_memory(uncommit_region.byte_size(),
            "card table contraction");
>>>>>>> 2571633a
        }
      }
    }
    // In any case, we can reset the end of the current committed entry.
    _committed[ind].set_end(new_end_aligned);

    // The default of 0 is not necessarily clean cards.
    jbyte* entry;
    if (old_region.last() < _whole_heap.start()) {
      entry = byte_for(_whole_heap.start());
    } else {
      entry = byte_after(old_region.last());
    }
    assert(index_for(new_region.last()) <  _guard_index,
      "The guard card will be overwritten");
    // This line commented out cleans the newly expanded region and
    // not the aligned up expanded region.
    // jbyte* const end = byte_after(new_region.last());
    jbyte* const end = (jbyte*) new_end_for_commit;
    assert((end >= byte_after(new_region.last())) || collided,
      "Expect to be beyond new region unless impacting another region");
    // do nothing if we resized downward.
#ifdef ASSERT
    for (int ri = 0; ri < _cur_covered_regions; ri++) {
      if (ri != ind) {
        // The end of the new committed region should not
        // be in any existing region unless it matches
        // the start of the next region.
        assert(!_committed[ri].contains(end) ||
               (_committed[ri].start() == (HeapWord*) end),
               "Overlapping committed regions");
      }
    }
#endif
    if (entry < end) {
      memset(entry, clean_card, pointer_delta(end, entry, sizeof(jbyte)));
    }
  }
  // In any case, the covered size changes.
  _covered[ind].set_word_size(new_region.word_size());
  if (TraceCardTableModRefBS) {
    gclog_or_tty->print_cr("CardTableModRefBS::resize_covered_region: ");
    gclog_or_tty->print_cr("  "
                  "  _covered[%d].start(): " INTPTR_FORMAT
                  "  _covered[%d].last(): " INTPTR_FORMAT,
                  ind, _covered[ind].start(), 
                  ind, _covered[ind].last());
    gclog_or_tty->print_cr("  "
                  "  _committed[%d].start(): " INTPTR_FORMAT
                  "  _committed[%d].last(): " INTPTR_FORMAT,
                  ind, _committed[ind].start(),
                  ind, _committed[ind].last());
    gclog_or_tty->print_cr("  "
                  "  byte_for(start): " INTPTR_FORMAT
                  "  byte_for(last): " INTPTR_FORMAT,
                  byte_for(_covered[ind].start()),
                  byte_for(_covered[ind].last()));
    gclog_or_tty->print_cr("  "
                  "  addr_for(start): " INTPTR_FORMAT
                  "  addr_for(last): " INTPTR_FORMAT,
                  addr_for((jbyte*) _committed[ind].start()),
                  addr_for((jbyte*) _committed[ind].last()));
  }
  debug_only(verify_guard();)
}

// Note that these versions are precise!  The scanning code has to handle the
// fact that the write barrier may be either precise or imprecise.

void CardTableModRefBS::write_ref_field_work(void* field, oop newVal) {
  inline_write_ref_field(field, newVal);
}

/*
   Claimed and deferred bits are used together in G1 during the evacuation
   pause. These bits can have the following state transitions:
   1. The claimed bit can be put over any other card state. Except that
      the "dirty -> dirty and claimed" transition is checked for in
      G1 code and is not used.
   2. Deferred bit can be set only if the previous state of the card
      was either clean or claimed. mark_card_deferred() is wait-free.
      We do not care if the operation is be successful because if
      it does not it will only result in duplicate entry in the update
      buffer because of the "cache-miss". So it's not worth spinning.
 */


bool CardTableModRefBS::claim_card(size_t card_index) {
  jbyte val = _byte_map[card_index];
  assert(val != dirty_card_val(), "Shouldn't claim a dirty card");
  while (val == clean_card_val() ||
         (val & (clean_card_mask_val() | claimed_card_val())) != claimed_card_val()) {
    jbyte new_val = val;
    if (val == clean_card_val()) {
      new_val = (jbyte)claimed_card_val();
    } else {
      new_val = val | (jbyte)claimed_card_val();
    }
    jbyte res = Atomic::cmpxchg(new_val, &_byte_map[card_index], val);
    if (res == val) {
      return true;
    }
    val = res;
  }
  return false;
}

bool CardTableModRefBS::mark_card_deferred(size_t card_index) {
  jbyte val = _byte_map[card_index];
  // It's already processed
  if ((val & (clean_card_mask_val() | deferred_card_val())) == deferred_card_val()) {
    return false;
  }
  // Cached bit can be installed either on a clean card or on a claimed card.
  jbyte new_val = val;
  if (val == clean_card_val()) {
    new_val = (jbyte)deferred_card_val();
  } else {
    if (val & claimed_card_val()) {
      new_val = val | (jbyte)deferred_card_val();
    }
  }
  if (new_val != val) {
    Atomic::cmpxchg(new_val, &_byte_map[card_index], val);
  }
  return true;
}


void CardTableModRefBS::non_clean_card_iterate(Space* sp,
					       MemRegion mr,
					       DirtyCardToOopClosure* dcto_cl,
					       MemRegionClosure* cl,
					       bool clear) {
  if (!mr.is_empty()) {
    int n_threads = SharedHeap::heap()->n_par_threads();
    if (n_threads > 0) {
#ifndef SERIALGC
      par_non_clean_card_iterate_work(sp, mr, dcto_cl, cl, clear, n_threads);
#else  // SERIALGC
      fatal("Parallel gc not supported here.");
#endif // SERIALGC
    } else {
      non_clean_card_iterate_work(mr, cl, clear);
    }
  }
}

// NOTE: For this to work correctly, it is important that
// we look for non-clean cards below (so as to catch those
// marked precleaned), rather than look explicitly for dirty
// cards (and miss those marked precleaned). In that sense,
// the name precleaned is currently somewhat of a misnomer.
void CardTableModRefBS::non_clean_card_iterate_work(MemRegion mr,
						    MemRegionClosure* cl,
						    bool clear) {
  // Figure out whether we have to worry about parallelism.
  bool is_par = (SharedHeap::heap()->n_par_threads() > 1);
  for (int i = 0; i < _cur_covered_regions; i++) {
    MemRegion mri = mr.intersection(_covered[i]);
    if (mri.word_size() > 0) {
      jbyte* cur_entry = byte_for(mri.last());
      jbyte* limit = byte_for(mri.start());
      while (cur_entry >= limit) {
        jbyte* next_entry = cur_entry - 1;
	if (*cur_entry != clean_card) {
	  size_t non_clean_cards = 1;
	  // Should the next card be included in this range of dirty cards.
          while (next_entry >= limit && *next_entry != clean_card) {
	    non_clean_cards++; 
	    cur_entry = next_entry;
	    next_entry--;
	  }
	  // The memory region may not be on a card boundary.  So that
	  // objects beyond the end of the region are not processed, make
	  // cur_cards precise with regard to the end of the memory region.
	  MemRegion cur_cards(addr_for(cur_entry), 
			      non_clean_cards * card_size_in_words);
	  MemRegion dirty_region = cur_cards.intersection(mri);
	  if (clear) {
            for (size_t i = 0; i < non_clean_cards; i++) {
	      // Clean the dirty cards (but leave the other non-clean
	      // alone.)  If parallel, do the cleaning atomically.
	      jbyte cur_entry_val = cur_entry[i];
	      if (card_is_dirty_wrt_gen_iter(cur_entry_val)) {
		if (is_par) {
		  jbyte res = Atomic::cmpxchg(clean_card, &cur_entry[i], cur_entry_val);
		  assert(res != clean_card,
			 "Dirty card mysteriously cleaned");
		} else {
		  cur_entry[i] = clean_card;
		}
	      }
            }
          }
	  cl->do_MemRegion(dirty_region);
	}
	cur_entry = next_entry;
      }
    }
  }
}

void CardTableModRefBS::mod_oop_in_space_iterate(Space* sp,
                                                 OopClosure* cl,
                                                 bool clear,
						 bool before_save_marks) {
  // Note that dcto_cl is resource-allocated, so there is no
  // corresponding "delete".
  DirtyCardToOopClosure* dcto_cl = sp->new_dcto_cl(cl, precision());
  MemRegion used_mr;
  if (before_save_marks) {
    used_mr = sp->used_region_at_save_marks();
  } else {
    used_mr = sp->used_region();
  }
  non_clean_card_iterate(sp, used_mr, dcto_cl, dcto_cl, clear);
}

void CardTableModRefBS::dirty_MemRegion(MemRegion mr) {
  jbyte* cur  = byte_for(mr.start());
  jbyte* last = byte_after(mr.last());
  while (cur < last) {
    *cur = dirty_card;
    cur++;
  }
}

void CardTableModRefBS::invalidate(MemRegion mr, bool whole_heap) {
  for (int i = 0; i < _cur_covered_regions; i++) {
    MemRegion mri = mr.intersection(_covered[i]);
    if (!mri.is_empty()) dirty_MemRegion(mri);
  }
}

void CardTableModRefBS::clear_MemRegion(MemRegion mr) {
  // Be conservative: only clean cards entirely contained within the
  // region.
  jbyte* cur;
  if (mr.start() == _whole_heap.start()) {
    cur = byte_for(mr.start());
  } else {
    assert(mr.start() > _whole_heap.start(), "mr is not covered.");
    cur = byte_after(mr.start() - 1);
  }
  jbyte* last = byte_after(mr.last());
  memset(cur, clean_card, pointer_delta(last, cur, sizeof(jbyte)));
}

void CardTableModRefBS::clear(MemRegion mr) {
  for (int i = 0; i < _cur_covered_regions; i++) {
    MemRegion mri = mr.intersection(_covered[i]);
    if (!mri.is_empty()) clear_MemRegion(mri);
  }
}

void CardTableModRefBS::dirty(MemRegion mr) {
  jbyte* first = byte_for(mr.start());
  jbyte* last  = byte_after(mr.last());
  memset(first, dirty_card, last-first);
}

// NOTES:
// (1) Unlike mod_oop_in_space_iterate() above, dirty_card_iterate()
//     iterates over dirty cards ranges in increasing address order.
void CardTableModRefBS::dirty_card_iterate(MemRegion mr,
                                           MemRegionClosure* cl) {
  for (int i = 0; i < _cur_covered_regions; i++) {
    MemRegion mri = mr.intersection(_covered[i]);
    if (!mri.is_empty()) {
      jbyte *cur_entry, *next_entry, *limit;
      for (cur_entry = byte_for(mri.start()), limit = byte_for(mri.last());
           cur_entry <= limit;
           cur_entry  = next_entry) {
        next_entry = cur_entry + 1;
        if (*cur_entry == dirty_card) {
          size_t dirty_cards;
          // Accumulate maximal dirty card range, starting at cur_entry
          for (dirty_cards = 1;
               next_entry <= limit && *next_entry == dirty_card;
               dirty_cards++, next_entry++);
          MemRegion cur_cards(addr_for(cur_entry),
                              dirty_cards*card_size_in_words);
          cl->do_MemRegion(cur_cards);
        }
      }
    }
  }
}

MemRegion CardTableModRefBS::dirty_card_range_after_reset(MemRegion mr,
                                                          bool reset,
                                                          int reset_val) {
  for (int i = 0; i < _cur_covered_regions; i++) {
    MemRegion mri = mr.intersection(_covered[i]);
    if (!mri.is_empty()) {
      jbyte* cur_entry, *next_entry, *limit;
      for (cur_entry = byte_for(mri.start()), limit = byte_for(mri.last());
           cur_entry <= limit;
           cur_entry  = next_entry) {
        next_entry = cur_entry + 1;
        if (*cur_entry == dirty_card) {
          size_t dirty_cards;
          // Accumulate maximal dirty card range, starting at cur_entry
          for (dirty_cards = 1;
               next_entry <= limit && *next_entry == dirty_card;
               dirty_cards++, next_entry++);
          MemRegion cur_cards(addr_for(cur_entry),
                              dirty_cards*card_size_in_words);
          if (reset) {
            for (size_t i = 0; i < dirty_cards; i++) {
              cur_entry[i] = reset_val;
            }
          }
          return cur_cards;
        }
      }
    }
  }
  return MemRegion(mr.end(), mr.end());
}

// Set all the dirty cards in the given region to "precleaned" state.
void CardTableModRefBS::preclean_dirty_cards(MemRegion mr) {
  for (int i = 0; i < _cur_covered_regions; i++) {
    MemRegion mri = mr.intersection(_covered[i]);
    if (!mri.is_empty()) {
      jbyte *cur_entry, *limit;
      for (cur_entry = byte_for(mri.start()), limit = byte_for(mri.last());
           cur_entry <= limit;
           cur_entry++) {
        if (*cur_entry == dirty_card) {
          *cur_entry = precleaned_card;
        }
      }
    }
  }
}

uintx CardTableModRefBS::ct_max_alignment_constraint() {
  return card_size * os::vm_page_size();
}

void CardTableModRefBS::verify_guard() {
  // For product build verification
  guarantee(_byte_map[_guard_index] == last_card,
            "card table guard has been modified");
}

void CardTableModRefBS::verify() {
  verify_guard();
}

#ifndef PRODUCT
class GuaranteeNotModClosure: public MemRegionClosure {
  CardTableModRefBS* _ct;
public:
  GuaranteeNotModClosure(CardTableModRefBS* ct) : _ct(ct) {}
  void do_MemRegion(MemRegion mr) {
    jbyte* entry = _ct->byte_for(mr.start());
    guarantee(*entry != CardTableModRefBS::clean_card,
	      "Dirty card in region that should be clean");
  }
};

void CardTableModRefBS::verify_clean_region(MemRegion mr) {
  GuaranteeNotModClosure blk(this);
  non_clean_card_iterate_work(mr, &blk, false);
}
#endif

bool CardTableModRefBSForCTRS::card_will_be_scanned(jbyte cv) {
  return
    CardTableModRefBS::card_will_be_scanned(cv) ||
    _rs->is_prev_nonclean_card_val(cv);
};

bool CardTableModRefBSForCTRS::card_may_have_been_dirty(jbyte cv) {
  return
    cv != clean_card &&
    (CardTableModRefBS::card_may_have_been_dirty(cv) ||
     CardTableRS::youngergen_may_have_been_dirty(cv));
};<|MERGE_RESOLUTION|>--- conflicted
+++ resolved
@@ -248,13 +248,8 @@
 
     if (new_end_for_commit > cur_committed.end()) {
       // Must commit new pages.
-<<<<<<< HEAD
       MemRegion const new_committed =
         MemRegion(cur_committed.end(), new_end_for_commit);
-=======
-      MemRegion new_committed =
-	MemRegion(cur_committed.end(), new_end_for_commit);
->>>>>>> 2571633a
 
       assert(!new_committed.is_empty(), "Region should not be empty here");
       if (!os::commit_memory((char*)new_committed.start(),
@@ -267,28 +262,17 @@
     // the cur_committed region may include the guard region.
     } else if (new_end_aligned < cur_committed.end()) {
       // Must uncommit pages.
-<<<<<<< HEAD
       MemRegion const uncommit_region =
-=======
-      MemRegion uncommit_region = 
->>>>>>> 2571633a
         committed_unique_to_self(ind, MemRegion(new_end_aligned,
                                                 cur_committed.end()));
       if (!uncommit_region.is_empty()) {
         if (!os::uncommit_memory((char*)uncommit_region.start(),
-<<<<<<< HEAD
                                  uncommit_region.byte_size())) {
           assert(false, "Card table contraction failed");
           // The call failed so don't change the end of the
           // committed region.  This is better than taking the
           // VM down.
           new_end_aligned = _committed[ind].end();
-=======
-			         uncommit_region.byte_size())) {
-          // Do better than this for Merlin
-          vm_exit_out_of_memory(uncommit_region.byte_size(),
-            "card table contraction");
->>>>>>> 2571633a
         }
       }
     }
