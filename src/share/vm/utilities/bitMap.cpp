#ifdef USE_PRAGMA_IDENT_SRC
#pragma ident "@(#)bitMap.cpp	1.48 07/05/05 17:07:07 JVM"
#endif
/*
 * Copyright 1997-2006 Sun Microsystems, Inc.  All Rights Reserved.
 * DO NOT ALTER OR REMOVE COPYRIGHT NOTICES OR THIS FILE HEADER.
 *
 * This code is free software; you can redistribute it and/or modify it
 * under the terms of the GNU General Public License version 2 only, as
 * published by the Free Software Foundation.
 *
 * This code is distributed in the hope that it will be useful, but WITHOUT
 * ANY WARRANTY; without even the implied warranty of MERCHANTABILITY or
 * FITNESS FOR A PARTICULAR PURPOSE.  See the GNU General Public License
 * version 2 for more details (a copy is included in the LICENSE file that
 * accompanied this code).
 *
 * You should have received a copy of the GNU General Public License version
 * 2 along with this work; if not, write to the Free Software Foundation,
 * Inc., 51 Franklin St, Fifth Floor, Boston, MA 02110-1301 USA.
 *
 * Please contact Sun Microsystems, Inc., 4150 Network Circle, Santa Clara,
 * CA 95054 USA or visit www.sun.com if you need additional information or
 * have any questions.
 *  
 */

# include "incls/_precompiled.incl"
# include "incls/_bitMap.cpp.incl"


BitMap::BitMap(bm_word_t* map, idx_t size_in_bits) :
  _map(map), _size(size_in_bits)
{
  assert(sizeof(bm_word_t) == BytesPerWord, "Implementation assumption.");
  assert(size_in_bits >= 0, "just checking");
}


BitMap::BitMap(idx_t size_in_bits, bool in_resource_area) :
  _map(NULL), _size(0)
{
  assert(sizeof(bm_word_t) == BytesPerWord, "Implementation assumption.");
  resize(size_in_bits, in_resource_area);
}


void BitMap::verify_index(idx_t index) const {
    assert(index < _size, "BitMap index out of bounds");
}

void BitMap::verify_range(idx_t beg_index, idx_t end_index) const {
#ifdef ASSERT
    assert(beg_index <= end_index, "BitMap range error");
    // Note that [0,0) and [size,size) are both valid ranges.
    if (end_index != _size)  verify_index(end_index);
#endif
}

void BitMap::resize(idx_t size_in_bits, bool in_resource_area) {
  assert(size_in_bits >= 0, "just checking");
  idx_t old_size_in_words = size_in_words();
  bm_word_t* old_map = map();

  _size = size_in_bits;
  idx_t new_size_in_words = size_in_words();
  if (in_resource_area) {
    _map = NEW_RESOURCE_ARRAY(bm_word_t, new_size_in_words);
  } else {
    if (old_map != NULL) FREE_C_HEAP_ARRAY(bm_word_t, _map);
    _map = NEW_C_HEAP_ARRAY(bm_word_t, new_size_in_words);
  }
  Copy::disjoint_words((HeapWord*)old_map, (HeapWord*) _map,
                       MIN2(old_size_in_words, new_size_in_words));
  if (new_size_in_words > old_size_in_words) {
    clear_range_of_words(old_size_in_words, size_in_words());
  }
}

<<<<<<< HEAD
=======
// Returns a bit mask for a range of bits [beg, end) within a single word.  Each
// bit in the mask is 0 if the bit is in the range, 1 if not in the range.  The
// returned mask can be used directly to clear the range, or inverted to set the
// range.  Note:  end must not be 0.
inline BitMap::idx_t
BitMap::inverted_bit_mask_for_range(idx_t beg, idx_t end) const {
  assert(end != 0, "does not work when end == 0");
  assert(beg == end || word_index(beg) == word_index(end - 1),
	 "must be a single-word range");
  idx_t mask = bit_mask(beg) - 1;	// low (right) bits
  if (bit_in_word(end) != 0) {
    mask |= ~(bit_mask(end) - 1);	// high (left) bits
  }
  return mask;
}

>>>>>>> 2571633a
void BitMap::set_range_within_word(idx_t beg, idx_t end) {
  // With a valid range (beg <= end), this test ensures that end != 0, as
  // required by inverted_bit_mask_for_range.  Also avoids an unnecessary write.
  if (beg != end) {
    bm_word_t mask = inverted_bit_mask_for_range(beg, end);
    *word_addr(beg) |= ~mask;
  }
}

void BitMap::clear_range_within_word(idx_t beg, idx_t end) {
  // With a valid range (beg <= end), this test ensures that end != 0, as
  // required by inverted_bit_mask_for_range.  Also avoids an unnecessary write.
  if (beg != end) {
    bm_word_t mask = inverted_bit_mask_for_range(beg, end);
    *word_addr(beg) &= mask;
  }
}

void BitMap::par_put_range_within_word(idx_t beg, idx_t end, bool value) {
  assert(value == 0 || value == 1, "0 for clear, 1 for set");
  // With a valid range (beg <= end), this test ensures that end != 0, as
  // required by inverted_bit_mask_for_range.  Also avoids an unnecessary write.
  if (beg != end) {
    intptr_t* pw  = (intptr_t*)word_addr(beg);
    intptr_t  w   = *pw;
    intptr_t  mr  = (intptr_t)inverted_bit_mask_for_range(beg, end);
    intptr_t  nw  = value ? (w | ~mr) : (w & mr);
    while (true) {
      intptr_t res = Atomic::cmpxchg_ptr(nw, pw, w);
      if (res == w) break;
      w  = *pw;
      nw = value ? (w | ~mr) : (w & mr);
    }
  }
}

void BitMap::set_range(idx_t beg, idx_t end) {
  verify_range(beg, end);

  idx_t beg_full_word = word_index_round_up(beg);
  idx_t end_full_word = word_index(end);

  if (beg_full_word < end_full_word) {
    // The range includes at least one full word.
    set_range_within_word(beg, bit_index(beg_full_word));
    set_range_of_words(beg_full_word, end_full_word);
    set_range_within_word(bit_index(end_full_word), end);
  } else {
    // The range spans at most 2 partial words.
    idx_t boundary = MIN2(bit_index(beg_full_word), end);
    set_range_within_word(beg, boundary);
    set_range_within_word(boundary, end);
  }
}

void BitMap::clear_range(idx_t beg, idx_t end) {
  verify_range(beg, end);

  idx_t beg_full_word = word_index_round_up(beg);
  idx_t end_full_word = word_index(end);

  if (beg_full_word < end_full_word) {
    // The range includes at least one full word.
    clear_range_within_word(beg, bit_index(beg_full_word));
    clear_range_of_words(beg_full_word, end_full_word);
    clear_range_within_word(bit_index(end_full_word), end);
  } else {
    // The range spans at most 2 partial words.
    idx_t boundary = MIN2(bit_index(beg_full_word), end);
    clear_range_within_word(beg, boundary);
    clear_range_within_word(boundary, end);
  }
}

void BitMap::set_large_range(idx_t beg, idx_t end) {
  verify_range(beg, end);

  idx_t beg_full_word = word_index_round_up(beg);
  idx_t end_full_word = word_index(end);
  
  assert(end_full_word - beg_full_word >= 32,
	 "the range must include at least 32 bytes");
  
  // The range includes at least one full word.
  set_range_within_word(beg, bit_index(beg_full_word));
  set_large_range_of_words(beg_full_word, end_full_word);
  set_range_within_word(bit_index(end_full_word), end);
}

void BitMap::clear_large_range(idx_t beg, idx_t end) {
  verify_range(beg, end);

  idx_t beg_full_word = word_index_round_up(beg);
  idx_t end_full_word = word_index(end);
             
  assert(end_full_word - beg_full_word >= 32,
	 "the range must include at least 32 bytes");
  
  // The range includes at least one full word.
  clear_range_within_word(beg, bit_index(beg_full_word));
  clear_large_range_of_words(beg_full_word, end_full_word);
  clear_range_within_word(bit_index(end_full_word), end);
}

void BitMap::mostly_disjoint_range_union(BitMap* from_bitmap,
                                         idx_t   from_start_index,
                                         idx_t   to_start_index,
                                         size_t  word_num) {
  // Ensure that the parameters are correct.
  // These shouldn't be that expensive to check, hence I left them as
  // guarantees.
  guarantee(from_bitmap->bit_in_word(from_start_index) == 0,
            "it should be aligned on a word boundary");
  guarantee(bit_in_word(to_start_index) == 0,
            "it should be aligned on a word boundary");
  guarantee(word_num >= 2, "word_num should be at least 2");

  intptr_t* from = (intptr_t*) from_bitmap->word_addr(from_start_index);
  intptr_t* to   = (intptr_t*) word_addr(to_start_index);

  if (*from != 0) {
    // if it's 0, then there's no point in doing the CAS
    while (true) {
      intptr_t old_value = *to;
      intptr_t new_value = old_value | *from;
      intptr_t res       = Atomic::cmpxchg_ptr(new_value, to, old_value);
      if (res == old_value) break;
    }
  }
  ++from;
  ++to;

  for (size_t i = 0; i < word_num - 2; ++i) {
    if (*from != 0) {
      // if it's 0, then there's no point in doing the CAS
      assert(*to == 0, "nobody else should be writing here");
      intptr_t new_value = *from;
      *to = new_value;
    }

    ++from;
    ++to;
  }

  if (*from != 0) {
    // if it's 0, then there's no point in doing the CAS
    while (true) {
      intptr_t old_value = *to;
      intptr_t new_value = old_value | *from;
      intptr_t res       = Atomic::cmpxchg_ptr(new_value, to, old_value);
      if (res == old_value) break;
    }
  }

  // the -1 is because we didn't advance them after the final CAS
  assert(from ==
           (intptr_t*) from_bitmap->word_addr(from_start_index) + word_num - 1,
            "invariant");
  assert(to == (intptr_t*) word_addr(to_start_index) + word_num - 1,
            "invariant");
}

void BitMap::at_put(idx_t offset, bool value) {
  if (value) {
    set_bit(offset);
  } else {
    clear_bit(offset);
  }  
}

// Return true to indicate that this thread changed
// the bit, false to indicate that someone else did.
// In either case, the requested bit is in the
// requested state some time during the period that
// this thread is executing this call. More importantly,
// if no other thread is executing an action to
// change the requested bit to a state other than
// the one that this thread is trying to set it to,
// then the the bit is in the expected state
// at exit from this method. However, rather than
// make such a strong assertion here, based on
// assuming such constrained use (which though true
// today, could change in the future to service some
// funky parallel algorithm), we encourage callers
// to do such verification, as and when appropriate.
bool BitMap::par_at_put(idx_t bit, bool value) {
  return value ? par_set_bit(bit) : par_clear_bit(bit);
}

void BitMap::at_put_grow(idx_t offset, bool value) {
  if (offset >= size()) {
    resize(2 * MAX2(size(), offset));
  }
  at_put(offset, value);
}

void BitMap::at_put_range(idx_t start_offset, idx_t end_offset, bool value) {
  if (value) {
    set_range(start_offset, end_offset);
  } else {
    clear_range(start_offset, end_offset);
  }
}

void BitMap::par_at_put_range(idx_t beg, idx_t end, bool value) {
  verify_range(beg, end);

  idx_t beg_full_word = word_index_round_up(beg);
  idx_t end_full_word = word_index(end);

  if (beg_full_word < end_full_word) {
    // The range includes at least one full word.
    par_put_range_within_word(beg, bit_index(beg_full_word), value);
    if (value) {
      set_range_of_words(beg_full_word, end_full_word);
    } else {
      clear_range_of_words(beg_full_word, end_full_word);
    }
    par_put_range_within_word(bit_index(end_full_word), end, value);
  } else {
    // The range spans at most 2 partial words.
    idx_t boundary = MIN2(bit_index(beg_full_word), end);
    par_put_range_within_word(beg, boundary, value);
    par_put_range_within_word(boundary, end, value);
  }

}

void BitMap::at_put_large_range(idx_t beg, idx_t end, bool value) {
  if (value) {
    set_large_range(beg, end);
  } else {
    clear_large_range(beg, end);
  }
}

void BitMap::par_at_put_large_range(idx_t beg, idx_t end, bool value) {
  verify_range(beg, end);

  idx_t beg_full_word = word_index_round_up(beg);
  idx_t end_full_word = word_index(end);
             
  assert(end_full_word - beg_full_word >= 32,
	 "the range must include at least 32 bytes");
  
  // The range includes at least one full word.
  par_put_range_within_word(beg, bit_index(beg_full_word), value);
  if (value) {
    set_large_range_of_words(beg_full_word, end_full_word);
  } else {
    clear_large_range_of_words(beg_full_word, end_full_word);
  }
  par_put_range_within_word(bit_index(end_full_word), end, value);
}

bool BitMap::contains(const BitMap other) const {
  assert(size() == other.size(), "must have same size");
  bm_word_t* dest_map = map();
  bm_word_t* other_map = other.map();
  idx_t size = size_in_words();
  for (idx_t index = 0; index < size_in_words(); index++) {
    bm_word_t word_union = dest_map[index] | other_map[index];
    // If this has more bits set than dest_map[index], then other is not a
    // subset.
    if (word_union != dest_map[index]) return false;
  }
  return true;
}

bool BitMap::intersects(const BitMap other) const {
  assert(size() == other.size(), "must have same size");
  bm_word_t* dest_map = map();
  bm_word_t* other_map = other.map();
  idx_t size = size_in_words();
  for (idx_t index = 0; index < size_in_words(); index++) {
    if ((dest_map[index] & other_map[index]) != 0) return true;
  }
  // Otherwise, no intersection.
  return false;
}

void BitMap::set_union(BitMap other) {
  assert(size() == other.size(), "must have same size");
  bm_word_t* dest_map = map();
  bm_word_t* other_map = other.map();
  idx_t size = size_in_words();
  for (idx_t index = 0; index < size_in_words(); index++) {
    dest_map[index] = dest_map[index] | other_map[index];
  }
}


void BitMap::set_difference(BitMap other) {
  assert(size() == other.size(), "must have same size");
  bm_word_t* dest_map = map();
  bm_word_t* other_map = other.map();
  idx_t size = size_in_words();
  for (idx_t index = 0; index < size_in_words(); index++) {
    dest_map[index] = dest_map[index] & ~(other_map[index]);
  }
}


void BitMap::set_intersection(BitMap other) {
  assert(size() == other.size(), "must have same size");
  bm_word_t* dest_map = map();
  bm_word_t* other_map = other.map();
  idx_t size = size_in_words();
  for (idx_t index = 0; index < size; index++) {
    dest_map[index]  = dest_map[index] & other_map[index];
  }
}


void BitMap::set_intersection_at_offset(BitMap other, idx_t offset) {
  assert(other.size() >= offset, "offset not in range");
  assert(other.size() - offset >= size(), "other not large enough");
  // XXX Ideally, we would remove this restriction.
  guarantee((offset % (sizeof(bm_word_t) * BitsPerByte)) == 0,
            "Only handle aligned cases so far.");
  bm_word_t* dest_map = map();
  bm_word_t* other_map = other.map();
  idx_t offset_word_ind = word_index(offset);
  idx_t size = size_in_words();
  for (idx_t index = 0; index < size; index++) {
    dest_map[index] = dest_map[index] & other_map[offset_word_ind + index];
  }
}

bool BitMap::set_union_with_result(BitMap other) {
  assert(size() == other.size(), "must have same size");
  bool changed = false;
  bm_word_t* dest_map = map();
  bm_word_t* other_map = other.map();
  idx_t size = size_in_words();
  for (idx_t index = 0; index < size; index++) {
    idx_t temp = map(index) | other_map[index];
    changed = changed || (temp != map(index));
    map()[index] = temp;
  }
  return changed;
}


bool BitMap::set_difference_with_result(BitMap other) {
  assert(size() == other.size(), "must have same size");
  bool changed = false;
  bm_word_t* dest_map = map();
  bm_word_t* other_map = other.map();
  idx_t size = size_in_words();
  for (idx_t index = 0; index < size; index++) {
    bm_word_t temp = dest_map[index] & ~(other_map[index]);
    changed = changed || (temp != dest_map[index]);
    dest_map[index] = temp;
  }
  return changed;
}


bool BitMap::set_intersection_with_result(BitMap other) {
  assert(size() == other.size(), "must have same size");
  bool changed = false;
  bm_word_t* dest_map = map();
  bm_word_t* other_map = other.map();
  idx_t size = size_in_words();
  for (idx_t index = 0; index < size; index++) {
    bm_word_t orig = dest_map[index];
    bm_word_t temp = orig & other_map[index];
    changed = changed || (temp != orig);
    dest_map[index]  = temp;
  }
  return changed;
}


void BitMap::set_from(BitMap other) {
  assert(size() == other.size(), "must have same size");
  bm_word_t* dest_map = map();
  bm_word_t* other_map = other.map();
  idx_t size = size_in_words();
  for (idx_t index = 0; index < size; index++) {
    dest_map[index] = other_map[index];
  }
}


bool BitMap::is_same(BitMap other) {
  assert(size() == other.size(), "must have same size");
  bm_word_t* dest_map = map();
  bm_word_t* other_map = other.map();
  idx_t size = size_in_words();
  for (idx_t index = 0; index < size; index++) {
    if (dest_map[index] != other_map[index]) return false;
  }
  return true;
}

bool BitMap::is_full() const {
  bm_word_t* word = map();
  idx_t rest = size();
  for (; rest >= (idx_t) BitsPerWord; rest -= BitsPerWord) {
    if (*word != (bm_word_t) AllBits) return false;
    word++;
  }
  return rest == 0 || (*word | ~right_n_bits((int)rest)) == (bm_word_t) AllBits;
}


bool BitMap::is_empty() const {
  bm_word_t* word = map();
  idx_t rest = size();
  for (; rest >= (idx_t) BitsPerWord; rest -= BitsPerWord) {
    if (*word != (bm_word_t) NoBits) return false;
    word++;
  }
  return rest == 0 || (*word & right_n_bits((int)rest)) == (bm_word_t) NoBits;
}

void BitMap::clear_large() {
  clear_large_range_of_words(0, size_in_words());
}

// Note that if the closure itself modifies the bitmap
// then modifications in and to the left of the _bit_ being
// currently sampled will not be seen. Note also that the
// interval [leftOffset, rightOffset) is right open.
bool BitMap::iterate(BitMapClosure* blk, idx_t leftOffset, idx_t rightOffset) {
  verify_range(leftOffset, rightOffset);

  idx_t startIndex = word_index(leftOffset);
  idx_t endIndex   = MIN2(word_index(rightOffset) + 1, size_in_words());
  for (idx_t index = startIndex, offset = leftOffset;
       offset < rightOffset && index < endIndex;
       offset = (++index) << LogBitsPerWord) {
    idx_t rest = map(index) >> (offset & (BitsPerWord - 1));
    for (; offset < rightOffset && rest != (bm_word_t)NoBits; offset++) {
      if (rest & 1) {
        if (!blk->do_bit(offset)) return false;
        //  resample at each closure application
        // (see, for instance, CMS bug 4525989)
        rest = map(index) >> (offset & (BitsPerWord -1));
      }
      rest = rest >> 1;
    }
  }
  return true;
}

BitMap::idx_t* BitMap::_pop_count_table = NULL;

void BitMap::init_pop_count_table() {
  if (_pop_count_table == NULL) {
    BitMap::idx_t *table = NEW_C_HEAP_ARRAY(idx_t, 256);
    for (uint i = 0; i < 256; i++) {
      table[i] = num_set_bits(i);
    }

    intptr_t res = Atomic::cmpxchg_ptr((intptr_t)  table,
                                       (intptr_t*) &_pop_count_table,
                                       (intptr_t)  NULL_WORD);
    if (res != NULL_WORD) {
      guarantee( _pop_count_table == (void*) res, "invariant" );
      FREE_C_HEAP_ARRAY(bm_word_t, table);
    }
  }
}

BitMap::idx_t BitMap::num_set_bits(bm_word_t w) {
  idx_t bits = 0;

  while (w != 0) {
    while ((w & 1) == 0) {
      w >>= 1;
    }
    bits++;
    w >>= 1;
  }
  return bits;
}

BitMap::idx_t BitMap::num_set_bits_from_table(unsigned char c) {
  assert(_pop_count_table != NULL, "precondition");
  return _pop_count_table[c];
}

BitMap::idx_t BitMap::count_one_bits() const {
  init_pop_count_table(); // If necessary.
  idx_t sum = 0;
  typedef unsigned char uchar;
  for (idx_t i = 0; i < size_in_words(); i++) {
    bm_word_t w = map()[i];
    for (size_t j = 0; j < sizeof(bm_word_t); j++) {
      sum += num_set_bits_from_table(uchar(w & 255));
      w >>= 8;
    }
  }
  return sum;
}


#ifndef PRODUCT

void BitMap::print_on(outputStream* st) const {
  tty->print("Bitmap(%d):", size());
  for (idx_t index = 0; index < size(); index++) {
    tty->print("%c", at(index) ? '1' : '0');
  }
  tty->cr();
}

#endif


BitMap2D::BitMap2D(bm_word_t* map, idx_t size_in_slots, idx_t bits_per_slot)
  : _bits_per_slot(bits_per_slot)
  , _map(map, size_in_slots * bits_per_slot)
{
}


BitMap2D::BitMap2D(idx_t size_in_slots, idx_t bits_per_slot)
  : _bits_per_slot(bits_per_slot)
  , _map(size_in_slots * bits_per_slot)
{
}<|MERGE_RESOLUTION|>--- conflicted
+++ resolved
@@ -77,25 +77,6 @@
   }
 }
 
-<<<<<<< HEAD
-=======
-// Returns a bit mask for a range of bits [beg, end) within a single word.  Each
-// bit in the mask is 0 if the bit is in the range, 1 if not in the range.  The
-// returned mask can be used directly to clear the range, or inverted to set the
-// range.  Note:  end must not be 0.
-inline BitMap::idx_t
-BitMap::inverted_bit_mask_for_range(idx_t beg, idx_t end) const {
-  assert(end != 0, "does not work when end == 0");
-  assert(beg == end || word_index(beg) == word_index(end - 1),
-	 "must be a single-word range");
-  idx_t mask = bit_mask(beg) - 1;	// low (right) bits
-  if (bit_in_word(end) != 0) {
-    mask |= ~(bit_mask(end) - 1);	// high (left) bits
-  }
-  return mask;
-}
-
->>>>>>> 2571633a
 void BitMap::set_range_within_word(idx_t beg, idx_t end) {
   // With a valid range (beg <= end), this test ensures that end != 0, as
   // required by inverted_bit_mask_for_range.  Also avoids an unnecessary write.
