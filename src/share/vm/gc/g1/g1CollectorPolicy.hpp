--- conflicted
+++ resolved
@@ -380,14 +380,11 @@
 
 protected:
   virtual double average_time_ms(G1GCPhaseTimes::GCParPhases phase) const;
-<<<<<<< HEAD
-=======
   virtual double other_time_ms(double pause_time_ms) const;
 
   double young_other_time_ms() const;
   double non_young_other_time_ms() const;
   double constant_other_time_ms(double pause_time_ms) const;
->>>>>>> 0207be9d
 
 private:
   // Statistics kept per GC stoppage, pause or full.
