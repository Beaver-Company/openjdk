/*
 * Copyright (c) 1997, 2016, Oracle and/or its affiliates. All rights reserved.
 * DO NOT ALTER OR REMOVE COPYRIGHT NOTICES OR THIS FILE HEADER.
 *
 * This code is free software; you can redistribute it and/or modify it
 * under the terms of the GNU General Public License version 2 only, as
 * published by the Free Software Foundation.
 *
 * This code is distributed in the hope that it will be useful, but WITHOUT
 * ANY WARRANTY; without even the implied warranty of MERCHANTABILITY or
 * FITNESS FOR A PARTICULAR PURPOSE.  See the GNU General Public License
 * version 2 for more details (a copy is included in the LICENSE file that
 * accompanied this code).
 *
 * You should have received a copy of the GNU General Public License version
 * 2 along with this work; if not, write to the Free Software Foundation,
 * Inc., 51 Franklin St, Fifth Floor, Boston, MA 02110-1301 USA.
 *
 * Please contact Oracle, 500 Oracle Parkway, Redwood Shores, CA 94065 USA
 * or visit www.oracle.com if you need additional information or have any
 * questions.
 *
 */

#include "precompiled.hpp"
#include "classfile/stringTable.hpp"
#include "classfile/symbolTable.hpp"
#include "code/codeCacheExtensions.hpp"
#include "code/icBuffer.hpp"
#include "gc/shared/collectedHeap.hpp"
#include "interpreter/bytecodes.hpp"
#include "memory/universe.hpp"
#include "prims/methodHandles.hpp"
#include "runtime/globals.hpp"
#include "runtime/handles.inline.hpp"
#include "runtime/icache.hpp"
#include "runtime/init.hpp"
#include "runtime/safepoint.hpp"
#include "runtime/sharedRuntime.hpp"
#include "services/memTracker.hpp"
#include "utilities/macros.hpp"


// Initialization done by VM thread in vm_init_globals()
void check_ThreadShadow();
void eventlog_init();
void mutex_init();
void chunkpool_init();
void perfMemory_init();
void SuspendibleThreadSet_init() NOT_ALL_GCS_RETURN;

// Initialization done by Java thread in init_globals()
void management_init();
void bytecodes_init();
void classLoader_init1();
void compilationPolicy_init();
void codeCache_init();
void VM_Version_init();
void os_init_globals();        // depends on VM_Version_init, before universe_init
void stubRoutines_init1();
jint universe_init();          // depends on codeCache_init and stubRoutines_init
void interpreter_init();       // before any methods loaded
void invocationCounter_init(); // before any methods loaded
void marksweep_init();
void accessFlags_init();
void templateTable_init();
void InterfaceSupport_init();
void universe2_init();  // dependent on codeCache_init and stubRoutines_init, loads primordial classes
void referenceProcessor_init();
void jni_handles_init();
void vmStructs_init();

void vtableStubs_init();
void InlineCacheBuffer_init();
void compilerOracle_init();
bool compileBroker_init();
void dependencyContext_init();

// Initialization after compiler initialization
bool universe_post_init();  // must happen after compiler_init
void javaClasses_init();  // must happen after vtable initialization
void stubRoutines_init2(); // note: StubRoutines need 2-phase init

// Do not disable thread-local-storage, as it is important for some
// JNI/JVM/JVMTI functions and signal handlers to work properly
// during VM shutdown
void perfMemory_exit();
void ostream_exit();

void vm_init_globals() {
  check_ThreadShadow();
  basic_types_init();
  eventlog_init();
  mutex_init();
  chunkpool_init();
  perfMemory_init();
  SuspendibleThreadSet_init();
}


jint init_globals() {
  HandleMark hm;
  management_init();
  bytecodes_init();
  classLoader_init1();
  compilationPolicy_init();
  codeCache_init();
  CodeCacheExtensions::initialize();
  VM_Version_init();
  CodeCacheExtensions::complete_step(CodeCacheExtensionsSteps::VMVersion);
  os_init_globals();
  stubRoutines_init1();
  CodeCacheExtensions::complete_step(CodeCacheExtensionsSteps::StubRoutines1);
  jint status = universe_init();  // dependent on codeCache_init and
                                  // stubRoutines_init1 and metaspace_init.
  if (status != JNI_OK)
    return status;

<<<<<<< HEAD
  classLoader_init2();  // after SymbolTable creation, set up --patch-module entries
=======
>>>>>>> a642a57c
  CodeCacheExtensions::complete_step(CodeCacheExtensionsSteps::Universe);
  interpreter_init();  // before any methods loaded
  CodeCacheExtensions::complete_step(CodeCacheExtensionsSteps::Interpreter);
  invocationCounter_init();  // before any methods loaded
  marksweep_init();
  accessFlags_init();
  templateTable_init();
  InterfaceSupport_init();
  SharedRuntime::generate_stubs();
  universe2_init();  // dependent on codeCache_init and stubRoutines_init1
  referenceProcessor_init();
  jni_handles_init();
#if INCLUDE_VM_STRUCTS
  vmStructs_init();
#endif // INCLUDE_VM_STRUCTS

  vtableStubs_init();
  InlineCacheBuffer_init();
  compilerOracle_init();
  dependencyContext_init();

  if (!compileBroker_init()) {
    return JNI_EINVAL;
  }
  VMRegImpl::set_regName();

  if (!universe_post_init()) {
    return JNI_ERR;
  }
  javaClasses_init();   // must happen after vtable initialization
  stubRoutines_init2(); // note: StubRoutines need 2-phase init
  MethodHandles::generate_adapters();
  CodeCacheExtensions::complete_step(CodeCacheExtensionsSteps::StubRoutines2);

#if INCLUDE_NMT
  // Solaris stack is walkable only after stubRoutines are set up.
  // On Other platforms, the stack is always walkable.
  NMT_stack_walkable = true;
#endif // INCLUDE_NMT

  // All the flags that get adjusted by VM_Version_init and os::init_2
  // have been set so dump the flags now.
  if (PrintFlagsFinal || PrintFlagsRanges) {
    CommandLineFlags::printFlags(tty, false, PrintFlagsRanges);
  }

  CodeCacheExtensions::complete_step(CodeCacheExtensionsSteps::InitGlobals);
  return JNI_OK;
}


void exit_globals() {
  static bool destructorsCalled = false;
  if (!destructorsCalled) {
    destructorsCalled = true;
    perfMemory_exit();
    if (PrintSafepointStatistics) {
      // Print the collected safepoint statistics.
      SafepointSynchronize::print_stat_on_exit();
    }
    if (PrintStringTableStatistics) {
      SymbolTable::dump(tty);
      StringTable::dump(tty);
    }
    ostream_exit();
  }
}

static volatile bool _init_completed = false;

bool is_init_completed() {
  return _init_completed;
}


void set_init_completed() {
  assert(Universe::is_fully_initialized(), "Should have completed initialization");
  _init_completed = true;
}<|MERGE_RESOLUTION|>--- conflicted
+++ resolved
@@ -116,10 +116,6 @@
   if (status != JNI_OK)
     return status;
 
-<<<<<<< HEAD
-  classLoader_init2();  // after SymbolTable creation, set up --patch-module entries
-=======
->>>>>>> a642a57c
   CodeCacheExtensions::complete_step(CodeCacheExtensionsSteps::Universe);
   interpreter_init();  // before any methods loaded
   CodeCacheExtensions::complete_step(CodeCacheExtensionsSteps::Interpreter);
