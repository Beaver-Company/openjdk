--- conflicted
+++ resolved
@@ -81,21 +81,14 @@
   static arrayOop reflect_new_multi_array(oop element_mirror, typeArrayOop dimensions, TRAPS);
 
   // Verification
-<<<<<<< HEAD
-  static bool     verify_class_access(const Klass* current_class,
-                                      const Klass* new_class,
-                                      bool classloader_only);
-=======
-  static VerifyClassAccessResults verify_class_access(Klass* current_class,
-                                                      Klass* new_class,
+  static VerifyClassAccessResults verify_class_access(const Klass* current_class,
+                                                      const Klass* new_class,
                                                       bool classloader_only);
-
   // Return an error message specific to the specified Klass*'s and result.
   // This function must be called from within a block containing a ResourceMark.
-  static char*    verify_class_access_msg(Klass* current_class,
-                                          Klass* new_class,
-                                          VerifyClassAccessResults result);
->>>>>>> 0d3483de
+  static char*    verify_class_access_msg(const Klass* current_class,
+                                          const Klass* new_class,
+                                          const VerifyClassAccessResults result);
 
   static bool     verify_field_access(const Klass* current_class,
                                       const Klass* resolved_class,
