#ifdef USE_PRAGMA_IDENT_SRC
#pragma ident "@(#)thread.cpp	1.819 07/11/02 18:02:02 JVM"
#endif
/*
 * Copyright 1997-2008 Sun Microsystems, Inc.  All Rights Reserved.
 * DO NOT ALTER OR REMOVE COPYRIGHT NOTICES OR THIS FILE HEADER.
 *
 * This code is free software; you can redistribute it and/or modify it
 * under the terms of the GNU General Public License version 2 only, as
 * published by the Free Software Foundation.
 *
 * This code is distributed in the hope that it will be useful, but WITHOUT
 * ANY WARRANTY; without even the implied warranty of MERCHANTABILITY or
 * FITNESS FOR A PARTICULAR PURPOSE.  See the GNU General Public License
 * version 2 for more details (a copy is included in the LICENSE file that
 * accompanied this code).
 *
 * You should have received a copy of the GNU General Public License version
 * 2 along with this work; if not, write to the Free Software Foundation,
 * Inc., 51 Franklin St, Fifth Floor, Boston, MA 02110-1301 USA.
 *
 * Please contact Sun Microsystems, Inc., 4150 Network Circle, Santa Clara,
 * CA 95054 USA or visit www.sun.com if you need additional information or
 * have any questions.
 *  
 */

# include "incls/_precompiled.incl"
# include "incls/_thread.cpp.incl"

#ifdef DTRACE_ENABLED

// Only bother with this argument setup if dtrace is available

HS_DTRACE_PROBE_DECL(hotspot, vm__init__begin);
HS_DTRACE_PROBE_DECL(hotspot, vm__init__end);
HS_DTRACE_PROBE_DECL5(hotspot, thread__start, char*, intptr_t, 
  intptr_t, intptr_t, bool);
HS_DTRACE_PROBE_DECL5(hotspot, thread__stop, char*, intptr_t, 
  intptr_t, intptr_t, bool);

#define DTRACE_THREAD_PROBE(probe, javathread)                             \
  {                                                                        \
    ResourceMark rm(this);                                                 \
    int len = 0;                                                           \
    const char* name = (javathread)->get_thread_name();                    \
    len = strlen(name);                                                    \
    HS_DTRACE_PROBE5(hotspot, thread__##probe,                             \
      name, len,                                                           \
      java_lang_Thread::thread_id((javathread)->threadObj()),              \
      (javathread)->osthread()->thread_id(),                               \
      java_lang_Thread::is_daemon((javathread)->threadObj()));             \
  }

#else //  ndef DTRACE_ENABLED

#define DTRACE_THREAD_PROBE(probe, javathread) 

#endif // ndef DTRACE_ENABLED

// Class hierarchy
// - Thread
//   - VMThread
//   - WatcherThread
//   - ConcurrentMarkSweepThread
//   - JavaThread
//     - CompilerThread

// ======= Thread ========

// Support for forcing alignment of thread objects for biased locking
void* Thread::operator new(size_t size) {
  if (UseBiasedLocking) {
    const int alignment = markOopDesc::biased_lock_alignment;
    size_t aligned_size = size + (alignment - sizeof(intptr_t));
    void* real_malloc_addr = CHeapObj::operator new(aligned_size);
    void* aligned_addr     = (void*) align_size_up((intptr_t) real_malloc_addr, alignment);
    assert(((uintptr_t) aligned_addr + (uintptr_t) size) <=
           ((uintptr_t) real_malloc_addr + (uintptr_t) aligned_size),
           "JavaThread alignment code overflowed allocated storage");
    if (TraceBiasedLocking) {
      if (aligned_addr != real_malloc_addr)
        tty->print_cr("Aligned thread " INTPTR_FORMAT " to " INTPTR_FORMAT,
                      real_malloc_addr, aligned_addr);
    }
    ((Thread*) aligned_addr)->_real_malloc_address = real_malloc_addr;
    return aligned_addr;
  } else {
    return CHeapObj::operator new(size);
  }
}

void Thread::operator delete(void* p) {
  if (UseBiasedLocking) {
    void* real_malloc_addr = ((Thread*) p)->_real_malloc_address;
    CHeapObj::operator delete(real_malloc_addr);
  } else {
    CHeapObj::operator delete(p);
  }
}


// Base class for all threads: VMThread, WatcherThread, ConcurrentMarkSweepThread,
// JavaThread


Thread::Thread() {
  // stack  
  _stack_base   = NULL;
  _stack_size   = 0;
  _self_raw_id  = 0;
  _lgrp_id      = -1;
  _osthread     = NULL;

  // allocated data structures
  set_resource_area(new ResourceArea());
  set_handle_area(new HandleArea(NULL));
  set_active_handles(NULL); 
  set_free_handle_block(NULL);
  set_last_handle_mark(NULL);
  set_osthread(NULL);

  // This initial value ==> never claimed.
  _oops_do_parity = 0;

  // the handle mark links itself to last_handle_mark
  new HandleMark(this);

  // plain initialization  
  debug_only(_owned_locks = NULL;) 
  debug_only(_allow_allocation_count = 0;)
  NOT_PRODUCT(_allow_safepoint_count = 0;)  
  CHECK_UNHANDLED_OOPS_ONLY(_gc_locked_out_count = 0;)
  _jvmti_env_iteration_count = 0;
  _vm_operation_started_count = 0;
  _vm_operation_completed_count = 0;
  _current_pending_monitor = NULL;
  _current_pending_monitor_is_from_java = true;
  _current_waiting_monitor = NULL;
  _num_nested_signal = 0;
  omFreeList = NULL ; 
  omFreeCount = 0 ; 
  omFreeProvision = 32 ; 

  _SR_lock = new Monitor(Mutex::suspend_resume, "SR_lock", true);
  _suspend_flags = 0;

  // thread-specific hashCode stream generator state - Marsaglia shift-xor form
  _hashStateX = os::random() ; 
  _hashStateY = 842502087 ; 
  _hashStateZ = 0x8767 ;    // (int)(3579807591LL & 0xffff) ; 
  _hashStateW = 273326509 ; 

  _OnTrap   = 0 ; 
  _schedctl = NULL ; 
  _Stalled  = 0 ; 
  _TypeTag  = 0x2BAD ; 

  // Many of the following fields are effectively final - immutable
  // Note that nascent threads can't use the Native Monitor-Mutex
  // construct until the _MutexEvent is initialized ...
  // CONSIDER: instead of using a fixed set of purpose-dedicated ParkEvents 
  // we might instead use a stack of ParkEvents that we could provision on-demand.  
  // The stack would act as a cache to avoid calls to ParkEvent::Allocate() 
  // and ::Release()
  _ParkEvent   = ParkEvent::Allocate (this) ; 
  _SleepEvent  = ParkEvent::Allocate (this) ; 
  _MutexEvent  = ParkEvent::Allocate (this) ;  
  _MuxEvent    = ParkEvent::Allocate (this) ; 

#ifdef CHECK_UNHANDLED_OOPS
  if (CheckUnhandledOops) {
    _unhandled_oops = new UnhandledOops(this);
  }
#endif // CHECK_UNHANDLED_OOPS
#ifdef ASSERT
  if (UseBiasedLocking) {
    assert((((uintptr_t) this) & (markOopDesc::biased_lock_alignment - 1)) == 0, "forced alignment of thread object failed");
    assert(this == _real_malloc_address ||
           this == (void*) align_size_up((intptr_t) _real_malloc_address, markOopDesc::biased_lock_alignment),
           "bug in forced alignment of thread objects");
  }
#endif /* ASSERT */
}

void Thread::initialize_thread_local_storage() {
  // Note: Make sure this method only calls 
  // non-blocking operations. Otherwise, it might not work
  // with the thread-startup/safepoint interaction.

  // During Java thread startup, safepoint code should allow this
  // method to complete because it may need to allocate memory to
  // store information for the new thread.

  // initialize structure dependent on thread local storage
  ThreadLocalStorage::set_thread(this);
  
  // set up any platform-specific state.
  os::initialize_thread();

}

void Thread::record_stack_base_and_size() {
  set_stack_base(os::current_stack_base());
  set_stack_size(os::current_stack_size());
}


Thread::~Thread() {
  // Reclaim the objectmonitors from the omFreeList of the moribund thread.
  ObjectSynchronizer::omFlush (this) ; 

  // deallocate data structures
  delete resource_area();
  // since the handle marks are using the handle area, we have to deallocated the root
  // handle mark before deallocating the thread's handle area,
  assert(last_handle_mark() != NULL, "check we have an element");
  delete last_handle_mark();
  assert(last_handle_mark() == NULL, "check we have reached the end");

  // It's possible we can encounter a null _ParkEvent, etc., in stillborn threads.
  // We NULL out the fields for good hygiene. 
  ParkEvent::Release (_ParkEvent)   ; _ParkEvent   = NULL ; 
  ParkEvent::Release (_SleepEvent)  ; _SleepEvent  = NULL ; 
  ParkEvent::Release (_MutexEvent)  ; _MutexEvent  = NULL ; 
  ParkEvent::Release (_MuxEvent)    ; _MuxEvent    = NULL ; 

  delete handle_area();

  // osthread() can be NULL, if creation of thread failed.
  if (osthread() != NULL) os::free_thread(osthread());

  delete _SR_lock;
  
  // clear thread local storage if the Thread is deleting itself
  if (this == Thread::current()) {
    ThreadLocalStorage::set_thread(NULL);
  } else {
    // In the case where we're not the current thread, invalidate all the
    // caches in case some code tries to get the current thread or the
    // thread that was destroyed, and gets stale information.
    ThreadLocalStorage::invalidate_all();
  }
  CHECK_UNHANDLED_OOPS_ONLY(if (CheckUnhandledOops) delete unhandled_oops();)
}

// NOTE: dummy function for assertion purpose.
void Thread::run() {
  ShouldNotReachHere();
}

#ifdef ASSERT
// Private method to check for dangling thread pointer
void check_for_dangling_thread_pointer(Thread *thread) {
 assert(!thread->is_Java_thread() || Thread::current() == thread || Threads_lock->owned_by_self(),
         "possibility of dangling Thread pointer");
}
#endif


#ifndef PRODUCT
// Tracing method for basic thread operations
void Thread::trace(const char* msg, const Thread* const thread) {    
  if (!TraceThreadEvents) return;
  ResourceMark rm;
  ThreadCritical tc;
  const char *name = "non-Java thread";
  int prio = -1;
  if (thread->is_Java_thread() 
      && !thread->is_Compiler_thread()) {
    // The Threads_lock must be held to get information about
    // this thread but may not be in some situations when
    // tracing  thread events.
    bool release_Threads_lock = false;
    if (!Threads_lock->owned_by_self()) {
      Threads_lock->lock();
      release_Threads_lock = true;
    }
    JavaThread* jt = (JavaThread *)thread;
    name = (char *)jt->get_thread_name();
    oop thread_oop = jt->threadObj();
    if (thread_oop != NULL) {
      prio = java_lang_Thread::priority(thread_oop); 
    }
    if (release_Threads_lock) {
      Threads_lock->unlock();
    }
  }    
  tty->print_cr("Thread::%s " INTPTR_FORMAT " [%lx] %s (prio: %d)", msg, thread, thread->osthread()->thread_id(), name, prio);
}
#endif


ThreadPriority Thread::get_priority(const Thread* const thread) {  
  trace("get priority", thread);  
  ThreadPriority priority;
  // Can return an error!
  (void)os::get_priority(thread, priority);  
  assert(MinPriority <= priority && priority <= MaxPriority, "non-Java priority found");
  return priority;
}

void Thread::set_priority(Thread* thread, ThreadPriority priority) {
  trace("set priority", thread);
  debug_only(check_for_dangling_thread_pointer(thread);)
  // Can return an error!
  (void)os::set_priority(thread, priority);
}


void Thread::start(Thread* thread) {
  trace("start", thread);
  // Start is different from resume in that its safety is guaranteed by context or
  // being called from a Java method synchronized on the Thread object.
  if (!DisableStartThread) {
    if (thread->is_Java_thread()) {
      // Initialize the thread state to RUNNABLE before starting this thread.
      // Can not set it after the thread started because we do not know the
      // exact thread state at that time. It could be in MONITOR_WAIT or
      // in SLEEPING or some other state.
      java_lang_Thread::set_thread_status(((JavaThread*)thread)->threadObj(), 
 					  java_lang_Thread::RUNNABLE);
    }
    os::start_thread(thread);
  }
}

// Enqueue a VM_Operation to do the job for us - sometime later
void Thread::send_async_exception(oop java_thread, oop java_throwable) {    
  VM_ThreadStop* vm_stop = new VM_ThreadStop(java_thread, java_throwable);
  VMThread::execute(vm_stop);
}


//
// Check if an external suspend request has completed (or has been
// cancelled). Returns true if the thread is externally suspended and
// false otherwise.
//
// The bits parameter returns information about the code path through
// the routine. Useful for debugging:
//
// set in is_ext_suspend_completed():
// 0x00000001 - routine was entered
// 0x00000010 - routine return false at end
// 0x00000100 - thread exited (return false)
// 0x00000200 - suspend request cancelled (return false)
// 0x00000400 - thread suspended (return true)
// 0x00001000 - thread is in a suspend equivalent state (return true)
// 0x00002000 - thread is native and walkable (return true)
// 0x00004000 - thread is native_trans and walkable (needed retry)
//
// set in wait_for_ext_suspend_completion():
// 0x00010000 - routine was entered
// 0x00020000 - suspend request cancelled before loop (return false)
// 0x00040000 - thread suspended before loop (return true)
// 0x00080000 - suspend request cancelled in loop (return false)
// 0x00100000 - thread suspended in loop (return true)
// 0x00200000 - suspend not completed during retry loop (return false)
//

// Helper class for tracing suspend wait debug bits.
//
// 0x00000100 indicates that the target thread exited before it could
// self-suspend which is not a wait failure. 0x00000200, 0x00020000 and
// 0x00080000 each indicate a cancelled suspend request so they don't
// count as wait failures either.
#define DEBUG_FALSE_BITS (0x00000010 | 0x00200000)

class TraceSuspendDebugBits : public StackObj {
 private:
  JavaThread * jt;
  bool         is_wait;
  bool         called_by_wait;  // meaningful when !is_wait
  uint32_t *   bits;

 public:
  TraceSuspendDebugBits(JavaThread *_jt, bool _is_wait, bool _called_by_wait,
                        uint32_t *_bits) {
    jt             = _jt;
    is_wait        = _is_wait;
    called_by_wait = _called_by_wait;
    bits           = _bits;
  }

  ~TraceSuspendDebugBits() {
    if (!is_wait) {
#if 1
      // By default, don't trace bits for is_ext_suspend_completed() calls.
      // That trace is very chatty.
      return;
#else
      if (!called_by_wait) {
        // If tracing for is_ext_suspend_completed() is enabled, then only
        // trace calls to it from wait_for_ext_suspend_completion()
        return;
      }
#endif
    }

    if (AssertOnSuspendWaitFailure || TraceSuspendWaitFailures) {
      if (bits != NULL && (*bits & DEBUG_FALSE_BITS) != 0) {
        MutexLocker ml(Threads_lock);  // needed for get_thread_name()
        ResourceMark rm;

        tty->print_cr(
            "Failed wait_for_ext_suspend_completion(thread=%s, debug_bits=%x)",
            jt->get_thread_name(), *bits);

        guarantee(!AssertOnSuspendWaitFailure, "external suspend wait failed");
      }
    }
  }
};
#undef DEBUG_FALSE_BITS


bool JavaThread::is_ext_suspend_completed(bool called_by_wait, int delay, uint32_t *bits) {
  TraceSuspendDebugBits tsdb(this, false /* !is_wait */, called_by_wait, bits);

  bool did_trans_retry = false;  // only do thread_in_native_trans retry once
  bool do_trans_retry;           // flag to force the retry

  *bits |= 0x00000001;

  do {
    do_trans_retry = false;

    if (is_exiting()) {
      // Thread is in the process of exiting. This is always checked
      // first to reduce the risk of dereferencing a freed JavaThread.
      *bits |= 0x00000100;
      return false;
    }
  
    if (!is_external_suspend()) {
      // Suspend request is cancelled. This is always checked before
      // is_ext_suspended() to reduce the risk of a rogue resume
      // confusing the thread that made the suspend request.
      *bits |= 0x00000200;
      return false;
    }
  
    if (is_ext_suspended()) {
      // thread is suspended
      *bits |= 0x00000400;
      return true;
    }
  
    // Now that we no longer do hard suspends of threads running
    // native code, the target thread can be changing thread state
    // while we are in this routine:
    //
    //   _thread_in_native -> _thread_in_native_trans -> _thread_blocked
    //
    // We save a copy of the thread state as observed at this moment
    // and make our decision about suspend completeness based on the
    // copy. This closes the race where the thread state is seen as
    // _thread_in_native_trans in the if-thread_blocked check, but is
    // seen as _thread_blocked in if-thread_in_native_trans check.
    JavaThreadState save_state = thread_state();

    if (save_state == _thread_blocked && is_suspend_equivalent()) {
      // If the thread's state is _thread_blocked and this blocking
      // condition is known to be equivalent to a suspend, then we can
      // consider the thread to be externally suspended. This means that
      // the code that sets _thread_blocked has been modified to do
      // self-suspension if the blocking condition releases. We also
      // used to check for CONDVAR_WAIT here, but that is now covered by
      // the _thread_blocked with self-suspension check.
      //
      // Return true since we wouldn't be here unless there was still an
      // external suspend request.
      *bits |= 0x00001000;
      return true;
    } else if (save_state == _thread_in_native && frame_anchor()->walkable()) {
      // Threads running native code will self-suspend on native==>VM/Java 
      // transitions. If its stack is walkable (should always be the case 
      // unless this function is called before the actual java_suspend() 
      // call), then the wait is done.
      *bits |= 0x00002000;
      return true;
    } else if (!called_by_wait && !did_trans_retry &&
               save_state == _thread_in_native_trans &&
               frame_anchor()->walkable()) {
      // The thread is transitioning from thread_in_native to another
      // thread state. check_safepoint_and_suspend_for_native_trans()
      // will force the thread to self-suspend. If it hasn't gotten
      // there yet we may have caught the thread in-between the native
      // code check above and the self-suspend. Lucky us. If we were
      // called by wait_for_ext_suspend_completion(), then it
      // will be doing the retries so we don't have to.
      //
      // Since we use the saved thread state in the if-statement above,
      // there is a chance that the thread has already transitioned to
      // _thread_blocked by the time we get here. In that case, we will
      // make a single unnecessary pass through the logic below. This
      // doesn't hurt anything since we still do the trans retry.

      *bits |= 0x00004000;

      // Once the thread leaves thread_in_native_trans for another
      // thread state, we break out of this retry loop. We shouldn't
      // need this flag to prevent us from getting back here, but
      // sometimes paranoia is good.
      did_trans_retry = true;

      // We wait for the thread to transition to a more usable state.
      for (int i = 1; i <= SuspendRetryCount; i++) {
	// We used to do an "os::yield_all(i)" call here with the intention
	// that yielding would increase on each retry. However, the parameter
	// is ignored on Linux which means the yield didn't scale up. Waiting
	// on the SR_lock below provides a much more predictable scale up for
	// the delay. It also provides a simple/direct point to check for any
	// safepoint requests from the VMThread

	// temporarily drops SR_lock while doing wait with safepoint check 
	// (if we're a JavaThread - the WatcherThread can also call this) 
	// and increase delay with each retry
	SR_lock()->wait(!Thread::current()->is_Java_thread(), i * delay);

        // check the actual thread state instead of what we saved above
        if (thread_state() != _thread_in_native_trans) {
          // the thread has transitioned to another thread state so
          // try all the checks (except this one) one more time.
          do_trans_retry = true;
          break;
        }
      } // end retry loop


    }
  } while (do_trans_retry);

  *bits |= 0x00000010;
  return false;
}

//
// Wait for an external suspend request to complete (or be cancelled).
// Returns true if the thread is externally suspended and false otherwise.
//
bool JavaThread::wait_for_ext_suspend_completion(int retries, int delay,
       uint32_t *bits) {
  TraceSuspendDebugBits tsdb(this, true /* is_wait */,
                             false /* !called_by_wait */, bits);

  // local flag copies to minimize SR_lock hold time
  bool is_suspended;
  bool pending;
  uint32_t reset_bits;

  // set a marker so is_ext_suspend_completed() knows we are the caller
  *bits |= 0x00010000;

  // We use reset_bits to reinitialize the bits value at the top of
  // each retry loop. This allows the caller to make use of any
  // unused bits for their own marking purposes.
  reset_bits = *bits;

  {
    MutexLockerEx ml(SR_lock(), Mutex::_no_safepoint_check_flag);
    is_suspended = is_ext_suspend_completed(true /* called_by_wait */, 
					    delay, bits);
    pending = is_external_suspend();
  }
  // must release SR_lock to allow suspension to complete

  if (!pending) {
    // A cancelled suspend request is the only false return from
    // is_ext_suspend_completed() that keeps us from entering the
    // retry loop.
    *bits |= 0x00020000;
    return false;
  }

  if (is_suspended) {
    *bits |= 0x00040000;
    return true;
  }

  for (int i = 1; i <= retries; i++) {
    *bits = reset_bits;  // reinit to only track last retry

    // We used to do an "os::yield_all(i)" call here with the intention
    // that yielding would increase on each retry. However, the parameter
    // is ignored on Linux which means the yield didn't scale up. Waiting
    // on the SR_lock below provides a much more predictable scale up for
    // the delay. It also provides a simple/direct point to check for any
    // safepoint requests from the VMThread

    {
      MutexLocker ml(SR_lock());
      // wait with safepoint check (if we're a JavaThread - the WatcherThread
      // can also call this)  and increase delay with each retry
      SR_lock()->wait(!Thread::current()->is_Java_thread(), i * delay);

      is_suspended = is_ext_suspend_completed(true /* called_by_wait */, 
					      delay, bits);

      // It is possible for the external suspend request to be cancelled
      // (by a resume) before the actual suspend operation is completed.
      // Refresh our local copy to see if we still need to wait.
      pending = is_external_suspend();
    }

    if (!pending) {
      // A cancelled suspend request is the only false return from
      // is_ext_suspend_completed() that keeps us from staying in the
      // retry loop.
      *bits |= 0x00080000;
      return false;
    }

    if (is_suspended) {
      *bits |= 0x00100000;
      return true;
    }
  } // end retry loop

  // thread did not suspend after all our retries
  *bits |= 0x00200000;
  return false;
}

#ifndef PRODUCT
void JavaThread::record_jump(address target, address instr, const char* file, int line) {

  // This should not need to be atomic as the only way for simultaneous
  // updates is via interrupts. Even then this should be rare or non-existant
  // and we don't care that much anyway.

  int index = _jmp_ring_index;
  _jmp_ring_index = (index + 1 ) & (jump_ring_buffer_size - 1);
  _jmp_ring[index]._target = (intptr_t) target;
  _jmp_ring[index]._instruction = (intptr_t) instr;
  _jmp_ring[index]._file = file;
  _jmp_ring[index]._line = line;
}
#endif /* PRODUCT */

// Called by flat profiler 
// Callers have already called wait_for_ext_suspend_completion
// The assertion for that is currently too complex to put here:
bool JavaThread::profile_last_Java_frame(frame* _fr) {
  bool gotframe = false;
  // self suspension saves needed state.
  if (has_last_Java_frame() && _anchor.walkable()) {
     *_fr = pd_last_frame();
     gotframe = true;
  }
  return gotframe;
}

void Thread::interrupt(Thread* thread) {
  trace("interrupt", thread);
  debug_only(check_for_dangling_thread_pointer(thread);)
  os::interrupt(thread);
}

bool Thread::is_interrupted(Thread* thread, bool clear_interrupted) {
  trace("is_interrupted", thread);  
  debug_only(check_for_dangling_thread_pointer(thread);)
  // Note:  If clear_interrupted==false, this simply fetches and
  // returns the value of the field osthread()->interrupted().
  return os::is_interrupted(thread, clear_interrupted);
}


// GC Support
bool Thread::claim_oops_do_par_case(int strong_roots_parity) {
  jint thread_parity = _oops_do_parity;
  if (thread_parity != strong_roots_parity) {
    jint res = Atomic::cmpxchg(strong_roots_parity, &_oops_do_parity, thread_parity);
    if (res == thread_parity) return true;
    else {
      guarantee(res == strong_roots_parity, "Or else what?");
      assert(SharedHeap::heap()->n_par_threads() > 0,
	     "Should only fail when parallel.");
      return false;
    }      
  }
  assert(SharedHeap::heap()->n_par_threads() > 0,
	 "Should only fail when parallel.");
  return false;
}

void Thread::oops_do(OopClosure* f) {
  active_handles()->oops_do(f);
  // Do oop for ThreadShadow
  f->do_oop((oop*)&_pending_exception);
  handle_area()->oops_do(f);
}

void Thread::nmethods_do() {
}

void Thread::print_on(outputStream* st) const {
  // get_priority assumes osthread initialized
  if (osthread() != NULL) {
    st->print("prio=%d tid=" INTPTR_FORMAT " ", get_priority(this), this);
    osthread()->print_on(st);
  }
  debug_only(if (WizardMode) print_owned_locks_on(st);)
}

// Thread::print_on_error() is called by fatal error handler. Don't use
// any lock or allocate memory.
void Thread::print_on_error(outputStream* st, char* buf, int buflen) const {
  if      (is_VM_thread())                  st->print("VMThread");
  else if (is_Compiler_thread())            st->print("CompilerThread");
  else if (is_Java_thread())                st->print("JavaThread");
  else if (is_GC_task_thread())             st->print("GCTaskThread");
  else if (is_Watcher_thread())             st->print("WatcherThread");
  else if (is_ConcurrentGC_thread())        st->print("ConcurrentGCThread");
  else st->print("Thread");

  st->print(" [stack: " PTR_FORMAT "," PTR_FORMAT "]",
            _stack_base - _stack_size, _stack_base);

  if (osthread()) {
    st->print(" [id=%d]", osthread()->thread_id());
  }
}

#ifdef ASSERT
void Thread::print_owned_locks_on(outputStream* st) const {  
  Monitor *cur = _owned_locks;
  if (cur == NULL) {
    st->print(" (no locks) ");
  } else {
    st->print_cr(" Locks owned:");
    while(cur) {
      cur->print_on(st);
      cur = cur->next();
    }
  }
}

static int ref_use_count  = 0;

bool Thread::owns_locks_but_compiled_lock() const {
  for(Monitor *cur = _owned_locks; cur; cur = cur->next()) {
    if (cur != Compile_lock) return true;
  }
  return false;
}


#endif

#ifndef PRODUCT

// The flag: potential_vm_operation notifies if this particular safepoint state could potential
// invoke the vm-thread (i.e., and oop allocation). In that case, we also have to make sure that
// no threads which allow_vm_block's are held
void Thread::check_for_valid_safepoint_state(bool potential_vm_operation) {  
    // Check if current thread is allowed to block at a safepoint
    if (!(_allow_safepoint_count == 0))
      fatal("Possible safepoint reached by thread that does not allow it");
    if (is_Java_thread() && ((JavaThread*)this)->thread_state() != _thread_in_vm) {
      fatal("LEAF method calling lock?");
    }

#ifdef ASSERT    
    if (potential_vm_operation && is_Java_thread() 
        && !Universe::is_bootstrapping()) {
      // Make sure we do not hold any locks that the VM thread also uses.
      // This could potentially lead to deadlocks      
      for(Monitor *cur = _owned_locks; cur; cur = cur->next()) {
        // Threads_lock is special, since the safepoint synchronization will not start before this is
        // acquired. Hence, a JavaThread cannot be holding it at a safepoint. So is VMOperationRequest_lock,
        // since it is used to transfer control between JavaThreads and the VMThread
        // Do not *exclude* any locks unless you are absolutly sure it is correct. Ask someone else first!
        if ( (cur->allow_vm_block() && 
              cur != Threads_lock && 
              cur != Compile_lock &&               // Temporary: should not be necessary when we get spearate compilation
              cur != VMOperationRequest_lock &&               
              cur != VMOperationQueue_lock) ||
              cur->rank() == Mutex::special) { 
          warning("Thread holding lock at safepoint that vm can block on: %s", cur->name());          
        }
      }
    }

    if (GCALotAtAllSafepoints) {
      // We could enter a safepoint here and thus have a gc
      InterfaceSupport::check_gc_alot();
    }

#endif
}
#endif

<<<<<<< HEAD
=======
bool Thread::lock_is_in_stack(address adr) const {
  assert(Thread::current() == this, "lock_is_in_stack can only be called from current thread");
  // High limit: highest_lock is set during thread execution
  // Low  limit: address of the local variable dummy, rounded to 4K boundary.
  // (The rounding helps finding threads in unsafe mode, even if the particular stack
  // frame has been popped already.  Correct as long as stacks are at least 4K long and aligned.)
  address end = os::current_stack_pointer();
  if (_highest_lock >= adr && adr >= end) return true;
  
  return false;
}


>>>>>>> 2571633a
bool Thread::is_in_stack(address adr) const {
  assert(Thread::current() == this, "is_in_stack can only be called from current thread");
  address end = os::current_stack_pointer();
  if (stack_base() >= adr && adr >= end) return true;

  return false;
}


// We had to move these methods here, because vm threads get into ObjectSynchronizer::enter
// However, there is a note in JavaThread::is_lock_owned() about the VM threads not being
// used for compilation in the future. If that change is made, the need for these methods
// should be revisited, and they should be removed if possible.

bool Thread::is_lock_owned(address adr) const {
  return (_stack_base >= adr && adr >= (_stack_base - _stack_size));
}

bool Thread::set_as_starting_thread() {
 // NOTE: this must be called inside the main thread.
  return os::create_main_thread((JavaThread*)this);
}

static void initialize_class(symbolHandle class_name, TRAPS) {
  klassOop klass = SystemDictionary::resolve_or_fail(class_name, true, CHECK);
  instanceKlass::cast(klass)->initialize(CHECK);
}


// Creates the initial ThreadGroup
static Handle create_initial_thread_group(TRAPS) {
  klassOop k = SystemDictionary::resolve_or_fail(vmSymbolHandles::java_lang_ThreadGroup(), true, CHECK_NH);
  instanceKlassHandle klass (THREAD, k);
  
  Handle system_instance = klass->allocate_instance_handle(CHECK_NH);
  {
    JavaValue result(T_VOID);
    JavaCalls::call_special(&result, 
                            system_instance, 
                            klass, 
                            vmSymbolHandles::object_initializer_name(), 
                            vmSymbolHandles::void_method_signature(), 
                            CHECK_NH);
  }
  Universe::set_system_thread_group(system_instance());

  Handle main_instance = klass->allocate_instance_handle(CHECK_NH);
  {
    JavaValue result(T_VOID);
    Handle string = java_lang_String::create_from_str("main", CHECK_NH);
    JavaCalls::call_special(&result,
                            main_instance,
                            klass,
                            vmSymbolHandles::object_initializer_name(),
                            vmSymbolHandles::threadgroup_string_void_signature(),
                            system_instance,
                            string,
                            CHECK_NH);
  }
  return main_instance;
}

// Creates the initial Thread
static oop create_initial_thread(Handle thread_group, JavaThread* thread, TRAPS) {  
  klassOop k = SystemDictionary::resolve_or_fail(vmSymbolHandles::java_lang_Thread(), true, CHECK_NULL);
  instanceKlassHandle klass (THREAD, k);
  instanceHandle thread_oop = klass->allocate_instance_handle(CHECK_NULL);
  
  java_lang_Thread::set_thread(thread_oop(), thread);
  java_lang_Thread::set_priority(thread_oop(), NormPriority);
  thread->set_threadObj(thread_oop());
    
  Handle string = java_lang_String::create_from_str("main", CHECK_NULL);
  
  JavaValue result(T_VOID);
  JavaCalls::call_special(&result, thread_oop, 
                                   klass, 
                                   vmSymbolHandles::object_initializer_name(), 
                                   vmSymbolHandles::threadgroup_string_void_signature(), 
                                   thread_group, 
                                   string, 
                                   CHECK_NULL);  
  return thread_oop();
}

static void call_initializeSystemClass(TRAPS) {
  klassOop k =  SystemDictionary::resolve_or_fail(vmSymbolHandles::java_lang_System(), true, CHECK);
  instanceKlassHandle klass (THREAD, k);
  
  JavaValue result(T_VOID);
  JavaCalls::call_static(&result, klass, vmSymbolHandles::initializeSystemClass_name(), 
                                         vmSymbolHandles::void_method_signature(), CHECK);
}

static void reset_vm_info_property(TRAPS) {
  // the vm info string
  ResourceMark rm(THREAD);
  const char *vm_info = VM_Version::vm_info_string();
  
  // java.lang.System class
  klassOop k =  SystemDictionary::resolve_or_fail(vmSymbolHandles::java_lang_System(), true, CHECK);
  instanceKlassHandle klass (THREAD, k);
  
  // setProperty arguments
  Handle key_str    = java_lang_String::create_from_str("java.vm.info", CHECK);
  Handle value_str  = java_lang_String::create_from_str(vm_info, CHECK);
  
  // return value
  JavaValue r(T_OBJECT); 

  // public static String setProperty(String key, String value);
  JavaCalls::call_static(&r,
                         klass,
                         vmSymbolHandles::setProperty_name(), 
                         vmSymbolHandles::string_string_string_signature(), 
                         key_str, 
                         value_str, 
                         CHECK);  
}


void JavaThread::allocate_threadObj(Handle thread_group, char* thread_name, bool daemon, TRAPS) {
  assert(thread_group.not_null(), "thread group should be specified");
  assert(threadObj() == NULL, "should only create Java thread object once");

  klassOop k = SystemDictionary::resolve_or_fail(vmSymbolHandles::java_lang_Thread(), true, CHECK);
  instanceKlassHandle klass (THREAD, k);
  instanceHandle thread_oop = klass->allocate_instance_handle(CHECK);

  java_lang_Thread::set_thread(thread_oop(), this);
  java_lang_Thread::set_priority(thread_oop(), NormPriority);
  set_threadObj(thread_oop());

  JavaValue result(T_VOID);
  if (thread_name != NULL) {
    Handle name = java_lang_String::create_from_str(thread_name, CHECK);
    // Thread gets assigned specified name and null target
    JavaCalls::call_special(&result,
                            thread_oop,
                            klass, 
                            vmSymbolHandles::object_initializer_name(), 
                            vmSymbolHandles::threadgroup_string_void_signature(),
                            thread_group, // Argument 1                        
                            name,         // Argument 2
                            THREAD);
  } else {
    // Thread gets assigned name "Thread-nnn" and null target
    // (java.lang.Thread doesn't have a constructor taking only a ThreadGroup argument)
    JavaCalls::call_special(&result,
                            thread_oop,
                            klass, 
                            vmSymbolHandles::object_initializer_name(), 
                            vmSymbolHandles::threadgroup_runnable_void_signature(),
                            thread_group, // Argument 1                        
                            Handle(),     // Argument 2
                            THREAD);
  }


  if (daemon) {
      java_lang_Thread::set_daemon(thread_oop());
  }

  if (HAS_PENDING_EXCEPTION) {
    return;
  }
  
  KlassHandle group(this, SystemDictionary::threadGroup_klass());
  Handle threadObj(this, this->threadObj());

  JavaCalls::call_special(&result, 
                         thread_group, 
                         group,
                         vmSymbolHandles::add_method_name(), 
                         vmSymbolHandles::thread_void_signature(), 
                         threadObj,          // Arg 1
                         THREAD);


}

// NamedThread --  non-JavaThread subclasses with multiple
// uniquely named instances should derive from this.
NamedThread::NamedThread() : Thread() {
  _name = NULL;
}

NamedThread::~NamedThread() {
  if (_name != NULL) {
    FREE_C_HEAP_ARRAY(char, _name);
    _name = NULL;
  }
}

void NamedThread::set_name(const char* format, ...) {
  guarantee(_name == NULL, "Only get to set name once.");
  _name = NEW_C_HEAP_ARRAY(char, max_name_len);
  guarantee(_name != NULL, "alloc failure");
  va_list ap;
  va_start(ap, format);  
  jio_vsnprintf(_name, max_name_len, format, ap);
  va_end(ap);
}

// ======= WatcherThread ========

// The watcher thread exists to simulate timer interrupts.  It should
// be replaced by an abstraction over whatever native support for
// timer interrupts exists on the platform.

WatcherThread* WatcherThread::_watcher_thread   = NULL;
bool           WatcherThread::_should_terminate = false;

WatcherThread::WatcherThread() : Thread() {
  assert(watcher_thread() == NULL, "we can only allocate one WatcherThread");
  if (os::create_thread(this, os::watcher_thread)) {
    _watcher_thread = this;
    
    // Set the watcher thread to the highest OS priority which should not be 
    // used, unless a Java thread with priority java.lang.Thread.MAX_PRIORITY 
    // is created. The only normal thread using this priority is the reference 
    // handler thread, which runs for very short intervals only.
    // If the VMThread's priority is not lower than the WatcherThread profiling
    // will be inaccurate.
    os::set_priority(this, MaxPriority);
    if (!DisableStartThread) {
      os::start_thread(this);
    }
  }
}

void WatcherThread::run() {
  assert(this == watcher_thread(), "just checking");

  this->record_stack_base_and_size();
  this->initialize_thread_local_storage();
  this->set_active_handles(JNIHandleBlock::allocate_block());
  while(!_should_terminate) {    
    assert(watcher_thread() == Thread::current(),  "thread consistency check");
    assert(watcher_thread() == this,  "thread consistency check");

    // Calculate how long it'll be until the next PeriodicTask work
    // should be done, and sleep that amount of time.
    const size_t time_to_wait = PeriodicTask::time_to_wait();
    os::sleep(this, time_to_wait, false);

    if (is_error_reported()) {
      // A fatal error has happened, the error handler(VMError::report_and_die)
      // should abort JVM after creating an error log file. However in some
      // rare cases, the error handler itself might deadlock. Here we try to
      // kill JVM if the fatal error handler fails to abort in 2 minutes.
      //
      // This code is in WatcherThread because WatcherThread wakes up 
      // periodically so the fatal error handler doesn't need to do anything; 
      // also because the WatcherThread is less likely to crash than other
      // threads.

      for (;;) {
        if (!ShowMessageBoxOnError 
         && (OnError == NULL || OnError[0] == '\0') 
         && Arguments::abort_hook() == NULL) {
             os::sleep(this, 2 * 60 * 1000, false);
             fdStream err(defaultStream::output_fd());
             err.print_raw_cr("# [ timer expired, abort... ]");
             // skip atexit/vm_exit/vm_abort hooks
             os::die();
        }
 
        // Wake up 5 seconds later, the fatal handler may reset OnError or
        // ShowMessageBoxOnError when it is ready to abort.
        os::sleep(this, 5 * 1000, false);
      }
    }

    PeriodicTask::real_time_tick(time_to_wait);

    // If we have no more tasks left due to dynamic disenrollment,
    // shut down the thread since we don't currently support dynamic enrollment
    if (PeriodicTask::num_tasks() == 0) {
      _should_terminate = true;
    }
  }
  
  // Signal that it is terminated
  {
    MutexLockerEx mu(Terminator_lock, Mutex::_no_safepoint_check_flag);
    _watcher_thread = NULL;
    Terminator_lock->notify();
  }
  
  // Thread destructor usually does this..
  ThreadLocalStorage::set_thread(NULL);
}

void WatcherThread::start() {
  if (watcher_thread() == NULL) {
    _should_terminate = false;
    // Create the single instance of WatcherThread
    new WatcherThread();   
  }
}

void WatcherThread::stop() {
  // it is ok to take late safepoints here, if needed
  MutexLocker mu(Terminator_lock);
  _should_terminate = true;  
  while(watcher_thread() != NULL) {
    // This wait should make safepoint checks, wait without a timeout,
    // and wait as a suspend-equivalent condition.
    //
    // Note: If the FlatProfiler is running, then this thread is waiting
    // for the WatcherThread to terminate and the WatcherThread, via the
    // FlatProfiler task, is waiting for the external suspend request on
    // this thread to complete. wait_for_ext_suspend_completion() will
    // eventually timeout, but that takes time. Making this wait a
    // suspend-equivalent condition solves that timeout problem.
    //
    Terminator_lock->wait(!Mutex::_no_safepoint_check_flag, 0,
                          Mutex::_as_suspend_equivalent_flag);
  }  
}

void WatcherThread::print_on(outputStream* st) const {
  st->print("\"%s\" ", name());
  Thread::print_on(st);
  st->cr();
}

// ======= JavaThread ========

// A JavaThread is a normal Java thread

void JavaThread::initialize() {
  // Initialize fields

  // Set the claimed par_id to -1 (ie not claiming any par_ids)
  set_claimed_par_id(-1);

  set_saved_exception_pc(NULL);
  set_threadObj(NULL);  
  _anchor.clear();
  set_entry_point(NULL);
  set_jni_functions(jni_functions());
  set_callee_target(NULL);
  set_vm_result(NULL);
  set_vm_result_2(NULL);
  set_vframe_array_head(NULL);
  set_vframe_array_last(NULL);
  set_deferred_locals(NULL);
  set_deopt_mark(NULL);
  clear_must_deopt_id();
  set_monitor_chunks(NULL);
  set_next(NULL);  
  set_thread_state(_thread_new);  
  _terminated = _not_terminated;
  _privileged_stack_top = NULL;
  _array_for_gc = NULL;
  _suspend_equivalent = false;
  _in_deopt_handler = 0;
  _doing_unsafe_access = false;
  _stack_guard_state = stack_guard_unused;
  _exception_oop = NULL;
  _exception_pc  = 0;
  _exception_handler_pc = 0;
  _exception_stack_size = 0;
  _jvmti_thread_state= NULL;
  _jvmti_get_loaded_classes_closure = NULL;
  _interp_only_mode    = 0;
  _special_runtime_exit_condition = _no_async_condition;
  _pending_async_exception = NULL;
  _is_compiling = false;
  _thread_stat = NULL;
  _thread_stat = new ThreadStatistics();
  _blocked_on_compilation = false;
  _jni_active_critical = 0;
  _do_not_unlock_if_synchronized = false;
  _cached_monitor_info = NULL;
  _parker = Parker::Allocate(this) ; 

#ifndef PRODUCT
  _jmp_ring_index = 0;
  for (int ji = 0 ; ji < jump_ring_buffer_size ; ji++ ) {
    record_jump(NULL, NULL, NULL, 0);
  }
#endif /* PRODUCT */

  set_thread_profiler(NULL);
  if (FlatProfiler::is_active()) {
    // This is where we would decide to either give each thread it's own profiler
    // or use one global one from FlatProfiler,
    // or up to some count of the number of profiled threads, etc.
    ThreadProfiler* pp = new ThreadProfiler();
    pp->engage();
    set_thread_profiler(pp);
  }

  // Setup safepoint state info for this thread
  ThreadSafepointState::create(this);  

  debug_only(_java_call_counter = 0);

  // JVMTI PopFrame support
  _popframe_condition = popframe_inactive;
  _popframe_preserved_args = NULL;
  _popframe_preserved_args_size = 0;

  pd_initialize();
}

#ifndef SERIALGC
SATBMarkQueueSet JavaThread::_satb_mark_queue_set;
DirtyCardQueueSet JavaThread::_dirty_card_queue_set;
#endif // !SERIALGC

JavaThread::JavaThread(bool is_attaching) :
  Thread()
#ifndef SERIALGC
  , _satb_mark_queue(&_satb_mark_queue_set),
  _dirty_card_queue(&_dirty_card_queue_set)
#endif // !SERIALGC
{
  initialize();
  _is_attaching = is_attaching;
}

bool JavaThread::reguard_stack(address cur_sp) {
  if (_stack_guard_state != stack_guard_yellow_disabled) {
    return true; // Stack already guarded or guard pages not needed.
  }

  if (register_stack_overflow()) {
    // For those architectures which have separate register and
    // memory stacks, we must check the register stack to see if 
    // it has overflowed.
    return false;
  }

  // Java code never executes within the yellow zone: the latter is only
  // there to provoke an exception during stack banging.  If java code
  // is executing there, either StackShadowPages should be larger, or
  // some exception code in c1, c2 or the interpreter isn't unwinding
  // when it should.
  guarantee(cur_sp > stack_yellow_zone_base(), "not enough space to reguard - increase StackShadowPages");

  enable_stack_yellow_zone();
  return true;
}

bool JavaThread::reguard_stack(void) {
  return reguard_stack(os::current_stack_pointer());
}


void JavaThread::block_if_vm_exited() {
  if (_terminated == _vm_exited) {
    // _vm_exited is set at safepoint, and Threads_lock is never released
    // we will block here forever
    Threads_lock->lock_without_safepoint_check();
    ShouldNotReachHere();
  }
}


// Remove this ifdef when C1 is ported to the compiler interface.
static void compiler_thread_entry(JavaThread* thread, TRAPS);

JavaThread::JavaThread(ThreadFunction entry_point, size_t stack_sz) :
  Thread()
#ifndef SERIALGC
  , _satb_mark_queue(&_satb_mark_queue_set),
  _dirty_card_queue(&_dirty_card_queue_set)
#endif // !SERIALGC
{
  if (TraceThreadEvents) {
    tty->print_cr("creating thread %p", this);
  }
  initialize();
  _is_attaching = false;
  set_entry_point(entry_point);
  // Create the native thread itself.
  // %note runtime_23
  os::ThreadType thr_type = os::java_thread;
  thr_type = entry_point == &compiler_thread_entry ? os::compiler_thread :
                                                     os::java_thread;
  os::create_thread(this, thr_type, stack_sz);

  // The _osthread may be NULL here because we ran out of memory (too many threads active).
  // We need to throw and OutOfMemoryError - however we cannot do this here because the caller
  // may hold a lock and all locks must be unlocked before throwing the exception (throwing
  // the exception consists of creating the exception object & initializing it, initialization
  // will leave the VM via a JavaCall and then all locks must be unlocked).
  //
  // The thread is still suspended when we reach here. Thread must be explicit started
  // by creator! Furthermore, the thread must also explicitly be added to the Threads list
  // by calling Threads:add. The reason why this is not done here, is because the thread 
  // object must be fully initialized (take a look at JVM_Start)  
}

JavaThread::~JavaThread() {
  if (TraceThreadEvents) {
      tty->print_cr("terminate thread %p", this);
  }

  // JSR166 -- return the parker to the free list
  Parker::Release(_parker);
  _parker = NULL ; 

  // Free any remaining  previous UnrollBlock
  vframeArray* old_array = vframe_array_last();

  if (old_array != NULL) {
    Deoptimization::UnrollBlock* old_info = old_array->unroll_block();
    old_array->set_unroll_block(NULL);
    delete old_info;
    delete old_array;
  }

  GrowableArray<jvmtiDeferredLocalVariableSet*>* deferred = deferred_locals();
  if (deferred != NULL) {
    // This can only happen if thread is destroyed before deoptimization occurs.
    assert(deferred->length() != 0, "empty array!");
    do {
      jvmtiDeferredLocalVariableSet* dlv = deferred->at(0);
      deferred->remove_at(0);
      // individual jvmtiDeferredLocalVariableSet are CHeapObj's
      delete dlv;
    } while (deferred->length() != 0);
    delete deferred;
  }
  
  // All Java related clean up happens in exit  
  ThreadSafepointState::destroy(this);
  if (_thread_profiler != NULL) delete _thread_profiler;
  if (_thread_stat != NULL) delete _thread_stat;
}


// The first routine called by a new Java thread
void JavaThread::run() {
  // initialize thread-local alloc buffer related fields
  this->initialize_tlab();

  // used to test validitity of stack trace backs
  this->record_base_of_stack_pointer();
  
  // Record real stack base and size.
  this->record_stack_base_and_size();

  // Initialize thread local storage; set before calling MutexLocker
  this->initialize_thread_local_storage();  

  this->create_stack_guard_pages();
  
  // Thread is now sufficient initialized to be handled by the safepoint code as being
  // in the VM. Change thread state from _thread_new to _thread_in_vm  
  ThreadStateTransition::transition_and_fence(this, _thread_new, _thread_in_vm);  
  
  assert(JavaThread::current() == this, "sanity check");
  assert(!Thread::current()->owns_locks(), "sanity check");

  DTRACE_THREAD_PROBE(start, this);
  
  // This operation might block. We call that after all safepoint checks for a new thread has
  // been completed.
  this->set_active_handles(JNIHandleBlock::allocate_block());
  
  if (JvmtiExport::should_post_thread_life()) {
    JvmtiExport::post_thread_start(this);
  }

  // We call another function to do the rest so we are sure that the stack addresses used
  // from there will be lower than the stack base just computed
  thread_main_inner();

  // Note, thread is no longer valid at this point!
}


void JavaThread::thread_main_inner() {  
  assert(JavaThread::current() == this, "sanity check");
  assert(this->threadObj() != NULL, "just checking");

  // Execute thread entry point. If this thread is being asked to restart, 
  // or has been stopped before starting, do not reexecute entry point.
  // Note: Due to JVM_StopThread we can have pending exceptions already!
  if (!this->has_pending_exception() && !java_lang_Thread::is_stillborn(this->threadObj())) {
    // enter the thread's entry point only if we have no pending exceptions
    HandleMark hm(this);    
    this->entry_point()(this, this);
  }

  DTRACE_THREAD_PROBE(stop, this);
  
  this->exit(false);
  delete this;
}

  
static void ensure_join(JavaThread* thread) {
  // We do not need to grap the Threads_lock, since we are operating on ourself.
  Handle threadObj(thread, thread->threadObj());
  assert(threadObj.not_null(), "java thread object must exist");
  ObjectLocker lock(threadObj, thread);
  // Ignore pending exception (ThreadDeath), since we are exiting anyway
  thread->clear_pending_exception();
  // It is of profound importance that we set the stillborn bit and reset the thread object, 
  // before we do the notify. Since, changing these two variable will make JVM_IsAlive return
  // false. So in case another thread is doing a join on this thread , it will detect that the thread 
  // is dead when it gets notified.
  java_lang_Thread::set_stillborn(threadObj());
  // Thread is exiting. So set thread_status field in  java.lang.Thread class to TERMINATED.
  java_lang_Thread::set_thread_status(threadObj(), java_lang_Thread::TERMINATED);
  java_lang_Thread::set_thread(threadObj(), NULL);
  lock.notify_all(thread);
  // Ignore pending exception (ThreadDeath), since we are exiting anyway
  thread->clear_pending_exception();
}


// For any new cleanup additions, please check to see if they need to be applied to
// cleanup_failed_attach_current_thread as well.
void JavaThread::exit(bool destroy_vm, ExitType exit_type) {
  assert(this == JavaThread::current(),  "thread consistency check");
  if (!InitializeJavaLangSystem) return;

  HandleMark hm(this);
  Handle uncaught_exception(this, this->pending_exception());
  this->clear_pending_exception();
  Handle threadObj(this, this->threadObj());
  assert(threadObj.not_null(), "Java thread object should be created");
  
  if (get_thread_profiler() != NULL) {
    get_thread_profiler()->disengage();
    ResourceMark rm;
    get_thread_profiler()->print(get_thread_name());
  }


  // FIXIT: This code should be moved into else part, when reliable 1.2/1.3 check is in place
  {
    EXCEPTION_MARK;
    
    CLEAR_PENDING_EXCEPTION;
  }
  // FIXIT: The is_null check is only so it works better on JDK1.2 VM's. This
  // has to be fixed by a runtime query method
  if (!destroy_vm || JDK_Version::is_jdk12x_version()) {
    // JSR-166: change call from from ThreadGroup.uncaughtException to
    // java.lang.Thread.dispatchUncaughtException 
    if (uncaught_exception.not_null()) {
      Handle group(this, java_lang_Thread::threadGroup(threadObj()));
      Events::log("uncaught exception INTPTR_FORMAT " " INTPTR_FORMAT " " INTPTR_FORMAT", 
        (address)uncaught_exception(), (address)threadObj(), (address)group());
      { 
        EXCEPTION_MARK;
        // Check if the method Thread.dispatchUncaughtException() exists. If so
        // call it.  Otherwise we have an older library without the JSR-166 changes,
        // so call ThreadGroup.uncaughtException()
        KlassHandle recvrKlass(THREAD, threadObj->klass());
        CallInfo callinfo;
        KlassHandle thread_klass(THREAD, SystemDictionary::thread_klass());
        LinkResolver::resolve_virtual_call(callinfo, threadObj, recvrKlass, thread_klass,
                                           vmSymbolHandles::dispatchUncaughtException_name(),
                                           vmSymbolHandles::throwable_void_signature(),
                                           KlassHandle(), false, false, THREAD);
        CLEAR_PENDING_EXCEPTION;
        methodHandle method = callinfo.selected_method();
        if (method.not_null()) {
          JavaValue result(T_VOID);
          JavaCalls::call_virtual(&result, 
                                  threadObj, thread_klass,
                                  vmSymbolHandles::dispatchUncaughtException_name(), 
                                  vmSymbolHandles::throwable_void_signature(), 
                                  uncaught_exception,
                                  THREAD);
        } else {
          KlassHandle thread_group(THREAD, SystemDictionary::threadGroup_klass());
          JavaValue result(T_VOID);
          JavaCalls::call_virtual(&result, 
                                  group, thread_group,
                                  vmSymbolHandles::uncaughtException_name(), 
                                  vmSymbolHandles::thread_throwable_void_signature(), 
                                  threadObj,           // Arg 1
                                  uncaught_exception,  // Arg 2
                                  THREAD);
        }
        CLEAR_PENDING_EXCEPTION;
      }
    }
 
    // Call Thread.exit(). We try 3 times in case we got another Thread.stop during
    // the execution of the method. If that is not enough, then we don't really care. Thread.stop
    // is deprecated anyhow.
    { int count = 3;
      while (java_lang_Thread::threadGroup(threadObj()) != NULL && (count-- > 0)) {
        EXCEPTION_MARK;
        JavaValue result(T_VOID);
        KlassHandle thread_klass(THREAD, SystemDictionary::thread_klass());
        JavaCalls::call_virtual(&result, 
                              threadObj, thread_klass,
                              vmSymbolHandles::exit_method_name(), 
                              vmSymbolHandles::void_method_signature(), 
                              THREAD);  
        CLEAR_PENDING_EXCEPTION;
      }
    }      

    // notify JVMTI
    if (JvmtiExport::should_post_thread_life()) {
      JvmtiExport::post_thread_end(this);
    }

    // We have notified the agents that we are exiting, before we go on,
    // we must check for a pending external suspend request and honor it
    // in order to not surprise the thread that made the suspend request.
    while (true) {
      {
        MutexLockerEx ml(SR_lock(), Mutex::_no_safepoint_check_flag);
        if (!is_external_suspend()) {
          set_terminated(_thread_exiting);
          ThreadService::current_thread_exiting(this);
          break;
        }
        // Implied else:
        // Things get a little tricky here. We have a pending external
        // suspend request, but we are holding the SR_lock so we
        // can't just self-suspend. So we temporarily drop the lock
        // and then self-suspend.
      }

      ThreadBlockInVM tbivm(this);
      java_suspend_self();

      // We're done with this suspend request, but we have to loop around
      // and check again. Eventually we will get SR_lock without a pending
      // external suspend request and will be able to mark ourselves as
      // exiting.
    }
    // no more external suspends are allowed at this point
  } else {
    // before_exit() has already posted JVMTI THREAD_END events
  }
  
  // Notify waiters on thread object. This has to be done after exit() is called
  // on the thread (if the thread is the last thread in a daemon ThreadGroup the
  // group should have the destroyed bit set before waiters are notified).
  ensure_join(this);
  assert(!this->has_pending_exception(), "ensure_join should have cleared");

  // 6282335 JNI DetachCurrentThread spec states that all Java monitors
  // held by this thread must be released.  A detach operation must only
  // get here if there are no Java frames on the stack.  Therefore, any
  // owned monitors at this point MUST be JNI-acquired monitors which are
  // pre-inflated and in the monitor cache.
  //
  // ensure_join() ignores IllegalThreadStateExceptions, and so does this.
  if (exit_type == jni_detach && JNIDetachReleasesMonitors) {
    assert(!this->has_last_Java_frame(), "detaching with Java frames?");
    ObjectSynchronizer::release_monitors_owned_by_thread(this);
    assert(!this->has_pending_exception(), "release_monitors should have cleared");
  }

  // These things needs to be done while we are still a Java Thread. Make sure that thread
  // is in a consistent state, in case GC happens
  assert(_privileged_stack_top == NULL, "must be NULL when we get here");

  if (active_handles() != NULL) {
    JNIHandleBlock* block = active_handles();
    set_active_handles(NULL);
    JNIHandleBlock::release_block(block);
  }

  if (free_handle_block() != NULL) {
    JNIHandleBlock* block = free_handle_block();
    set_free_handle_block(NULL);
    JNIHandleBlock::release_block(block);
  }

  // These have to be removed while this is still a valid thread.
  remove_stack_guard_pages();

  if (UseTLAB) {
    tlab().make_parsable(true);  // retire TLAB
  }

<<<<<<< HEAD
  if (jvmti_thread_state() != NULL) {
    JvmtiExport::cleanup_thread(this);
  }

#ifndef SERIALGC
  // We must flush G1-related buffers before removing a thread from
  // the list of active threads.
  if (UseG1GC) {
    flush_barrier_queues();
  }
#endif

  // Remove from list of active threads list, and notify VM thread if we are the last non-daemon thread
  Threads::remove(this);
=======
  // Remove from list of active threads list, and notify VM thread if we are the last non-daemon thread 
  Threads::remove(this);  
>>>>>>> 2571633a
}

#ifndef SERIALGC
// Flush G1-related queues.
void JavaThread::flush_barrier_queues() {
  satb_mark_queue().flush();
  dirty_card_queue().flush();
}
#endif

void JavaThread::cleanup_failed_attach_current_thread() {
  if (get_thread_profiler() != NULL) {
    get_thread_profiler()->disengage();
    ResourceMark rm;
    get_thread_profiler()->print(get_thread_name());
  }

<<<<<<< HEAD
  if (active_handles() != NULL) {
    JNIHandleBlock* block = active_handles();
    set_active_handles(NULL);
    JNIHandleBlock::release_block(block);
  }

  if (free_handle_block() != NULL) {
    JNIHandleBlock* block = free_handle_block();
    set_free_handle_block(NULL);
    JNIHandleBlock::release_block(block);
  }

  if (UseTLAB) {
    tlab().make_parsable(true);  // retire TLAB, if any
  }

#ifndef SERIALGC
  if (UseG1GC) {
    flush_barrier_queues();
  }
#endif

  Threads::remove(this);
  delete this;
=======
     if (get_thread_profiler() != NULL) {
       get_thread_profiler()->disengage();
       ResourceMark rm;
       get_thread_profiler()->print(get_thread_name());
     }
    
     if (active_handles() != NULL) {
      JNIHandleBlock* block = active_handles();
      set_active_handles(NULL);
      JNIHandleBlock::release_block(block);
     }
     
     if (free_handle_block() != NULL) {
       JNIHandleBlock* block = free_handle_block();
       set_free_handle_block(NULL);
       JNIHandleBlock::release_block(block);
     }
    
     if (UseTLAB) {
       tlab().make_parsable(true);  // retire TLAB, if any
     }
 
     Threads::remove(this);
     delete this;
>>>>>>> 2571633a
}




JavaThread* JavaThread::active() {
  Thread* thread = ThreadLocalStorage::thread();
  assert(thread != NULL, "just checking");
  if (thread->is_Java_thread()) {
    return (JavaThread*) thread;
  } else {
    assert(thread->is_VM_thread(), "this must be a vm thread");
    VM_Operation* op = ((VMThread*) thread)->vm_operation();
    JavaThread *ret=op == NULL ? NULL : (JavaThread *)op->calling_thread();
    assert(ret->is_Java_thread(), "must be a Java thread");
    return ret;
  }
}

<<<<<<< HEAD
bool JavaThread::is_lock_owned(address adr) const {
  if (Thread::is_lock_owned(adr)) return true;

=======
bool JavaThread::is_lock_owned(address adr) const {  
  if (lock_is_in_stack(adr)) return true;
    
>>>>>>> 2571633a
  for (MonitorChunk* chunk = monitor_chunks(); chunk != NULL; chunk = chunk->next()) {
    if (chunk->contains(adr)) return true;
  }

  return false;
}


void JavaThread::add_monitor_chunk(MonitorChunk* chunk) {
  chunk->set_next(monitor_chunks());
  set_monitor_chunks(chunk);
}

void JavaThread::remove_monitor_chunk(MonitorChunk* chunk) {
  guarantee(monitor_chunks() != NULL, "must be non empty");
  if (monitor_chunks() == chunk) {
    set_monitor_chunks(chunk->next());
  } else {
    MonitorChunk* prev = monitor_chunks();
    while (prev->next() != chunk) prev = prev->next();
    prev->set_next(chunk->next()); 
  }
}

// JVM support.

// Note: this function shouldn't block if it's called in
// _thread_in_native_trans state (such as from
// check_special_condition_for_native_trans()).
void JavaThread::check_and_handle_async_exceptions(bool check_unsafe_error) {

  if (has_last_Java_frame() && has_async_condition()) {
    // If we are at a polling page safepoint (not a poll return)
    // then we must defer async exception because live registers
    // will be clobbered by the exception path. Poll return is 
    // ok because the call we a returning from already collides
    // with exception handling registers and so there is no issue.
    // (The exception handling path kills call result registers but
    //  this is ok since the exception kills the result anyway).

    if (is_at_poll_safepoint()) {
      // if the code we are returning to has deoptimized we must defer
      // the exception otherwise live registers get clobbered on the
      // exception path before deoptimization is able to retrieve them.
      //
      RegisterMap map(this, false);
      frame caller_fr = last_frame().sender(&map);
      assert(caller_fr.is_compiled_frame(), "what?");
      if (caller_fr.is_deoptimized_frame()) {
	if (TraceExceptions) {
	  ResourceMark rm;
	  tty->print_cr("deferred async exception at compiled safepoint");
	}
	return;
      }
    }
  }

  JavaThread::AsyncRequests condition = clear_special_runtime_exit_condition();
  if (condition == _no_async_condition) {
    // Conditions have changed since has_special_runtime_exit_condition()
    // was called:
    // - if we were here only because of an external suspend request,
    //   then that was taken care of above (or cancelled) so we are done
    // - if we were here because of another async request, then it has
    //   been cleared between the has_special_runtime_exit_condition()
    //   and now so again we are done
    return;
  }

  // Check for pending async. exception
  if (_pending_async_exception != NULL) {
    // Only overwrite an already pending exception, if it is not a threadDeath.
    if (!has_pending_exception() || !pending_exception()->is_a(SystemDictionary::threaddeath_klass())) {

      // We cannot call Exceptions::_throw(...) here because we cannot block      
      set_pending_exception(_pending_async_exception, __FILE__, __LINE__);
      
      if (TraceExceptions) {
	ResourceMark rm;
	tty->print("Async. exception installed at runtime exit (" INTPTR_FORMAT ")", this);
	if (has_last_Java_frame() ) {
	  frame f = last_frame();
	  tty->print(" (pc: " INTPTR_FORMAT " sp: " INTPTR_FORMAT " )", f.pc(), f.sp());
	}
	tty->print_cr(" of type: %s", instanceKlass::cast(_pending_async_exception->klass())->external_name());
      }
      _pending_async_exception = NULL;
      clear_has_async_exception();
    }        
  }

  if (check_unsafe_error &&
      condition == _async_unsafe_access_error && !has_pending_exception()) {
    condition = _no_async_condition;  // done
    switch (thread_state()) {
    case _thread_in_vm:
      {
	JavaThread* THREAD = this;
	THROW_MSG(vmSymbols::java_lang_InternalError(), "a fault occurred in an unsafe memory access operation");
      }
    case _thread_in_native:
      {
	ThreadInVMfromNative tiv(this);
	JavaThread* THREAD = this;
	THROW_MSG(vmSymbols::java_lang_InternalError(), "a fault occurred in an unsafe memory access operation");
      }
    case _thread_in_Java:
      {
	ThreadInVMfromJava tiv(this);
	JavaThread* THREAD = this;
	THROW_MSG(vmSymbols::java_lang_InternalError(), "a fault occurred in a recent unsafe memory access operation in compiled Java code");
      }
    default:
      ShouldNotReachHere();
    }
  }

  assert(condition == _no_async_condition || has_pending_exception() ||
         (!check_unsafe_error && condition == _async_unsafe_access_error),
	 "must have handled the async condition, if no exception");
}

void JavaThread::handle_special_runtime_exit_condition(bool check_asyncs) {
  //
  // Check for pending external suspend. Internal suspend requests do
  // not use handle_special_runtime_exit_condition().
  // If JNIEnv proxies are allowed, don't self-suspend if the target
  // thread is not the current thread. In older versions of jdbx, jdbx
  // threads could call into the VM with another thread's JNIEnv so we
  // can be here operating on behalf of a suspended thread (4432884).
  bool do_self_suspend = is_external_suspend_with_lock();
  if (do_self_suspend && (!AllowJNIEnvProxy || this == JavaThread::current())) {
    //
    // Because thread is external suspended the safepoint code will count
    // thread as at a safepoint. This can be odd because we can be here
    // as _thread_in_Java which would normally transition to _thread_blocked
    // at a safepoint. We would like to mark the thread as _thread_blocked
    // before calling java_suspend_self like all other callers of it but
    // we must then observe proper safepoint protocol. (We can't leave
    // _thread_blocked with a safepoint in progress). However we can be
    // here as _thread_in_native_trans so we can't use a normal transition
    // constructor/destructor pair because they assert on that type of
    // transition. We could do something like:
    // 
    // JavaThreadState state = thread_state();
    // set_thread_state(_thread_in_vm);
    // {
    //   ThreadBlockInVM tbivm(this);
    //   java_suspend_self()
    // }
    // set_thread_state(_thread_in_vm_trans);
    // if (safepoint) block;
    // set_thread_state(state);
    //
    // but that is pretty messy. Instead we just go with the way the
    // code has worked before and note that this is the only path to
    // java_suspend_self that doesn't put the thread in _thread_blocked
    // mode.

    frame_anchor()->make_walkable(this);
    java_suspend_self();

    // We might be here for reasons in addition to the self-suspend request
    // so check for other async requests.
  }   

  if (check_asyncs) {
    check_and_handle_async_exceptions();
  }
}

void JavaThread::send_thread_stop(oop java_throwable)  {
  assert(Thread::current()->is_VM_thread(), "should be in the vm thread");
  assert(Threads_lock->is_locked(), "Threads_lock should be locked by safepoint code");
  assert(SafepointSynchronize::is_at_safepoint(), "all threads are stopped");  

  // Do not throw asynchronous exceptions against the compiler thread
  // (the compiler thread should not be a Java thread -- fix in 1.4.2)
  if (is_Compiler_thread()) return;

  // This is a change from JDK 1.1, but JDK 1.2 will also do it:
  if (java_throwable->is_a(SystemDictionary::threaddeath_klass())) {
    java_lang_Thread::set_stillborn(threadObj());
  }

  {
    // Actually throw the Throwable against the target Thread - however
    // only if there is no thread death exception installed already.
    if (_pending_async_exception == NULL || !_pending_async_exception->is_a(SystemDictionary::threaddeath_klass())) {
      // If the topmost frame is a runtime stub, then we are calling into
      // OptoRuntime from compiled code. Some runtime stubs (new, monitor_exit..)
      // must deoptimize the caller before continuing, as the compiled  exception handler table
      // may not be valid
      if (has_last_Java_frame()) {
        frame f = last_frame();
        if (f.is_runtime_frame() || f.is_safepoint_blob_frame()) {          
          // BiasedLocking needs an updated RegisterMap for the revoke monitors pass
          RegisterMap reg_map(this, UseBiasedLocking);
          frame compiled_frame = f.sender(&reg_map);
          if (compiled_frame.can_be_deoptimized()) {
            Deoptimization::deoptimize(this, compiled_frame, &reg_map);
          }          
        }
      }
    
      // Set async. pending exception in thread.
      set_pending_async_exception(java_throwable);    

      if (TraceExceptions) {
       ResourceMark rm;
       tty->print_cr("Pending Async. exception installed of type: %s", instanceKlass::cast(_pending_async_exception->klass())->external_name());
      }
      // for AbortVMOnException flag
      NOT_PRODUCT(Exceptions::debug_check_abort(instanceKlass::cast(_pending_async_exception->klass())->external_name()));
    }
  }

  
  // Interrupt thread so it will wake up from a potential wait()
  Thread::interrupt(this);  
}

// External suspension mechanism.
//
// Tell the VM to suspend a thread when ever it knows that it does not hold on 
// to any VM_locks and it is at a transition
// Self-suspension will happen on the transition out of the vm.
// Catch "this" coming in from JNIEnv pointers when the thread has been freed
//
// Guarantees on return:
//   + Target thread will not execute any new bytecode (that's why we need to 
//     force a safepoint)
//   + Target thread will not enter any new monitors
//
void JavaThread::java_suspend() {
  { MutexLocker mu(Threads_lock);
    if (!Threads::includes(this) || is_exiting() || this->threadObj() == NULL) {
       return;
    }
  }

  { MutexLockerEx ml(SR_lock(), Mutex::_no_safepoint_check_flag);
    if (!is_external_suspend()) {
      // a racing resume has cancelled us; bail out now
      return;
    }

    // suspend is done
    uint32_t debug_bits = 0;
    // Warning: is_ext_suspend_completed() may temporarily drop the
    // SR_lock to allow the thread to reach a stable thread state if
    // it is currently in a transient thread state.
    if (is_ext_suspend_completed(false /* !called_by_wait */, 
				 SuspendRetryDelay, &debug_bits) ) {
      return;
    }
  }

  VM_ForceSafepoint vm_suspend;
  VMThread::execute(&vm_suspend);
}

// Part II of external suspension.
// A JavaThread self suspends when it detects a pending external suspend
// request. This is usually on transitions. It is also done in places
// where continuing to the next transition would surprise the caller,
// e.g., monitor entry.
//
// Returns the number of times that the thread self-suspended.
//
// Note: DO NOT call java_suspend_self() when you just want to block current
//       thread. java_suspend_self() is the second stage of cooperative
//       suspension for external suspend requests and should only be used
//       to complete an external suspend request.
//
int JavaThread::java_suspend_self() {
  int ret = 0;

  // we are in the process of exiting so don't suspend
  if (is_exiting()) {
     clear_external_suspend();
     return ret;
  }

  assert(_anchor.walkable() ||
    (is_Java_thread() && !((JavaThread*)this)->has_last_Java_frame()),
    "must have walkable stack");
  
  MutexLockerEx ml(SR_lock(), Mutex::_no_safepoint_check_flag);

  assert(!this->is_any_suspended(),
    "a thread trying to self-suspend should not already be suspended");

  if (this->is_suspend_equivalent()) {
    // If we are self-suspending as a result of the lifting of a
    // suspend equivalent condition, then the suspend_equivalent
    // flag is not cleared until we set the ext_suspended flag so
    // that wait_for_ext_suspend_completion() returns consistent
    // results.
    this->clear_suspend_equivalent();
  }

  // A racing resume may have cancelled us before we grabbed SR_lock
  // above. Or another external suspend request could be waiting for us
  // by the time we return from SR_lock()->wait(). The thread
  // that requested the suspension may already be trying to walk our
  // stack and if we return now, we can change the stack out from under
  // it. This would be a "bad thing (TM)" and cause the stack walker
  // to crash. We stay self-suspended until there are no more pending
  // external suspend requests.
  while (is_external_suspend()) {
    ret++;
    this->set_ext_suspended();

    // _ext_suspended flag is cleared by java_resume()
    while (is_ext_suspended()) {
      this->SR_lock()->wait(Mutex::_no_safepoint_check_flag);
    }
  }

  return ret;
}

#ifdef ASSERT
// verify the JavaThread has not yet been published in the Threads::list, and
// hence doesn't need protection from concurrent access at this stage
void JavaThread::verify_not_published() {
  if (!Threads_lock->owned_by_self()) {
   MutexLockerEx ml(Threads_lock,  Mutex::_no_safepoint_check_flag);
   assert( !Threads::includes(this), 
	   "java thread shouldn't have been published yet!");
  }
  else {
   assert( !Threads::includes(this), 
	   "java thread shouldn't have been published yet!");
  }
}
#endif

// Slow path when the native==>VM/Java barriers detect a safepoint is in
// progress or when _suspend_flags is non-zero.
// Current thread needs to self-suspend if there is a suspend request and/or
// block if a safepoint is in progress.
// Async exception ISN'T checked.
// Note only the ThreadInVMfromNative transition can call this function
// directly and when thread state is _thread_in_native_trans
void JavaThread::check_safepoint_and_suspend_for_native_trans(JavaThread *thread) {
  assert(thread->thread_state() == _thread_in_native_trans, "wrong state");

  JavaThread *curJT = JavaThread::current();
  bool do_self_suspend = thread->is_external_suspend();

  assert(!curJT->has_last_Java_frame() || curJT->frame_anchor()->walkable(), "Unwalkable stack in native->vm transition");

  // If JNIEnv proxies are allowed, don't self-suspend if the target
  // thread is not the current thread. In older versions of jdbx, jdbx
  // threads could call into the VM with another thread's JNIEnv so we
  // can be here operating on behalf of a suspended thread (4432884).
  if (do_self_suspend && (!AllowJNIEnvProxy || curJT == thread)) {
    JavaThreadState state = thread->thread_state();

    // We mark this thread_blocked state as a suspend-equivalent so
    // that a caller to is_ext_suspend_completed() won't be confused.
    // The suspend-equivalent state is cleared by java_suspend_self().
    thread->set_suspend_equivalent();

    // If the safepoint code sees the _thread_in_native_trans state, it will
    // wait until the thread changes to other thread state. There is no
    // guarantee on how soon we can obtain the SR_lock and complete the
    // self-suspend request. It would be a bad idea to let safepoint wait for
    // too long. Temporarily change the state to _thread_blocked to 
    // let the VM thread know that this thread is ready for GC. The problem
    // of changing thread state is that safepoint could happen just after
    // java_suspend_self() returns after being resumed, and VM thread will 
    // see the _thread_blocked state. We must check for safepoint 
    // after restoring the state and make sure we won't leave while a safepoint
    // is in progress.
    thread->set_thread_state(_thread_blocked);
    thread->java_suspend_self();
    thread->set_thread_state(state);
    // Make sure new state is seen by VM thread
    if (os::is_MP()) {
      if (UseMembar) {
        // Force a fence between the write above and read below
        OrderAccess::fence();
      } else {
        // Must use this rather than serialization page in particular on Windows
        InterfaceSupport::serialize_memory(thread);      
      }
    }
  }

  if (SafepointSynchronize::do_call_back()) {
    // If we are safepointing, then block the caller which may not be
    // the same as the target thread (see above).
    SafepointSynchronize::block(curJT);
  }

  if (thread->is_deopt_suspend()) {
    thread->clear_deopt_suspend();
    RegisterMap map(thread, false);
    frame f = thread->last_frame();
    while ( f.id() != thread->must_deopt_id() && ! f.is_first_frame()) {
      f = f.sender(&map);
    }
    if (f.id() == thread->must_deopt_id()) {
      thread->clear_must_deopt_id();
      // Since we know we're safe to deopt the current state is a safe state
      f.deoptimize(thread, true);
    } else {
      fatal("missed deoptimization!");
    }
  }
}

// Slow path when the native==>VM/Java barriers detect a safepoint is in
// progress or when _suspend_flags is non-zero.
// Current thread needs to self-suspend if there is a suspend request and/or
// block if a safepoint is in progress.
// Also check for pending async exception (not including unsafe access error).
// Note only the native==>VM/Java barriers can call this function and when
// thread state is _thread_in_native_trans.
void JavaThread::check_special_condition_for_native_trans(JavaThread *thread) {
  check_safepoint_and_suspend_for_native_trans(thread);

  if (thread->has_async_exception()) {
    // We are in _thread_in_native_trans state, don't handle unsafe
    // access error since that may block.
    thread->check_and_handle_async_exceptions(false);
  }
}

// We need to guarantee the Threads_lock here, since resumes are not 
// allowed during safepoint synchronization
// Can only resume from an external suspension
void JavaThread::java_resume() {
  assert_locked_or_safepoint(Threads_lock);  
  
  // Sanity check: thread is gone, has started exiting or the thread
  // was not externally suspended.
  if (!Threads::includes(this) || is_exiting() || !is_external_suspend()) {
    return;
  }

  MutexLockerEx ml(SR_lock(), Mutex::_no_safepoint_check_flag);

  clear_external_suspend();

  if (is_ext_suspended()) {
    clear_ext_suspended();
    SR_lock()->notify_all();
  }
}

void JavaThread::create_stack_guard_pages() {
  if (! os::uses_stack_guard_pages() || _stack_guard_state != stack_guard_unused) return;
  address low_addr = stack_base() - stack_size();
  size_t len = (StackYellowPages + StackRedPages) * os::vm_page_size();

  int allocate = os::allocate_stack_guard_pages();
  // warning("Guarding at " PTR_FORMAT " for len " SIZE_FORMAT "\n", low_addr, len);

  if (allocate && !os::commit_memory((char *) low_addr, len)) {
    warning("Attempt to allocate stack guard pages failed.");
    return;
  }

  if (os::guard_memory((char *) low_addr, len)) {
    _stack_guard_state = stack_guard_enabled;
  } else {
    warning("Attempt to protect stack guard pages failed.");
    if (os::uncommit_memory((char *) low_addr, len)) {
      warning("Attempt to deallocate stack guard pages failed.");
    }
  }
}

void JavaThread::remove_stack_guard_pages() {
  if (_stack_guard_state == stack_guard_unused) return;
  address low_addr = stack_base() - stack_size();
  size_t len = (StackYellowPages + StackRedPages) * os::vm_page_size();

  if (os::allocate_stack_guard_pages()) {
    if (os::uncommit_memory((char *) low_addr, len)) {
      _stack_guard_state = stack_guard_unused;
    } else {
      warning("Attempt to deallocate stack guard pages failed.");
    }
  } else {
    if (_stack_guard_state == stack_guard_unused) return;
    if (os::unguard_memory((char *) low_addr, len)) {
      _stack_guard_state = stack_guard_unused;
    } else {
	warning("Attempt to unprotect stack guard pages failed.");
    }
  }
}

void JavaThread::enable_stack_yellow_zone() {
  assert(_stack_guard_state != stack_guard_unused, "must be using guard pages.");
  assert(_stack_guard_state != stack_guard_enabled, "already enabled");

  // The base notation is from the stacks point of view, growing downward.
  // We need to adjust it to work correctly with guard_memory()
  address base = stack_yellow_zone_base() - stack_yellow_zone_size();
  
  guarantee(base < stack_base(),"Error calculating stack yellow zone");
  guarantee(base < os::current_stack_pointer(),"Error calculating stack yellow zone");

  if (os::guard_memory((char *) base, stack_yellow_zone_size())) {
    _stack_guard_state = stack_guard_enabled;
  } else {
    warning("Attempt to guard stack yellow zone failed.");
  }
  enable_register_stack_guard();
}

void JavaThread::disable_stack_yellow_zone() {
  assert(_stack_guard_state != stack_guard_unused, "must be using guard pages.");
  assert(_stack_guard_state != stack_guard_yellow_disabled, "already disabled");

  // Simply return if called for a thread that does not use guard pages.
  if (_stack_guard_state == stack_guard_unused) return;

  // The base notation is from the stacks point of view, growing downward.
  // We need to adjust it to work correctly with guard_memory()
  address base = stack_yellow_zone_base() - stack_yellow_zone_size();
  
  if (os::unguard_memory((char *)base, stack_yellow_zone_size())) {
    _stack_guard_state = stack_guard_yellow_disabled;
  } else {
    warning("Attempt to unguard stack yellow zone failed.");
  }
  disable_register_stack_guard();
}

void JavaThread::enable_stack_red_zone() {
  // The base notation is from the stacks point of view, growing downward.
  // We need to adjust it to work correctly with guard_memory()
  assert(_stack_guard_state != stack_guard_unused, "must be using guard pages.");
  address base = stack_red_zone_base() - stack_red_zone_size();
  
  guarantee(base < stack_base(),"Error calculating stack red zone");
  guarantee(base < os::current_stack_pointer(),"Error calculating stack red zone");

  if(!os::guard_memory((char *) base, stack_red_zone_size())) {
    warning("Attempt to guard stack red zone failed.");
  }
}

void JavaThread::disable_stack_red_zone() {
  // The base notation is from the stacks point of view, growing downward.
  // We need to adjust it to work correctly with guard_memory()
  assert(_stack_guard_state != stack_guard_unused, "must be using guard pages.");
  address base = stack_red_zone_base() - stack_red_zone_size();
  if (!os::unguard_memory((char *)base, stack_red_zone_size())) {
    warning("Attempt to unguard stack red zone failed.");
  }
}

void JavaThread::frames_do(void f(frame*, const RegisterMap* map)) {
  // ignore is there is no stack
  if (!has_last_Java_frame()) return;
  // traverse the stack frames. Starts from top frame.  
  for(StackFrameStream fst(this); !fst.is_done(); fst.next()) {
    frame* fr = fst.current();    
    f(fr, fst.register_map());    
  }  
}


#ifndef PRODUCT
// Deoptimization
// Function for testing deoptimization
void JavaThread::deoptimize() {
  // BiasedLocking needs an updated RegisterMap for the revoke monitors pass
  StackFrameStream fst(this, UseBiasedLocking);
  bool deopt = false;           // Dump stack only if a deopt actually happens.
  bool only_at = strlen(DeoptimizeOnlyAt) > 0;
  // Iterate over all frames in the thread and deoptimize
  for(; !fst.is_done(); fst.next()) {
    if(fst.current()->can_be_deoptimized()) {

      if (only_at) {
        // Deoptimize only at particular bcis.  DeoptimizeOnlyAt
        // consists of comma or carriage return separated numbers so
        // search for the current bci in that string.
        address pc = fst.current()->pc();
        nmethod* nm =  (nmethod*) fst.current()->cb();
        ScopeDesc* sd = nm->scope_desc_at( pc);
        char buffer[8];
        jio_snprintf(buffer, sizeof(buffer), "%d", sd->bci());
        size_t len = strlen(buffer);
        const char * found = strstr(DeoptimizeOnlyAt, buffer);
        while (found != NULL) {
          if ((found[len] == ',' || found[len] == '\n' || found[len] == '\0') &&
              (found == DeoptimizeOnlyAt || found[-1] == ',' || found[-1] == '\n')) {
            // Check that the bci found is bracketed by terminators.
            break;
          }
          found = strstr(found + 1, buffer);
        }
        if (!found) {
          continue;
        }
      }

      if (DebugDeoptimization && !deopt) {
        deopt = true; // One-time only print before deopt
        tty->print_cr("[BEFORE Deoptimization]");
        trace_frames();
        trace_stack();
      }
      Deoptimization::deoptimize(this, *fst.current(), fst.register_map());
    }
  }

  if (DebugDeoptimization && deopt) {
    tty->print_cr("[AFTER Deoptimization]");
    trace_frames();
  }
}


// Make zombies
void JavaThread::make_zombies() {
  for(StackFrameStream fst(this); !fst.is_done(); fst.next()) {
    if (fst.current()->can_be_deoptimized()) {
      // it is a Java nmethod
      nmethod* nm = CodeCache::find_nmethod(fst.current()->pc());
      nm->make_not_entrant();
    }
  }
}
#endif // PRODUCT


void JavaThread::deoptimized_wrt_marked_nmethods() {
  if (!has_last_Java_frame()) return;
  // BiasedLocking needs an updated RegisterMap for the revoke monitors pass
  StackFrameStream fst(this, UseBiasedLocking);
  for(; !fst.is_done(); fst.next()) {
    if (fst.current()->should_be_deoptimized()) {
      Deoptimization::deoptimize(this, *fst.current(), fst.register_map());
    }
  }
}


// GC support
static void frame_gc_epilogue(frame* f, const RegisterMap* map) { f->gc_epilogue(); }

void JavaThread::gc_epilogue() {
  frames_do(frame_gc_epilogue);
}


static void frame_gc_prologue(frame* f, const RegisterMap* map) { f->gc_prologue(); }

void JavaThread::gc_prologue() {
  frames_do(frame_gc_prologue);
}


void JavaThread::oops_do(OopClosure* f) {  
  // The ThreadProfiler oops_do is done from FlatProfiler::oops_do
  // since there may be more than one thread using each ThreadProfiler.

  // Traverse the GCHandles
  Thread::oops_do(f);

  assert( (!has_last_Java_frame() && java_call_counter() == 0) ||
          (has_last_Java_frame() && java_call_counter() > 0), "wrong java_sp info!");

  if (has_last_Java_frame()) {

    // Traverse the privileged stack
    if (_privileged_stack_top != NULL) {
      _privileged_stack_top->oops_do(f);
    }

    // traverse the registered growable array
    if (_array_for_gc != NULL) {
      for (int index = 0; index < _array_for_gc->length(); index++) {
        f->do_oop(_array_for_gc->adr_at(index));
      }
    }

    // Traverse the monitor chunks
    for (MonitorChunk* chunk = monitor_chunks(); chunk != NULL; chunk = chunk->next()) {
      chunk->oops_do(f);
    }

    // Traverse the execution stack    
    for(StackFrameStream fst(this); !fst.is_done(); fst.next()) {
      fst.current()->oops_do(f, fst.register_map());
    }
  } 

  // callee_target is never live across a gc point so NULL it here should
  // it still contain a methdOop.

  set_callee_target(NULL);

  assert(vframe_array_head() == NULL, "deopt in progress at a safepoint!");
  // If we have deferred set_locals there might be oops waiting to be
  // written
  GrowableArray<jvmtiDeferredLocalVariableSet*>* list = deferred_locals();
  if (list != NULL) {
    for (int i = 0; i < list->length(); i++) {
      list->at(i)->oops_do(f);
    }
  }

  // Traverse instance variables at the end since the GC may be moving things
  // around using this function
  f->do_oop((oop*) &_threadObj);
  f->do_oop((oop*) &_vm_result);
  f->do_oop((oop*) &_vm_result_2);
  f->do_oop((oop*) &_exception_oop);
  f->do_oop((oop*) &_pending_async_exception);

  if (jvmti_thread_state() != NULL) {
    jvmti_thread_state()->oops_do(f);
  }
}

void JavaThread::nmethods_do() {  
  // Traverse the GCHandles
  Thread::nmethods_do();

  assert( (!has_last_Java_frame() && java_call_counter() == 0) ||
          (has_last_Java_frame() && java_call_counter() > 0), "wrong java_sp info!");

  if (has_last_Java_frame()) {
    // Traverse the execution stack    
    for(StackFrameStream fst(this); !fst.is_done(); fst.next()) {
      fst.current()->nmethods_do();
    }
  } 
}

// Printing
const char* _get_thread_state_name(JavaThreadState _thread_state) {
  switch (_thread_state) {
  case _thread_uninitialized:     return "_thread_uninitialized";
  case _thread_new:               return "_thread_new";
  case _thread_new_trans:         return "_thread_new_trans";
  case _thread_in_native:         return "_thread_in_native";
  case _thread_in_native_trans:   return "_thread_in_native_trans";
  case _thread_in_vm:             return "_thread_in_vm";
  case _thread_in_vm_trans:       return "_thread_in_vm_trans";
  case _thread_in_Java:           return "_thread_in_Java";
  case _thread_in_Java_trans:     return "_thread_in_Java_trans";
  case _thread_blocked:           return "_thread_blocked";
  case _thread_blocked_trans:     return "_thread_blocked_trans";
  default:                        return "unknown thread state";
  }
}

#ifndef PRODUCT
void JavaThread::print_thread_state_on(outputStream *st) const {
  st->print_cr("   JavaThread state: %s", _get_thread_state_name(_thread_state));
};
void JavaThread::print_thread_state() const {
  print_thread_state_on(tty);
};
#endif // PRODUCT

// Called by Threads::print() for VM_PrintThreads operation
void JavaThread::print_on(outputStream *st) const {
  st->print("\"%s\" ", get_thread_name());
  oop thread_oop = threadObj();
  if (thread_oop != NULL && java_lang_Thread::is_daemon(thread_oop))  st->print("daemon ");
  Thread::print_on(st);
  // print guess for valid stack memory region (assume 4K pages); helps lock debugging
  st->print_cr("[" INTPTR_FORMAT "]", (intptr_t)last_Java_sp() & ~right_n_bits(12));
  if (thread_oop != NULL && JDK_Version::is_gte_jdk15x_version()) {
    st->print_cr("   java.lang.Thread.State: %s", java_lang_Thread::thread_status_name(thread_oop));
  }
#ifndef PRODUCT
  print_thread_state_on(st);
  _safepoint_state->print_on(st);
#endif // PRODUCT
}

// Called by fatal error handler. The difference between this and
// JavaThread::print() is that we can't grab lock or allocate memory.
void JavaThread::print_on_error(outputStream* st, char *buf, int buflen) const {
  st->print("JavaThread \"%s\"",  get_thread_name_string(buf, buflen));
  oop thread_obj = threadObj();
  if (thread_obj != NULL) {
     if (java_lang_Thread::is_daemon(thread_obj)) st->print(" daemon");
  }
  st->print(" [");
  st->print("%s", _get_thread_state_name(_thread_state));
  if (osthread()) {
    st->print(", id=%d", osthread()->thread_id());
  }
  st->print(", stack(" PTR_FORMAT "," PTR_FORMAT ")",
            _stack_base - _stack_size, _stack_base);
  st->print("]");
  return;
}

// Verification

static void frame_verify(frame* f, const RegisterMap *map) { f->verify(map); }

void JavaThread::verify() {
  // Verify oops in the thread.
  oops_do(&VerifyOopClosure::verify_oop);

  // Verify the stack frames.
  frames_do(frame_verify);
}

// CR 6300358 (sub-CR 2137150)
// Most callers of this method assume that it can't return NULL but a
// thread may not have a name whilst it is in the process of attaching to
// the VM - see CR 6412693, and there are places where a JavaThread can be
// seen prior to having it's threadObj set (eg JNI attaching threads and
// if vm exit occurs during initialization). These cases can all be accounted
// for such that this method never returns NULL.
const char* JavaThread::get_thread_name() const {
#ifdef ASSERT
  // early safepoints can hit while current thread does not yet have TLS
  if (!SafepointSynchronize::is_at_safepoint()) {
    Thread *cur = Thread::current();
    if (!(cur->is_Java_thread() && cur == this)) {
      // Current JavaThreads are allowed to get their own name without
      // the Threads_lock.
      assert_locked_or_safepoint(Threads_lock);
    }
  }
#endif // ASSERT
    return get_thread_name_string();
}

// Returns a non-NULL representation of this thread's name, or a suitable
// descriptive string if there is no set name
const char* JavaThread::get_thread_name_string(char* buf, int buflen) const {
  const char* name_str;
  oop thread_obj = threadObj();
  if (thread_obj != NULL) {
    typeArrayOop name = java_lang_Thread::name(thread_obj);
    if (name != NULL) {
      if (buf == NULL) {
	name_str = UNICODE::as_utf8((jchar*) name->base(T_CHAR), name->length());
      }
      else {
	name_str = UNICODE::as_utf8((jchar*) name->base(T_CHAR), name->length(), buf, buflen);
      }
    }
    else if (is_attaching()) { // workaround for 6412693 - see 6404306
      name_str = "<no-name - thread is attaching>";
    }
    else {
      name_str = Thread::name();
    }
  }
  else {
    name_str = Thread::name();
  }
  assert(name_str != NULL, "unexpected NULL thread name");
  return name_str;
}


const char* JavaThread::get_threadgroup_name() const {
  debug_only(if (JavaThread::current() != this) assert_locked_or_safepoint(Threads_lock);)
  oop thread_obj = threadObj();
  if (thread_obj != NULL) {
    oop thread_group = java_lang_Thread::threadGroup(thread_obj);
    if (thread_group != NULL) {
      typeArrayOop name = java_lang_ThreadGroup::name(thread_group);
      // ThreadGroup.name can be null
      if (name != NULL) {
        const char* str = UNICODE::as_utf8((jchar*) name->base(T_CHAR), name->length());
        return str;
      }
    }
  }
  return NULL;
}

const char* JavaThread::get_parent_name() const {
  debug_only(if (JavaThread::current() != this) assert_locked_or_safepoint(Threads_lock);)
  oop thread_obj = threadObj();
  if (thread_obj != NULL) {
    oop thread_group = java_lang_Thread::threadGroup(thread_obj);
    if (thread_group != NULL) {
      oop parent = java_lang_ThreadGroup::parent(thread_group);
      if (parent != NULL) {
        typeArrayOop name = java_lang_ThreadGroup::name(parent);
	// ThreadGroup.name can be null
	if (name != NULL) {
          const char* str = UNICODE::as_utf8((jchar*) name->base(T_CHAR), name->length());
          return str;
	}
      }
    }
  }
  return NULL;
}

ThreadPriority JavaThread::java_priority() const {
  oop thr_oop = threadObj();
  if (thr_oop == NULL) return NormPriority; // Bootstrapping
  ThreadPriority priority = java_lang_Thread::priority(thr_oop);
  assert(MinPriority <= priority && priority <= MaxPriority, "sanity check");
  return priority;
}

void JavaThread::prepare(jobject jni_thread, ThreadPriority prio) {

  assert(Threads_lock->owner() == Thread::current(), "must have threads lock");
  // Link Java Thread object <-> C++ Thread

  // Get the C++ thread object (an oop) from the JNI handle (a jthread)
  // and put it into a new Handle.  The Handle "thread_oop" can then
  // be used to pass the C++ thread object to other methods.

  // Set the Java level thread object (jthread) field of the
  // new thread (a JavaThread *) to C++ thread object using the
  // "thread_oop" handle.
  
  // Set the thread field (a JavaThread *) of the
  // oop representing the java_lang_Thread to the new thread (a JavaThread *).

  Handle thread_oop(Thread::current(),
                    JNIHandles::resolve_non_null(jni_thread));
  assert(instanceKlass::cast(thread_oop->klass())->is_linked(), 
    "must be initialized");
  set_threadObj(thread_oop());
  java_lang_Thread::set_thread(thread_oop(), this);

  if (prio == NoPriority) {
    prio = java_lang_Thread::priority(thread_oop());
    assert(prio != NoPriority, "A valid priority should be present");
  }

  // Push the Java priority down to the native thread; needs Threads_lock
  Thread::set_priority(this, prio);

  // Add the new thread to the Threads list and set it in motion. 
  // We must have threads lock in order to call Threads::add. 
  // It is crucial that we do not block before the thread is 
  // added to the Threads list for if a GC happens, then the java_thread oop
  // will not be visited by GC.
  Threads::add(this);
}

oop JavaThread::current_park_blocker() {
  // Support for JSR-166 locks
  oop thread_oop = threadObj();
  if (thread_oop != NULL &&
      JDK_Version::current().supports_thread_park_blocker()) {
    return java_lang_Thread::park_blocker(thread_oop);
  }
  return NULL;
}


void JavaThread::print_stack_on(outputStream* st) {  
  if (!has_last_Java_frame()) return;
  ResourceMark rm;
  HandleMark   hm;

  RegisterMap reg_map(this);
  vframe* start_vf = last_java_vframe(&reg_map);
  int count = 0;
  for (vframe* f = start_vf; f; f = f->sender() ) {
    if (f->is_java_frame()) {
      javaVFrame* jvf = javaVFrame::cast(f);
      java_lang_Throwable::print_stack_element(st, jvf->method(), jvf->bci());
      
      // Print out lock information
      if (JavaMonitorsInStackTrace) {
        jvf->print_lock_info_on(st, count);
      }
    } else {
      // Ignore non-Java frames
    }

    // Bail-out case for too deep stacks
    count++;
    if (MaxJavaStackTraceDepth == count) return;    
  }
}


// JVMTI PopFrame support
void JavaThread::popframe_preserve_args(ByteSize size_in_bytes, void* start) {
  assert(_popframe_preserved_args == NULL, "should not wipe out old PopFrame preserved arguments");
  if (in_bytes(size_in_bytes) != 0) {
    _popframe_preserved_args = NEW_C_HEAP_ARRAY(char, in_bytes(size_in_bytes));
    _popframe_preserved_args_size = in_bytes(size_in_bytes);
    Copy::conjoint_bytes(start, _popframe_preserved_args, _popframe_preserved_args_size);
  }
}

void* JavaThread::popframe_preserved_args() {
  return _popframe_preserved_args;
}

ByteSize JavaThread::popframe_preserved_args_size() {
  return in_ByteSize(_popframe_preserved_args_size);
}

WordSize JavaThread::popframe_preserved_args_size_in_words() {
  int sz = in_bytes(popframe_preserved_args_size());
  assert(sz % wordSize == 0, "argument size must be multiple of wordSize");
  return in_WordSize(sz / wordSize);
}

void JavaThread::popframe_free_preserved_args() {
  assert(_popframe_preserved_args != NULL, "should not free PopFrame preserved arguments twice");
  FREE_C_HEAP_ARRAY(char, (char*) _popframe_preserved_args);
  _popframe_preserved_args = NULL;
  _popframe_preserved_args_size = 0;
}

#ifndef PRODUCT

void JavaThread::trace_frames() {
  tty->print_cr("[Describe stack]");
  int frame_no = 1;
  for(StackFrameStream fst(this); !fst.is_done(); fst.next()) {
    tty->print("  %d. ", frame_no++);
    fst.current()->print_value_on(tty,this);
    tty->cr();
  }
}


void JavaThread::trace_stack_from(vframe* start_vf) {
  ResourceMark rm;
  int vframe_no = 1;
  for (vframe* f = start_vf; f; f = f->sender() ) {
    if (f->is_java_frame()) {
      javaVFrame::cast(f)->print_activation(vframe_no++);
    } else {
      f->print();
    }
    if (vframe_no > StackPrintLimit) {
      tty->print_cr("...<more frames>...");
      return;
    }
  }
}


void JavaThread::trace_stack() {
  if (!has_last_Java_frame()) return;
  ResourceMark rm;
  HandleMark   hm;
  RegisterMap reg_map(this);
  trace_stack_from(last_java_vframe(&reg_map));
}


#endif // PRODUCT


javaVFrame* JavaThread::last_java_vframe(RegisterMap *reg_map) {
  assert(reg_map != NULL, "a map must be given");
  frame f = last_frame();
  for (vframe* vf = vframe::new_vframe(&f, reg_map, this); vf; vf = vf->sender() ) {
    if (vf->is_java_frame()) return javaVFrame::cast(vf);
  }
  return NULL;
}


klassOop JavaThread::security_get_caller_class(int depth) {  
  vframeStream vfst(this);
  vfst.security_get_caller_frame(depth);
  if (!vfst.at_end()) {
    return vfst.method()->method_holder();
  }    
  return NULL;
}

static void compiler_thread_entry(JavaThread* thread, TRAPS) {
  assert(thread->is_Compiler_thread(), "must be compiler thread");
  CompileBroker::compiler_thread_loop();
}

// Create a CompilerThread
CompilerThread::CompilerThread(CompileQueue* queue, CompilerCounters* counters)
: JavaThread(&compiler_thread_entry) {
  _env   = NULL;
  _log   = NULL;
  _task  = NULL;
  _queue = queue;
  _counters = counters;

#ifndef PRODUCT
  _ideal_graph_printer = NULL;
#endif
}


// ======= Threads ========

// The Threads class links together all active threads, and provides
// operations over all threads.  It is protected by its own Mutex
// lock, which is also used in other contexts to protect thread
// operations from having the thread being operated on from exiting
// and going away unexpectedly (e.g., safepoint synchronization)

JavaThread* Threads::_thread_list = NULL;
int         Threads::_number_of_threads = 0;
int         Threads::_number_of_non_daemon_threads = 0;
int         Threads::_return_code = 0;
size_t      JavaThread::_stack_size_at_create = 0;

// All JavaThreads
#define ALL_JAVA_THREADS(X) for (JavaThread* X = _thread_list; X; X = X->next())

void os_stream();

// All JavaThreads + all non-JavaThreads (i.e., every thread in the system)
void Threads::threads_do(ThreadClosure* tc) {
  assert_locked_or_safepoint(Threads_lock);
  // ALL_JAVA_THREADS iterates through all JavaThreads
  ALL_JAVA_THREADS(p) {
    tc->do_thread(p);
  }
  // Someday we could have a table or list of all non-JavaThreads.
  // For now, just manually iterate through them.
  tc->do_thread(VMThread::vm_thread());
  Universe::heap()->gc_threads_do(tc);
  WatcherThread *wt = WatcherThread::watcher_thread();
  // Strictly speaking, the following NULL check isn't sufficient to make sure
  // the data for WatcherThread is still valid upon being examined. However,
  // considering that WatchThread terminates when the VM is on the way to
  // exit at safepoint, the chance of the above is extremely small. The right
  // way to prevent termination of WatcherThread would be to acquire
  // Terminator_lock, but we can't do that without violating the lock rank
  // checking in some cases.
  if (wt != NULL)
    tc->do_thread(wt);

  // If CompilerThreads ever become non-JavaThreads, add them here
}

jint Threads::create_vm(JavaVMInitArgs* args, bool* canTryAgain) {
<<<<<<< HEAD

  extern void JDK_Version_init();

=======
  
>>>>>>> 2571633a
  // Check version
  if (!is_supported_jni_version(args->version)) return JNI_EVERSION;

  // Initialize the output stream module
  ostream_init();

  // Process java launcher properties.
  Arguments::process_sun_java_launcher_properties(args);

  // Initialize the os module before using TLS
  os::init();

  // Initialize system properties.
  Arguments::init_system_properties();

  // So that JDK version can be used as a discrimintor when parsing arguments
  JDK_Version_init();

  // Parse arguments
  jint parse_result = Arguments::parse(args);
  if (parse_result != JNI_OK) return parse_result;

  if (PauseAtStartup) {
    os::pause();
  }

  HS_DTRACE_PROBE(hotspot, vm__init__begin);

  // Record VM creation timing statistics
  TraceVmCreationTime create_vm_timer;
  create_vm_timer.start();

  // Timing (must come after argument parsing)
  TraceTime timer("Create VM", TraceStartupTime);

  // Initialize the os module after parsing the args
  jint os_init_2_result = os::init_2();
  if (os_init_2_result != JNI_OK) return os_init_2_result;

  // Initialize output stream logging
  ostream_init_log();

  // Convert -Xrun to -agentlib: if there is no JVM_OnLoad
  // Must be before create_vm_init_agents()
  if (Arguments::init_libraries_at_startup()) {
    convert_vm_init_libraries_to_agents();
  }

  // Launch -agentlib/-agentpath and converted -Xrun agents
  if (Arguments::init_agents_at_startup()) {
    create_vm_init_agents();
  }

  // Initialize Threads state
  _thread_list = NULL;
  _number_of_threads = 0;
  _number_of_non_daemon_threads = 0;

  // Initialize TLS
  ThreadLocalStorage::init();

  // Initialize global data structures and create system classes in heap
  vm_init_globals();

  // Attach the main thread to this os thread
  JavaThread* main_thread = new JavaThread();
  main_thread->set_thread_state(_thread_in_vm);
  // must do this before set_active_handles and initialize_thread_local_storage
  // Note: on solaris initialize_thread_local_storage() will (indirectly)
  // change the stack size recorded here to one based on the java thread 
  // stacksize. This adjusted size is what is used to figure the placement
  // of the guard pages.
  main_thread->record_stack_base_and_size(); 
  main_thread->initialize_thread_local_storage();

  main_thread->set_active_handles(JNIHandleBlock::allocate_block());

  if (!main_thread->set_as_starting_thread()) {
    vm_shutdown_during_initialization(
      "Failed necessary internal allocation. Out of swap space");
    delete main_thread;
    *canTryAgain = false; // don't let caller call JNI_CreateJavaVM again
    return JNI_ENOMEM;
  }

  // Enable guard page *after* os::create_main_thread(), otherwise it would
  // crash Linux VM, see notes in os_linux.cpp.
  main_thread->create_stack_guard_pages();

  // Initialize Java-Leve synchronization subsystem
  ObjectSynchronizer::Initialize() ; 

  // Initialize global modules
  jint status = init_globals();
  if (status != JNI_OK) {
    delete main_thread;
    *canTryAgain = false; // don't let caller call JNI_CreateJavaVM again
    return status;
  }

  HandleMark hm;  

  { MutexLocker mu(Threads_lock);
    Threads::add(main_thread);
  }

  // Any JVMTI raw monitors entered in onload will transition into
  // real raw monitor. VM is setup enough here for raw monitor enter.
  JvmtiExport::transition_pending_onload_raw_monitors();

  if (VerifyBeforeGC &&
      Universe::heap()->total_collections() >= VerifyGCStartAt) {
    Universe::heap()->prepare_for_verify();
    Universe::verify();   // make sure we're starting with a clean slate
  }

  // Create the VMThread  
  { TraceTime timer("Start VMThread", TraceStartupTime);
    VMThread::create();
    Thread* vmthread = VMThread::vm_thread();
    
    if (!os::create_thread(vmthread, os::vm_thread))
      vm_exit_during_initialization("Cannot create VM thread. Out of system resources.");

    // Wait for the VM thread to become ready, and VMThread::run to initialize
    // Monitors can have spurious returns, must always check another state flag
    {
      MutexLocker ml(Notify_lock);
      os::start_thread(vmthread);
      while (vmthread->active_handles() == NULL) {
        Notify_lock->wait();
      }
    }
  }
  
  assert (Universe::is_fully_initialized(), "not initialized");
  EXCEPTION_MARK;

  // At this point, the Universe is initialized, but we have not executed
  // any byte code.  Now is a good time (the only time) to dump out the
  // internal state of the JVM for sharing.

  if (DumpSharedSpaces) {
    Universe::heap()->preload_and_dump(CHECK_0);
    ShouldNotReachHere();
  }

  // Always call even when there are not JVMTI environments yet, since environments
  // may be attached late and JVMTI must track phases of VM execution
  JvmtiExport::enter_start_phase();

  // Notify JVMTI agents that VM has started (JNI is up) - nop if no agents.
  JvmtiExport::post_vm_start();

  {
    TraceTime timer("Initialize java.lang classes", TraceStartupTime);

    if (EagerXrunInit && Arguments::init_libraries_at_startup()) {
      create_vm_init_libraries();
    }

    if (InitializeJavaLangString) {
      initialize_class(vmSymbolHandles::java_lang_String(), CHECK_0);
    } else {
      warning("java.lang.String not initialized");
    }

    if (AggressiveOpts) {
<<<<<<< HEAD
      {
        // Forcibly initialize java/util/HashMap and mutate the private
        // static final "frontCacheEnabled" field before we start creating instances
#ifdef ASSERT
        klassOop tmp_k = SystemDictionary::find(vmSymbolHandles::java_util_HashMap(), Handle(), Handle(), CHECK_0);
        assert(tmp_k == NULL, "java/util/HashMap should not be loaded yet");
#endif
        klassOop k_o = SystemDictionary::resolve_or_null(vmSymbolHandles::java_util_HashMap(), Handle(), Handle(), CHECK_0);
        KlassHandle k = KlassHandle(THREAD, k_o);
        guarantee(k.not_null(), "Must find java/util/HashMap");
        instanceKlassHandle ik = instanceKlassHandle(THREAD, k());
        ik->initialize(CHECK_0);
        fieldDescriptor fd;
        // Possible we might not find this field; if so, don't break
        if (ik->find_local_field(vmSymbols::frontCacheEnabled_name(), vmSymbols::bool_signature(), &fd)) {
          k()->bool_field_put(fd.offset(), true);
        }
      }

      if (UseStringCache) {
        // Forcibly initialize java/lang/StringValue and mutate the private
        // static final "stringCacheEnabled" field before we start creating instances
        klassOop k_o = SystemDictionary::resolve_or_null(vmSymbolHandles::java_lang_StringValue(), Handle(), Handle(), CHECK_0);
        KlassHandle k = KlassHandle(THREAD, k_o);
        guarantee(k.not_null(), "Must find java/lang/StringValue");
        instanceKlassHandle ik = instanceKlassHandle(THREAD, k());
        ik->initialize(CHECK_0);
        fieldDescriptor fd;
        // Possible we might not find this field; if so, don't break
        if (ik->find_local_field(vmSymbols::stringCacheEnabled_name(), vmSymbols::bool_signature(), &fd)) {
          k()->bool_field_put(fd.offset(), true);
        }
=======
      // Forcibly initialize java/util/HashMap and mutate the private
      // static final "frontCacheEnabled" field before we start creating instances
#ifdef ASSERT      
      klassOop tmp_k = SystemDictionary::find(vmSymbolHandles::java_util_HashMap(), Handle(), Handle(), CHECK_0);
      assert(tmp_k == NULL, "java/util/HashMap should not be loaded yet");
#endif
      klassOop k_o = SystemDictionary::resolve_or_null(vmSymbolHandles::java_util_HashMap(), Handle(), Handle(), CHECK_0);
      KlassHandle k = KlassHandle(THREAD, k_o);
      guarantee(k.not_null(), "Must find java/util/HashMap");
      instanceKlassHandle ik = instanceKlassHandle(THREAD, k());
      ik->initialize(CHECK_0);
      fieldDescriptor fd;
      // Possible we might not find this field; if so, don't break
      if (ik->find_local_field(vmSymbols::frontCacheEnabled_name(), vmSymbols::bool_signature(), &fd)) {
        k()->bool_field_put(fd.offset(), true);
>>>>>>> 2571633a
      }
    }

    // Initialize java_lang.System (needed before creating the thread)
    if (InitializeJavaLangSystem) {      
      initialize_class(vmSymbolHandles::java_lang_System(), CHECK_0);
      initialize_class(vmSymbolHandles::java_lang_ThreadGroup(), CHECK_0);
      Handle thread_group = create_initial_thread_group(CHECK_0);
      Universe::set_main_thread_group(thread_group());
      initialize_class(vmSymbolHandles::java_lang_Thread(), CHECK_0);
      oop thread_object = create_initial_thread(thread_group, main_thread, CHECK_0);
      main_thread->set_threadObj(thread_object);
      // Set thread status to running since main thread has 
      // been started and running.
      java_lang_Thread::set_thread_status(thread_object, 
					  java_lang_Thread::RUNNABLE);
  
      // The VM preresolve methods to these classes. Make sure that get initialized
      initialize_class(vmSymbolHandles::java_lang_reflect_Method(), CHECK_0);
      initialize_class(vmSymbolHandles::java_lang_ref_Finalizer(),  CHECK_0);
      // The VM creates & returns objects of this class. Make sure it's initialized.
      initialize_class(vmSymbolHandles::java_lang_Class(), CHECK_0);
      call_initializeSystemClass(CHECK_0);
    } else {
      warning("java.lang.System not initialized");
    }

    // an instance of OutOfMemory exception has been allocated earlier
    if (InitializeJavaLangExceptionsErrors) {
      initialize_class(vmSymbolHandles::java_lang_OutOfMemoryError(), CHECK_0);
      initialize_class(vmSymbolHandles::java_lang_NullPointerException(), CHECK_0);
      initialize_class(vmSymbolHandles::java_lang_ClassCastException(), CHECK_0);
      initialize_class(vmSymbolHandles::java_lang_ArrayStoreException(), CHECK_0);
      initialize_class(vmSymbolHandles::java_lang_ArithmeticException(), CHECK_0);
      initialize_class(vmSymbolHandles::java_lang_StackOverflowError(), CHECK_0);      
      initialize_class(vmSymbolHandles::java_lang_IllegalMonitorStateException(), CHECK_0);      
    } else {
      warning("java.lang.OutOfMemoryError has not been initialized");
      warning("java.lang.NullPointerException has not been initialized");
      warning("java.lang.ClassCastException has not been initialized");
      warning("java.lang.ArrayStoreException has not been initialized");
      warning("java.lang.ArithmeticException has not been initialized");
      warning("java.lang.StackOverflowError has not been initialized");
    }
  }
  
  // See        : bugid 4211085.  
  // Background : the static initializer of java.lang.Compiler tries to read 
  //              property"java.compiler" and read & write property "java.vm.info".
  //              When a security manager is installed through the command line
  //              option "-Djava.security.manager", the above properties are not
  //              readable and the static initializer for java.lang.Compiler fails
  //              resulting in a NoClassDefFoundError.  This can happen in any
  //              user code which calls methods in java.lang.Compiler.  
  // Hack :       the hack is to pre-load and initialize this class, so that only
  //              system domains are on the stack when the properties are read.
  //              Currently even the AWT code has calls to methods in java.lang.Compiler.
  //              On the classic VM, java.lang.Compiler is loaded very early to load the JIT.
  // Future Fix : the best fix is to grant everyone permissions to read "java.compiler" and 
  //              read and write"java.vm.info" in the default policy file. See bugid 4211383
  //              Once that is done, we should remove this hack.
  initialize_class(vmSymbolHandles::java_lang_Compiler(), CHECK_0);
  
  // More hackery - the static initializer of java.lang.Compiler adds the string "nojit" to
  // the java.vm.info property if no jit gets loaded through java.lang.Compiler (the hotspot
  // compiler does not get loaded through java.lang.Compiler).  "java -version" with the 
  // hotspot vm says "nojit" all the time which is confusing.  So, we reset it here.
  // This should also be taken out as soon as 4211383 gets fixed.
  reset_vm_info_property(CHECK_0);
  
  quicken_jni_functions();

  // Set flag that basic initialization has completed. Used by exceptions and various 
  // debug stuff, that does not work until all basic classes have been initialized.
  set_init_completed();

  HS_DTRACE_PROBE(hotspot, vm__init__end);

  // record VM initialization completion time
  Management::record_vm_init_completed();

  // Compute system loader. Note that this has to occur after set_init_completed, since
  // valid exceptions may be thrown in the process. 
  // Note that we do not use CHECK_0 here since we are inside an EXCEPTION_MARK and 
  // set_init_completed has just been called, causing exceptions not to be shortcut
  // anymore. We call vm_exit_during_initialization directly instead.
  SystemDictionary::compute_java_system_loader(THREAD);
  if (HAS_PENDING_EXCEPTION) {
    vm_exit_during_initialization(Handle(THREAD, PENDING_EXCEPTION));
  }
  
#ifndef SERIALGC
  // Support for ConcurrentMarkSweep. This should be cleaned up
  // and better encapsulated. The ugly nested if test would go away
  // once things are properly refactored. XXX YSR
  if (UseConcMarkSweepGC || UseG1GC) {
    if (UseConcMarkSweepGC) {
      ConcurrentMarkSweepThread::makeSurrogateLockerThread(THREAD);
    } else {
      ConcurrentMarkThread::makeSurrogateLockerThread(THREAD);
    }
    if (HAS_PENDING_EXCEPTION) {
      vm_exit_during_initialization(Handle(THREAD, PENDING_EXCEPTION));
    }
  }
#endif // SERIALGC

  // Always call even when there are not JVMTI environments yet, since environments
  // may be attached late and JVMTI must track phases of VM execution
  JvmtiExport::enter_live_phase();

  // Signal Dispatcher needs to be started before VMInit event is posted
  os::signal_init();

  // Start Attach Listener if +StartAttachListener or it can't be started lazily
  if (!DisableAttachMechanism) {
    if (StartAttachListener || AttachListener::init_at_startup()) {
      AttachListener::init();
    }
  }

  // Launch -Xrun agents
  // Must be done in the JVMTI live phase so that for backward compatibility the JDWP 
  // back-end can launch with -Xdebug -Xrunjdwp.
  if (!EagerXrunInit && Arguments::init_libraries_at_startup()) {
    create_vm_init_libraries();
  }

  // Notify JVMTI agents that VM initialization is complete - nop if no agents.
  JvmtiExport::post_vm_initialized();

  Chunk::start_chunk_pool_cleaner_task();

  // initialize compiler(s)
  CompileBroker::compilation_init();

  Management::initialize(THREAD);
  if (HAS_PENDING_EXCEPTION) {
    // management agent fails to start possibly due to 
    // configuration problem and is responsible for printing
    // stack trace if appropriate. Simply exit VM.
    vm_exit(1);
  }

  if (Arguments::has_profile())       FlatProfiler::engage(main_thread, true);
  if (Arguments::has_alloc_profile()) AllocationProfiler::engage();
  if (MemProfiling)                   MemProfiler::engage();    
  StatSampler::engage();    
  if (CheckJNICalls)                  JniPeriodicChecker::engage();

  BiasedLocking::init();


  // Start up the WatcherThread if there are any periodic tasks
  // NOTE:  All PeriodicTasks should be registered by now. If they
  //   aren't, late joiners might appear to start slowly (we might
  //   take a while to process their first tick).
  if (PeriodicTask::num_tasks() > 0) {
    WatcherThread::start();
  }

  create_vm_timer.end();
  return JNI_OK;
}

// type for the Agent_OnLoad and JVM_OnLoad entry points
extern "C" {
  typedef jint (JNICALL *OnLoadEntry_t)(JavaVM *, char *, void *);
}
// Find a command line agent library and return its entry point for
//         -agentlib:  -agentpath:   -Xrun
// num_symbol_entries must be passed-in since only the caller knows the number of symbols in the array.
static OnLoadEntry_t lookup_on_load(AgentLibrary* agent, const char *on_load_symbols[], size_t num_symbol_entries) {
  OnLoadEntry_t on_load_entry = NULL;
  void *library = agent->os_lib();  // check if we have looked it up before

  if (library == NULL) {
    char buffer[JVM_MAXPATHLEN];
    char ebuf[1024];
    const char *name = agent->name();

    if (agent->is_absolute_path()) {
      library = hpi::dll_load(name, ebuf, sizeof ebuf);
      if (library == NULL) {
        // If we can't find the agent, exit.
        vm_exit_during_initialization("Could not find agent library in absolute path", name);
      }
    } else {
      // Try to load the agent from the standard dll directory
      hpi::dll_build_name(buffer, sizeof(buffer), Arguments::get_dll_dir(), name);
      library = hpi::dll_load(buffer, ebuf, sizeof ebuf);
#ifdef KERNEL
      // Download instrument dll
      if (library == NULL && strcmp(name, "instrument") == 0) {
        char *props = Arguments::get_kernel_properties();
        char *home  = Arguments::get_java_home();
        const char *fmt   = "%s/bin/java %s -Dkernel.background.download=false"
                      " sun.jkernel.DownloadManager -download client_jvm";
        int length = strlen(props) + strlen(home) + strlen(fmt) + 1;
        char *cmd = AllocateHeap(length);
        jio_snprintf(cmd, length, fmt, home, props);
        int status = os::fork_and_exec(cmd);
        FreeHeap(props);
        FreeHeap(cmd);
        if (status == -1) {
          warning(cmd);
          vm_exit_during_initialization("fork_and_exec failed: %s",
                                         strerror(errno));
        }
        // when this comes back the instrument.dll should be where it belongs.
        library = hpi::dll_load(buffer, ebuf, sizeof ebuf);
      }
#endif // KERNEL
      if (library == NULL) { // Try the local directory
        char ns[1] = {0};
        hpi::dll_build_name(buffer, sizeof(buffer), ns, name);
        library = hpi::dll_load(buffer, ebuf, sizeof ebuf);
        if (library == NULL) {
          // If we can't find the agent, exit.
          vm_exit_during_initialization("Could not find agent library on the library path or in the local directory", name);
        }
      }
    }
    agent->set_os_lib(library);
  }

  // Find the OnLoad function.
  for (size_t symbol_index = 0; symbol_index < num_symbol_entries; symbol_index++) {
    on_load_entry = CAST_TO_FN_PTR(OnLoadEntry_t, hpi::dll_lookup(library, on_load_symbols[symbol_index]));
    if (on_load_entry != NULL) break;
  }
  return on_load_entry;
}

// Find the JVM_OnLoad entry point
static OnLoadEntry_t lookup_jvm_on_load(AgentLibrary* agent) {
  const char *on_load_symbols[] = JVM_ONLOAD_SYMBOLS;
  return lookup_on_load(agent, on_load_symbols, sizeof(on_load_symbols) / sizeof(char*));
}

// Find the Agent_OnLoad entry point
static OnLoadEntry_t lookup_agent_on_load(AgentLibrary* agent) {
  const char *on_load_symbols[] = AGENT_ONLOAD_SYMBOLS;
  return lookup_on_load(agent, on_load_symbols, sizeof(on_load_symbols) / sizeof(char*));
}

// For backwards compatibility with -Xrun
// Convert libraries with no JVM_OnLoad, but which have Agent_OnLoad to be
// treated like -agentpath:
// Must be called before agent libraries are created
void Threads::convert_vm_init_libraries_to_agents() {
  AgentLibrary* agent;
  AgentLibrary* next;

  for (agent = Arguments::libraries(); agent != NULL; agent = next) {
    next = agent->next();  // cache the next agent now as this agent may get moved off this list
    OnLoadEntry_t on_load_entry = lookup_jvm_on_load(agent);

    // If there is an JVM_OnLoad function it will get called later,
    // otherwise see if there is an Agent_OnLoad
    if (on_load_entry == NULL) {
      on_load_entry = lookup_agent_on_load(agent);
      if (on_load_entry != NULL) {
        // switch it to the agent list -- so that Agent_OnLoad will be called,
        // JVM_OnLoad won't be attempted and Agent_OnUnload will
        Arguments::convert_library_to_agent(agent);
      } else {
        vm_exit_during_initialization("Could not find JVM_OnLoad or Agent_OnLoad function in the library", agent->name());
      }
    }
  }
}

// Create agents for -agentlib:  -agentpath:  and converted -Xrun
// Invokes Agent_OnLoad
// Called very early -- before JavaThreads exist
void Threads::create_vm_init_agents() {
  extern struct JavaVM_ main_vm; 
  AgentLibrary* agent;

  JvmtiExport::enter_onload_phase();
  for (agent = Arguments::agents(); agent != NULL; agent = agent->next()) {
    OnLoadEntry_t  on_load_entry = lookup_agent_on_load(agent);

    if (on_load_entry != NULL) {
      // Invoke the Agent_OnLoad function
      jint err = (*on_load_entry)(&main_vm, agent->options(), NULL);
      if (err != JNI_OK) {
        vm_exit_during_initialization("agent library failed to init", agent->name());
      }
    } else {
      vm_exit_during_initialization("Could not find Agent_OnLoad function in the agent library", agent->name());
    }
  }
  JvmtiExport::enter_primordial_phase();
}

extern "C" {
  typedef void (JNICALL *Agent_OnUnload_t)(JavaVM *);
}

void Threads::shutdown_vm_agents() {
  // Send any Agent_OnUnload notifications
  const char *on_unload_symbols[] = AGENT_ONUNLOAD_SYMBOLS;
  extern struct JavaVM_ main_vm;
  for (AgentLibrary* agent = Arguments::agents(); agent != NULL; agent = agent->next()) {

    // Find the Agent_OnUnload function.
    for (uint symbol_index = 0; symbol_index < ARRAY_SIZE(on_unload_symbols); symbol_index++) {
      Agent_OnUnload_t unload_entry = CAST_TO_FN_PTR(Agent_OnUnload_t,
               hpi::dll_lookup(agent->os_lib(), on_unload_symbols[symbol_index]));

      // Invoke the Agent_OnUnload function
      if (unload_entry != NULL) {
        JavaThread* thread = JavaThread::current();
        ThreadToNativeFromVM ttn(thread);
        HandleMark hm(thread);
        (*unload_entry)(&main_vm);
        break;
      }
    }
  }
}

// Called for after the VM is initialized for -Xrun libraries which have not been converted to agent libraries
// Invokes JVM_OnLoad
void Threads::create_vm_init_libraries() {
  extern struct JavaVM_ main_vm;
  AgentLibrary* agent;

  for (agent = Arguments::libraries(); agent != NULL; agent = agent->next()) {
    OnLoadEntry_t on_load_entry = lookup_jvm_on_load(agent);

    if (on_load_entry != NULL) {
      // Invoke the JVM_OnLoad function
      JavaThread* thread = JavaThread::current();
      ThreadToNativeFromVM ttn(thread);
      HandleMark hm(thread);
      jint err = (*on_load_entry)(&main_vm, agent->options(), NULL);
      if (err != JNI_OK) {
        vm_exit_during_initialization("-Xrun library failed to init", agent->name());
      }
    } else {
      vm_exit_during_initialization("Could not find JVM_OnLoad function in -Xrun library", agent->name());
    }
  }
}

// Last thread running calls java.lang.Shutdown.shutdown()
void JavaThread::invoke_shutdown_hooks() {
  HandleMark hm(this);

  // We could get here with a pending exception, if so clear it now.
  if (this->has_pending_exception()) {
    this->clear_pending_exception();
  }

  EXCEPTION_MARK;
  klassOop k =
    SystemDictionary::resolve_or_null(vmSymbolHandles::java_lang_Shutdown(),
                                      THREAD);
  if (k != NULL) {
    // SystemDictionary::resolve_or_null will return null if there was
    // an exception.  If we cannot load the Shutdown class, just don't
    // call Shutdown.shutdown() at all.  This will mean the shutdown hooks
    // and finalizers (if runFinalizersOnExit is set) won't be run.
    // Note that if a shutdown hook was registered or runFinalizersOnExit
    // was called, the Shutdown class would have already been loaded
    // (Runtime.addShutdownHook and runFinalizersOnExit will load it).
    instanceKlassHandle shutdown_klass (THREAD, k);
    JavaValue result(T_VOID);
    JavaCalls::call_static(&result,
                           shutdown_klass,
                           vmSymbolHandles::shutdown_method_name(),
                           vmSymbolHandles::void_method_signature(),
                           THREAD);
  }
  CLEAR_PENDING_EXCEPTION;
}

// Threads::destroy_vm() is normally called from jni_DestroyJavaVM() when 
// the program falls off the end of main(). Another VM exit path is through 
// vm_exit() when the program calls System.exit() to return a value or when 
// there is a serious error in VM. The two shutdown paths are not exactly
// the same, but they share Shutdown.shutdown() at Java level and before_exit()
// and VM_Exit op at VM level.
//
// Shutdown sequence:
//   + Wait until we are the last non-daemon thread to execute
//     <-- every thing is still working at this moment -->
//   + Call java.lang.Shutdown.shutdown(), which will invoke Java level
//        shutdown hooks, run finalizers if finalization-on-exit
//   + Call before_exit(), prepare for VM exit
//      > run VM level shutdown hooks (they are registered through JVM_OnExit(),
//        currently the only user of this mechanism is File.deleteOnExit())
//      > stop flat profiler, StatSampler, watcher thread, CMS threads,
//        post thread end and vm death events to JVMTI,
//        stop signal thread
//   + Call JavaThread::exit(), it will:
//      > release JNI handle blocks, remove stack guard pages
//      > remove this thread from Threads list
//     <-- no more Java code from this thread after this point -->
//   + Stop VM thread, it will bring the remaining VM to a safepoint and stop
//     the compiler threads at safepoint
//     <-- do not use anything that could get blocked by Safepoint -->
//   + Disable tracing at JNI/JVM barriers
//   + Set _vm_exited flag for threads that are still running native code
//   + Delete this thread
//   + Call exit_globals()
//      > deletes tty
//      > deletes PerfMemory resources
//   + Return to caller

bool Threads::destroy_vm() {
  JavaThread* thread = JavaThread::current();

  // Wait until we are the last non-daemon thread to execute
  { MutexLocker nu(Threads_lock);
    while (Threads::number_of_non_daemon_threads() > 1 )
      // This wait should make safepoint checks, wait without a timeout,
      // and wait as a suspend-equivalent condition.
      //
      // Note: If the FlatProfiler is running and this thread is waiting
      // for another non-daemon thread to finish, then the FlatProfiler
      // is waiting for the external suspend request on this thread to
      // complete. wait_for_ext_suspend_completion() will eventually
      // timeout, but that takes time. Making this wait a suspend-
      // equivalent condition solves that timeout problem.
      //
      Threads_lock->wait(!Mutex::_no_safepoint_check_flag, 0,
                         Mutex::_as_suspend_equivalent_flag);
  }

  // Hang forever on exit if we are reporting an error.
  if (ShowMessageBoxOnError && is_error_reported()) {
    os::infinite_sleep();
  }

  if (JDK_Version::is_jdk12x_version()) {
    // We are the last thread running, so check if finalizers should be run.
    // For 1.3 or later this is done in thread->invoke_shutdown_hooks()
    HandleMark rm(thread);
    Universe::run_finalizers_on_exit();
  } else {
    // run Java level shutdown hooks
    thread->invoke_shutdown_hooks();
  }

  before_exit(thread);

  thread->exit(true);

  // Stop VM thread.
  {
    // 4945125 The vm thread comes to a safepoint during exit.
    // GC vm_operations can get caught at the safepoint, and the
    // heap is unparseable if they are caught. Grab the Heap_lock
    // to prevent this. The GC vm_operations will not be able to
    // queue until after the vm thread is dead.
    MutexLocker ml(Heap_lock);

    VMThread::wait_for_vm_thread_exit();
    assert(SafepointSynchronize::is_at_safepoint(), "VM thread should exit at Safepoint");
    VMThread::destroy();
  }

  // clean up ideal graph printers
#if defined(COMPILER2) && !defined(PRODUCT)
  IdealGraphPrinter::clean_up();
#endif

  // Now, all Java threads are gone except daemon threads. Daemon threads
  // running Java code or in VM are stopped by the Safepoint. However,
  // daemon threads executing native code are still running.  But they
  // will be stopped at native=>Java/VM barriers. Note that we can't 
  // simply kill or suspend them, as it is inherently deadlock-prone.

#ifndef PRODUCT
  // disable function tracing at JNI/JVM barriers
  TraceHPI = false;
  TraceJNICalls = false;
  TraceJVMCalls = false;
  TraceRuntimeCalls = false;
#endif

  VM_Exit::set_vm_exited();

  notify_vm_shutdown();

  delete thread;

  // exit_globals() will delete tty
  exit_globals();

  return true;
}


jboolean Threads::is_supported_jni_version_including_1_1(jint version) {
  if (version == JNI_VERSION_1_1) return JNI_TRUE;
  return is_supported_jni_version(version);
}


jboolean Threads::is_supported_jni_version(jint version) {
  if (version == JNI_VERSION_1_2) return JNI_TRUE;
  if (version == JNI_VERSION_1_4) return JNI_TRUE;
  if (version == JNI_VERSION_1_6) return JNI_TRUE;
  return JNI_FALSE;
}


void Threads::add(JavaThread* p, bool force_daemon) {
  // The threads lock must be owned at this point
  assert_locked_or_safepoint(Threads_lock);
  p->set_next(_thread_list);  
  _thread_list = p;
  _number_of_threads++;
  oop threadObj = p->threadObj();
  bool daemon = true;
  // Bootstrapping problem: threadObj can be null for initial
  // JavaThread (or for threads attached via JNI)
  if ((!force_daemon) && (threadObj == NULL || !java_lang_Thread::is_daemon(threadObj))) {
    _number_of_non_daemon_threads++;
    daemon = false;
  }

  ThreadService::add_thread(p, daemon);

  // Possible GC point.
  Events::log("Thread added: " INTPTR_FORMAT, p);
}

void Threads::remove(JavaThread* p) {  
  // Extra scope needed for Thread_lock, so we can check
  // that we do not remove thread without safepoint code notice
  { MutexLocker ml(Threads_lock);
  
    assert(includes(p), "p must be present");

    JavaThread* current = _thread_list; 
    JavaThread* prev    = NULL;

    while (current != p) {
      prev    = current;
      current = current->next();
    }

    if (prev) {
      prev->set_next(current->next());
    } else {
      _thread_list = p->next();
    }  
    _number_of_threads--;
    oop threadObj = p->threadObj();
    bool daemon = true;
    if (threadObj == NULL || !java_lang_Thread::is_daemon(threadObj)) {
      _number_of_non_daemon_threads--;
      daemon = false;

      // Only one thread left, do a notify on the Threads_lock so a thread waiting
      // on destroy_vm will wake up.
      if (number_of_non_daemon_threads() == 1) 
        Threads_lock->notify_all();
    }    
    ThreadService::remove_thread(p, daemon);

    // Make sure that safepoint code disregard this thread. This is needed since
    // the thread might mess around with locks after this point. This can cause it
    // to do callbacks into the safepoint code. However, the safepoint code is not aware
    // of this thread since it is removed from the queue.
    p->set_terminated_value();        
  } // unlock Threads_lock 

  // Since Events::log uses a lock, we grab it outside the Threads_lock
  Events::log("Thread exited: " INTPTR_FORMAT, p);
}

// Threads_lock must be held when this is called (or must be called during a safepoint)
bool Threads::includes(JavaThread* p) {  
  assert(Threads_lock->is_locked(), "sanity check");
  ALL_JAVA_THREADS(q) {
    if (q == p ) {
      return true;
    }
  }
  return false;
}

// Operations on the Threads list for GC.  These are not explicitly locked,
// but the garbage collector must provide a safe context for them to run.
// In particular, these things should never be called when the Threads_lock
// is held by some other thread. (Note: the Safepoint abstraction also
// uses the Threads_lock to gurantee this property. It also makes sure that  
// all threads gets blocked when exiting or starting).

void Threads::oops_do(OopClosure* f) {
  ALL_JAVA_THREADS(p) {
    p->oops_do(f);
  }
  VMThread::vm_thread()->oops_do(f);
}

void Threads::possibly_parallel_oops_do(OopClosure* f) {
  // Introduce a mechanism allowing parallel threads to claim threads as
  // root groups.  Overhead should be small enough to use all the time,
  // even in sequential code.
  SharedHeap* sh = SharedHeap::heap();
  bool is_par = (sh->n_par_threads() > 0);
  int cp = SharedHeap::heap()->strong_roots_parity();
  ALL_JAVA_THREADS(p) {
    if (p->claim_oops_do(is_par, cp)) {
      p->oops_do(f);
    }
  }
  VMThread* vmt = VMThread::vm_thread();
  if (vmt->claim_oops_do(is_par, cp))
    vmt->oops_do(f);
}

#ifndef SERIALGC
// Used by ParallelScavenge
void Threads::create_thread_roots_tasks(GCTaskQueue* q) {
  ALL_JAVA_THREADS(p) {
    q->enqueue(new ThreadRootsTask(p));
  }
  q->enqueue(new ThreadRootsTask(VMThread::vm_thread()));
}

// Used by Parallel Old
void Threads::create_thread_roots_marking_tasks(GCTaskQueue* q) {
  ALL_JAVA_THREADS(p) {
    q->enqueue(new ThreadRootsMarkingTask(p));
  }
  q->enqueue(new ThreadRootsMarkingTask(VMThread::vm_thread()));
}
#endif // SERIALGC

void Threads::nmethods_do() {
  ALL_JAVA_THREADS(p) {
    p->nmethods_do();
  }
  VMThread::vm_thread()->nmethods_do();
}

void Threads::gc_epilogue() {
  ALL_JAVA_THREADS(p) {
    p->gc_epilogue();
  }
}

void Threads::gc_prologue() {
  ALL_JAVA_THREADS(p) {    
    p->gc_prologue();
  }
}

void Threads::deoptimized_wrt_marked_nmethods() {
  ALL_JAVA_THREADS(p) {
    p->deoptimized_wrt_marked_nmethods();
  }
}


// Get count Java threads that are waiting to enter the specified monitor.
GrowableArray<JavaThread*>* Threads::get_pending_threads(int count,
  address monitor, bool doLock) {
  assert(doLock || SafepointSynchronize::is_at_safepoint(),
    "must grab Threads_lock or be at safepoint");
  GrowableArray<JavaThread*>* result = new GrowableArray<JavaThread*>(count);

  int i = 0;
  {
    MutexLockerEx ml(doLock ? Threads_lock : NULL);
    ALL_JAVA_THREADS(p) {
      if (p->is_Compiler_thread()) continue;

      address pending = (address)p->current_pending_monitor();
      if (pending == monitor) {             // found a match
        if (i < count) result->append(p);   // save the first count matches
        i++;
      }
    }
  }
  return result;
}


JavaThread *Threads::owning_thread_from_monitor_owner(address owner, bool doLock) {
  assert(doLock || 
         Threads_lock->owned_by_self() || 
         SafepointSynchronize::is_at_safepoint(),
         "must grab Threads_lock or be at safepoint");

  // NULL owner means not locked so we can skip the search
  if (owner == NULL) return NULL;

  {
    MutexLockerEx ml(doLock ? Threads_lock : NULL);
    ALL_JAVA_THREADS(p) {
      // first, see if owner is the address of a Java thread
      if (owner == (address)p) return p;
    }
  }
  assert(UseHeavyMonitors == false, "Did not find owning Java thread with UseHeavyMonitors enabled");
  if (UseHeavyMonitors) return NULL;

  //
  // If we didn't find a matching Java thread and we didn't force use of
  // heavyweight monitors, then the owner is the stack address of the
  // Lock Word in the owning Java thread's stack.
  //
  JavaThread* the_owner = NULL;
  {
    MutexLockerEx ml(doLock ? Threads_lock : NULL);
    ALL_JAVA_THREADS(q) {
      if (q->is_lock_owned(owner)) {
        the_owner = q;
        break;
      }
    }
  }
  assert(the_owner != NULL, "Did not find owning Java thread for lock word address");
  return the_owner;
}

// Threads::print_on() is called at safepoint by VM_PrintThreads operation. 
void Threads::print_on(outputStream* st, bool print_stacks, bool internal_format, bool print_concurrent_locks) {
  char buf[32];
  st->print_cr(os::local_time_string(buf, sizeof(buf)));

  st->print_cr("Full thread dump %s (%s %s):",
                Abstract_VM_Version::vm_name(),
                Abstract_VM_Version::vm_release(),
                Abstract_VM_Version::vm_info_string()
               );
  st->cr();

#ifndef SERIALGC
  // Dump concurrent locks
  ConcurrentLocksDump concurrent_locks;
  if (print_concurrent_locks) {
    concurrent_locks.dump_at_safepoint();
  }
#endif // SERIALGC

  ALL_JAVA_THREADS(p) {
    ResourceMark rm;
    p->print_on(st);
    if (print_stacks) {
      if (internal_format) {
        p->trace_stack();
      } else {
        p->print_stack_on(st);
      }
    }
    st->cr();
#ifndef SERIALGC
    if (print_concurrent_locks) {
      concurrent_locks.print_locks_on(p, st);
    }
#endif // SERIALGC
  }

  VMThread::vm_thread()->print_on(st);
  st->cr();
  Universe::heap()->print_gc_threads_on(st);
  WatcherThread* wt = WatcherThread::watcher_thread();
  if (wt != NULL) wt->print_on(st);
  st->cr();
  CompileBroker::print_compiler_threads_on(st);
  st->flush();
}

// Threads::print_on_error() is called by fatal error handler. It's possible
// that VM is not at safepoint and/or current thread is inside signal handler.
// Don't print stack trace, as the stack may not be walkable. Don't allocate 
// memory (even in resource area), it might deadlock the error handler.
void Threads::print_on_error(outputStream* st, Thread* current, char* buf, int buflen) {
  bool found_current = false;
  st->print_cr("Java Threads: ( => current thread )");
  ALL_JAVA_THREADS(thread) {
    bool is_current = (current == thread);
    found_current = found_current || is_current;

    st->print("%s", is_current ? "=>" : "  ");

    st->print(PTR_FORMAT, thread);
    st->print(" ");
    thread->print_on_error(st, buf, buflen);
    st->cr();
  }
  st->cr();

  st->print_cr("Other Threads:");
  if (VMThread::vm_thread()) {
    bool is_current = (current == VMThread::vm_thread());
    found_current = found_current || is_current;
    st->print("%s", current == VMThread::vm_thread() ? "=>" : "  ");

    st->print(PTR_FORMAT, VMThread::vm_thread());
    st->print(" ");
    VMThread::vm_thread()->print_on_error(st, buf, buflen);
    st->cr();
  }
  WatcherThread* wt = WatcherThread::watcher_thread();
  if (wt != NULL) {
    bool is_current = (current == wt);
    found_current = found_current || is_current;
    st->print("%s", is_current ? "=>" : "  ");

    st->print(PTR_FORMAT, wt);
    st->print(" ");
    wt->print_on_error(st, buf, buflen);
    st->cr();
  }
  if (!found_current) {
    st->cr();
    st->print("=>" PTR_FORMAT " (exited) ", current);
    current->print_on_error(st, buf, buflen);
    st->cr();
  }
}


// Lifecycle management for TSM ParkEvents.
// ParkEvents are type-stable (TSM).  
// In our particular implementation they happen to be immortal.
// 
// We manage concurrency on the FreeList with a CAS-based
// detach-modify-reattach idiom that avoids the ABA problems
// that would otherwise be present in a simple CAS-based
// push-pop implementation.   (push-one and pop-all)  
//
// Caveat: Allocate() and Release() may be called from threads
// other than the thread associated with the Event!
// If we need to call Allocate() when running as the thread in 
// question then look for the PD calls to initialize native TLS.  
// Native TLS (Win32/Linux/Solaris) can only be initialized or
// accessed by the associated thread.
// See also pd_initialize().
//
// Note that we could defer associating a ParkEvent with a thread
// until the 1st time the thread calls park().  unpark() calls to
// an unprovisioned thread would be ignored.  The first park() call
// for a thread would allocate and associate a ParkEvent and return
// immediately.  

volatile int ParkEvent::ListLock = 0 ; 
ParkEvent * volatile ParkEvent::FreeList = NULL ; 

ParkEvent * ParkEvent::Allocate (Thread * t) { 
  // In rare cases -- JVM_RawMonitor* operations -- we can find t == null.
  ParkEvent * ev ; 

  // Start by trying to recycle an existing but unassociated
  // ParkEvent from the global free list.
  for (;;) { 
    ev = FreeList ; 
    if (ev == NULL) break ; 
    // 1: Detach - sequester or privatize the list
    // Tantamount to ev = Swap (&FreeList, NULL)
    if (Atomic::cmpxchg_ptr (NULL, &FreeList, ev) != ev) {
       continue ; 
    }

    // We've detached the list.  The list in-hand is now
    // local to this thread.   This thread can operate on the
    // list without risk of interference from other threads.
    // 2: Extract -- pop the 1st element from the list.
    ParkEvent * List = ev->FreeNext ; 
    if (List == NULL) break ; 
    for (;;) { 
        // 3: Try to reattach the residual list
        guarantee (List != NULL, "invariant") ; 
        ParkEvent * Arv =  (ParkEvent *) Atomic::cmpxchg_ptr (List, &FreeList, NULL) ; 
        if (Arv == NULL) break ; 

        // New nodes arrived.  Try to detach the recent arrivals.
        if (Atomic::cmpxchg_ptr (NULL, &FreeList, Arv) != Arv) { 
            continue ; 
        }
        guarantee (Arv != NULL, "invariant") ; 
        // 4: Merge Arv into List
        ParkEvent * Tail = List ; 
        while (Tail->FreeNext != NULL) Tail = Tail->FreeNext ; 
        Tail->FreeNext = Arv ; 
    }
    break ; 
  }

  if (ev != NULL) { 
    guarantee (ev->AssociatedWith == NULL, "invariant") ; 
  } else {
    // Do this the hard way -- materialize a new ParkEvent.
    // In rare cases an allocating thread might detach a long list -- 
    // installing null into FreeList -- and then stall or be obstructed.  
    // A 2nd thread calling Allocate() would see FreeList == null.
    // The list held privately by the 1st thread is unavailable to the 2nd thread.
    // In that case the 2nd thread would have to materialize a new ParkEvent,
    // even though free ParkEvents existed in the system.  In this case we end up 
    // with more ParkEvents in circulation than we need, but the race is 
    // rare and the outcome is benign.  Ideally, the # of extant ParkEvents 
    // is equal to the maximum # of threads that existed at any one time.
    // Because of the race mentioned above, segments of the freelist 
    // can be transiently inaccessible.  At worst we may end up with the 
    // # of ParkEvents in circulation slightly above the ideal.  
    // Note that if we didn't have the TSM/immortal constraint, then
    // when reattaching, above, we could trim the list.  
    ev = new ParkEvent () ; 
    guarantee ((intptr_t(ev) & 0xFF) == 0, "invariant") ; 
  }
  ev->reset() ;                     // courtesy to caller
  ev->AssociatedWith = t ;          // Associate ev with t
  ev->FreeNext       = NULL ; 
  return ev ; 
}

void ParkEvent::Release (ParkEvent * ev) {
  if (ev == NULL) return ; 
  guarantee (ev->FreeNext == NULL      , "invariant") ; 
  ev->AssociatedWith = NULL ; 
  for (;;) { 
    // Push ev onto FreeList
    // The mechanism is "half" lock-free.
    ParkEvent * List = FreeList ; 
    ev->FreeNext = List ; 
    if (Atomic::cmpxchg_ptr (ev, &FreeList, List) == List) break ; 
  }
}

// Override operator new and delete so we can ensure that the
// least significant byte of ParkEvent addresses is 0.
// Beware that excessive address alignment is undesirable
// as it can result in D$ index usage imbalance as 
// well as bank access imbalance on Niagara-like platforms,
// although Niagara's hash function should help.  

void * ParkEvent::operator new (size_t sz) {
  return (void *) ((intptr_t (CHeapObj::operator new (sz + 256)) + 256) & -256) ; 
}

void ParkEvent::operator delete (void * a) { 
  // ParkEvents are type-stable and immortal ...
  ShouldNotReachHere();
}


// 6399321 As a temporary measure we copied & modified the ParkEvent::
// allocate() and release() code for use by Parkers.  The Parker:: forms
// will eventually be removed as we consolide and shift over to ParkEvents
// for both builtin synchronization and JSR166 operations. 

volatile int Parker::ListLock = 0 ;
Parker * volatile Parker::FreeList = NULL ;

Parker * Parker::Allocate (JavaThread * t) {
  guarantee (t != NULL, "invariant") ;
  Parker * p ;

  // Start by trying to recycle an existing but unassociated
  // Parker from the global free list.
  for (;;) {
    p = FreeList ;
    if (p  == NULL) break ;
    // 1: Detach
    // Tantamount to p = Swap (&FreeList, NULL)
    if (Atomic::cmpxchg_ptr (NULL, &FreeList, p) != p) {
       continue ;
    }

    // We've detached the list.  The list in-hand is now
    // local to this thread.   This thread can operate on the
    // list without risk of interference from other threads.
    // 2: Extract -- pop the 1st element from the list.
    Parker * List = p->FreeNext ;
    if (List == NULL) break ;
    for (;;) {
        // 3: Try to reattach the residual list
        guarantee (List != NULL, "invariant") ;
        Parker * Arv =  (Parker *) Atomic::cmpxchg_ptr (List, &FreeList, NULL) ;
        if (Arv == NULL) break ;

        // New nodes arrived.  Try to detach the recent arrivals.
        if (Atomic::cmpxchg_ptr (NULL, &FreeList, Arv) != Arv) {
            continue ;
        }
        guarantee (Arv != NULL, "invariant") ;
        // 4: Merge Arv into List
        Parker * Tail = List ;
        while (Tail->FreeNext != NULL) Tail = Tail->FreeNext ;
        Tail->FreeNext = Arv ;
    }
    break ;
  }

  if (p != NULL) {
    guarantee (p->AssociatedWith == NULL, "invariant") ;
  } else {
    // Do this the hard way -- materialize a new Parker..
    // In rare cases an allocating thread might detach
    // a long list -- installing null into FreeList --and
    // then stall.  Another thread calling Allocate() would see
    // FreeList == null and then invoke the ctor.  In this case we
    // end up with more Parkers in circulation than we need, but
    // the race is rare and the outcome is benign.
    // Ideally, the # of extant Parkers is equal to the
    // maximum # of threads that existed at any one time.
    // Because of the race mentioned above, segments of the
    // freelist can be transiently inaccessible.  At worst
    // we may end up with the # of Parkers in circulation
    // slightly above the ideal.
    p = new Parker() ;
  }
  p->AssociatedWith = t ;          // Associate p with t
  p->FreeNext       = NULL ;
  return p ;
}


void Parker::Release (Parker * p) {
  if (p == NULL) return ;
  guarantee (p->AssociatedWith != NULL, "invariant") ;
  guarantee (p->FreeNext == NULL      , "invariant") ;
  p->AssociatedWith = NULL ;
  for (;;) {
    // Push p onto FreeList
    Parker * List = FreeList ;
    p->FreeNext = List ;
    if (Atomic::cmpxchg_ptr (p, &FreeList, List) == List) break ;
  }
}

void Threads::verify() {  
  ALL_JAVA_THREADS(p) {
    p->verify();
  }
  VMThread* thread = VMThread::vm_thread();
  if (thread != NULL) thread->verify();
}<|MERGE_RESOLUTION|>--- conflicted
+++ resolved
@@ -792,22 +792,6 @@
 }
 #endif
 
-<<<<<<< HEAD
-=======
-bool Thread::lock_is_in_stack(address adr) const {
-  assert(Thread::current() == this, "lock_is_in_stack can only be called from current thread");
-  // High limit: highest_lock is set during thread execution
-  // Low  limit: address of the local variable dummy, rounded to 4K boundary.
-  // (The rounding helps finding threads in unsafe mode, even if the particular stack
-  // frame has been popped already.  Correct as long as stacks are at least 4K long and aligned.)
-  address end = os::current_stack_pointer();
-  if (_highest_lock >= adr && adr >= end) return true;
-  
-  return false;
-}
-
-
->>>>>>> 2571633a
 bool Thread::is_in_stack(address adr) const {
   assert(Thread::current() == this, "is_in_stack can only be called from current thread");
   address end = os::current_stack_pointer();
@@ -1593,7 +1577,6 @@
     tlab().make_parsable(true);  // retire TLAB
   }
 
-<<<<<<< HEAD
   if (jvmti_thread_state() != NULL) {
     JvmtiExport::cleanup_thread(this);
   }
@@ -1608,10 +1591,6 @@
 
   // Remove from list of active threads list, and notify VM thread if we are the last non-daemon thread
   Threads::remove(this);
-=======
-  // Remove from list of active threads list, and notify VM thread if we are the last non-daemon thread 
-  Threads::remove(this);  
->>>>>>> 2571633a
 }
 
 #ifndef SERIALGC
@@ -1629,7 +1608,6 @@
     get_thread_profiler()->print(get_thread_name());
   }
 
-<<<<<<< HEAD
   if (active_handles() != NULL) {
     JNIHandleBlock* block = active_handles();
     set_active_handles(NULL);
@@ -1654,32 +1632,6 @@
 
   Threads::remove(this);
   delete this;
-=======
-     if (get_thread_profiler() != NULL) {
-       get_thread_profiler()->disengage();
-       ResourceMark rm;
-       get_thread_profiler()->print(get_thread_name());
-     }
-    
-     if (active_handles() != NULL) {
-      JNIHandleBlock* block = active_handles();
-      set_active_handles(NULL);
-      JNIHandleBlock::release_block(block);
-     }
-     
-     if (free_handle_block() != NULL) {
-       JNIHandleBlock* block = free_handle_block();
-       set_free_handle_block(NULL);
-       JNIHandleBlock::release_block(block);
-     }
-    
-     if (UseTLAB) {
-       tlab().make_parsable(true);  // retire TLAB, if any
-     }
- 
-     Threads::remove(this);
-     delete this;
->>>>>>> 2571633a
 }
 
 
@@ -1699,15 +1651,9 @@
   }
 }
 
-<<<<<<< HEAD
 bool JavaThread::is_lock_owned(address adr) const {
   if (Thread::is_lock_owned(adr)) return true;
 
-=======
-bool JavaThread::is_lock_owned(address adr) const {  
-  if (lock_is_in_stack(adr)) return true;
-    
->>>>>>> 2571633a
   for (MonitorChunk* chunk = monitor_chunks(); chunk != NULL; chunk = chunk->next()) {
     if (chunk->contains(adr)) return true;
   }
@@ -2858,13 +2804,9 @@
 }
 
 jint Threads::create_vm(JavaVMInitArgs* args, bool* canTryAgain) {
-<<<<<<< HEAD
 
   extern void JDK_Version_init();
 
-=======
-  
->>>>>>> 2571633a
   // Check version
   if (!is_supported_jni_version(args->version)) return JNI_EVERSION;
 
@@ -3033,12 +2975,11 @@
     }
 
     if (AggressiveOpts) {
-<<<<<<< HEAD
       {
         // Forcibly initialize java/util/HashMap and mutate the private
         // static final "frontCacheEnabled" field before we start creating instances
 #ifdef ASSERT
-        klassOop tmp_k = SystemDictionary::find(vmSymbolHandles::java_util_HashMap(), Handle(), Handle(), CHECK_0);
+	klassOop tmp_k = SystemDictionary::find(vmSymbolHandles::java_util_HashMap(), Handle(), Handle(), CHECK_0);
         assert(tmp_k == NULL, "java/util/HashMap should not be loaded yet");
 #endif
         klassOop k_o = SystemDictionary::resolve_or_null(vmSymbolHandles::java_util_HashMap(), Handle(), Handle(), CHECK_0);
@@ -3066,23 +3007,6 @@
         if (ik->find_local_field(vmSymbols::stringCacheEnabled_name(), vmSymbols::bool_signature(), &fd)) {
           k()->bool_field_put(fd.offset(), true);
         }
-=======
-      // Forcibly initialize java/util/HashMap and mutate the private
-      // static final "frontCacheEnabled" field before we start creating instances
-#ifdef ASSERT      
-      klassOop tmp_k = SystemDictionary::find(vmSymbolHandles::java_util_HashMap(), Handle(), Handle(), CHECK_0);
-      assert(tmp_k == NULL, "java/util/HashMap should not be loaded yet");
-#endif
-      klassOop k_o = SystemDictionary::resolve_or_null(vmSymbolHandles::java_util_HashMap(), Handle(), Handle(), CHECK_0);
-      KlassHandle k = KlassHandle(THREAD, k_o);
-      guarantee(k.not_null(), "Must find java/util/HashMap");
-      instanceKlassHandle ik = instanceKlassHandle(THREAD, k());
-      ik->initialize(CHECK_0);
-      fieldDescriptor fd;
-      // Possible we might not find this field; if so, don't break
-      if (ik->find_local_field(vmSymbols::frontCacheEnabled_name(), vmSymbols::bool_signature(), &fd)) {
-        k()->bool_field_put(fd.offset(), true);
->>>>>>> 2571633a
       }
     }
 
