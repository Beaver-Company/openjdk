--- conflicted
+++ resolved
@@ -285,7 +285,7 @@
   // Value of the conservative maximum heap alignment needed
   static size_t  _conservative_max_heap_alignment;
 
-  static uintx _min_heap_size;
+  static uintx  _min_heap_size;
 
   // Used to store original flag values
   static uintx _min_heap_free_ratio;
@@ -532,14 +532,12 @@
   static uintx min_heap_size()              { return _min_heap_size; }
   static void  set_min_heap_size(uintx v)   { _min_heap_size = v;  }
 
-<<<<<<< HEAD
+  // -Xoverride
+  static const char* override_dir()         { return _override_dir; }
+
   // Returns the original values of -XX:MinHeapFreeRatio and -XX:MaxHeapFreeRatio
   static uintx min_heap_free_ratio()        { return _min_heap_free_ratio; }
   static uintx max_heap_free_ratio()        { return _max_heap_free_ratio; }
-=======
-  // -Xoverride
-  static const char* override_dir()         { return _override_dir; }
->>>>>>> a94d10d4
 
   // -Xrun
   static AgentLibrary* libraries()          { return _libraryList.first(); }
@@ -615,7 +613,7 @@
   static void  fix_appclasspath();
 
   // Operation modi
-  static Mode mode()                { return _mode; }
+  static Mode mode()                        { return _mode; }
   static bool is_interpreter_only() { return mode() == _int; }
 
 
