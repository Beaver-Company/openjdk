--- conflicted
+++ resolved
@@ -407,11 +407,7 @@
 
 /*
  * ====================================================
-<<<<<<< HEAD
  * Copyright (c) 1993, Oracle and/or its affiliates. All rights reserved.
-=======
- * Copyright (c) 1993 Oracle and/or its affilates. All rights reserved.
->>>>>>> eb8bd999
  *
  * Developed at SunPro, a Sun Microsystems, Inc. business.
  * Permission to use, copy, modify, and distribute this
