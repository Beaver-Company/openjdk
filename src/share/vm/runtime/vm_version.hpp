--- conflicted
+++ resolved
@@ -78,7 +78,6 @@
   // subclasses should define new versions to hide this one as needed.  Note
   // that the O/S may support more sizes, but at most this many are used.
   static uint page_size_count() { return 2; }
-<<<<<<< HEAD
 
   // Returns the number of parallel threads to be used for VM
   // work.  If that number has not been calculated, do so and
@@ -89,6 +88,3 @@
   // be VM version specific.
   static unsigned int calc_parallel_worker_threads();
 };
-=======
-};
->>>>>>> 2571633a
