--- conflicted
+++ resolved
@@ -163,35 +163,6 @@
 
   _primary_supers[0] = this;
   set_super_check_offset(in_bytes(primary_supers_offset()));
-<<<<<<< HEAD
-=======
-
-  // The constructor is used from init_self_patching_vtbl_list,
-  // which doesn't zero out the memory before calling the constructor.
-  // Need to set the field explicitly to not hit an assert that the field
-  // should be NULL before setting it.
-  _java_mirror = NULL;
-
-  set_modifier_flags(0);
-  set_layout_helper(Klass::_lh_neutral_value);
-  set_name(NULL);
-  AccessFlags af;
-  af.set_flags(0);
-  set_access_flags(af);
-  set_subklass(NULL);
-  set_next_sibling(NULL);
-  set_next_link(NULL);
-  TRACE_INIT_KLASS_ID(this);
-
-  set_prototype_header(markOopDesc::prototype());
-  set_biased_lock_revocation_count(0);
-  set_last_biased_lock_bulk_revocation_time(0);
-
-  // The klass doesn't have any references at this point.
-  clear_modified_oops();
-  clear_accumulated_modified_oops();
-  _shared_class_path_index = -1;
->>>>>>> 0d3483de
 }
 
 jint Klass::array_layout_helper(BasicType etype) {
@@ -348,6 +319,7 @@
   return NULL;
 }
 
+
 InstanceKlass* Klass::superklass() const {
   assert(super() == NULL || super()->is_instance_klass(), "must be instance klass");
   return _super == NULL ? NULL : InstanceKlass::cast(_super);
