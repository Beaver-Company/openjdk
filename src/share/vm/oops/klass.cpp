/*
 * Copyright (c) 1997, 2008, Oracle and/or its affiliates. All rights reserved.
 * DO NOT ALTER OR REMOVE COPYRIGHT NOTICES OR THIS FILE HEADER.
 *
 * This code is free software; you can redistribute it and/or modify it
 * under the terms of the GNU General Public License version 2 only, as
 * published by the Free Software Foundation.
 *
 * This code is distributed in the hope that it will be useful, but WITHOUT
 * ANY WARRANTY; without even the implied warranty of MERCHANTABILITY or
 * FITNESS FOR A PARTICULAR PURPOSE.  See the GNU General Public License
 * version 2 for more details (a copy is included in the LICENSE file that
 * accompanied this code).
 *
 * You should have received a copy of the GNU General Public License version
 * 2 along with this work; if not, write to the Free Software Foundation,
 * Inc., 51 Franklin St, Fifth Floor, Boston, MA 02110-1301 USA.
 *
 * Please contact Oracle, 500 Oracle Parkway, Redwood Shores, CA 94065 USA
 * or visit www.oracle.com if you need additional information or have any
 * questions.
 *
 */

# include "incls/_precompiled.incl"
# include "incls/_klass.cpp.incl"


bool Klass::is_subclass_of(klassOop k) const {
  // Run up the super chain and check
  klassOop t = as_klassOop();

  if (t == k) return true;
  t = Klass::cast(t)->super();

  while (t != NULL) {
    if (t == k) return true;
    t = Klass::cast(t)->super();
  }
  return false;
}

bool Klass::search_secondary_supers(klassOop k) const {
  // Put some extra logic here out-of-line, before the search proper.
  // This cuts down the size of the inline method.

  // This is necessary, since I am never in my own secondary_super list.
  if (this->as_klassOop() == k)
    return true;
  // Scan the array-of-objects for a match
  int cnt = secondary_supers()->length();
  for (int i = 0; i < cnt; i++) {
    if (secondary_supers()->obj_at(i) == k) {
      ((Klass*)this)->set_secondary_super_cache(k);
      return true;
    }
  }
  return false;
}

// Return self, except for abstract classes with exactly 1
// implementor.  Then return the 1 concrete implementation.
Klass *Klass::up_cast_abstract() {
  Klass *r = this;
  while( r->is_abstract() ) {   // Receiver is abstract?
    Klass *s = r->subklass();   // Check for exactly 1 subklass
    if( !s || s->next_sibling() ) // Oops; wrong count; give up
      return this;              // Return 'this' as a no-progress flag
    r = s;                    // Loop till find concrete class
  }
  return r;                   // Return the 1 concrete class
}

// Find LCA in class hierarchy
Klass *Klass::LCA( Klass *k2 ) {
  Klass *k1 = this;
  while( 1 ) {
    if( k1->is_subtype_of(k2->as_klassOop()) ) return k2;
    if( k2->is_subtype_of(k1->as_klassOop()) ) return k1;
    k1 = k1->super()->klass_part();
    k2 = k2->super()->klass_part();
  }
}


void Klass::check_valid_for_instantiation(bool throwError, TRAPS) {
  ResourceMark rm(THREAD);
  THROW_MSG(throwError ? vmSymbols::java_lang_InstantiationError()
            : vmSymbols::java_lang_InstantiationException(), external_name());
}


void Klass::copy_array(arrayOop s, int src_pos, arrayOop d, int dst_pos, int length, TRAPS) {
  THROW(vmSymbols::java_lang_ArrayStoreException());
}


void Klass::initialize(TRAPS) {
  ShouldNotReachHere();
}

bool Klass::compute_is_subtype_of(klassOop k) {
  assert(k->is_klass(), "argument must be a class");
  return is_subclass_of(k);
}


methodOop Klass::uncached_lookup_method(symbolOop name, symbolOop signature) const {
#ifdef ASSERT
  tty->print_cr("Error: uncached_lookup_method called on a klass oop."
                " Likely error: reflection method does not correctly"
                " wrap return value in a mirror object.");
#endif
  ShouldNotReachHere();
  return NULL;
}

klassOop Klass::base_create_klass_oop(KlassHandle& klass, int size,
                                      const Klass_vtbl& vtbl, TRAPS) {
  size = align_object_size(size);
  // allocate and initialize vtable
  Klass*   kl = (Klass*) vtbl.allocate_permanent(klass, size, CHECK_NULL);
  klassOop k  = kl->as_klassOop();

  { // Preinitialize supertype information.
    // A later call to initialize_supers() may update these settings:
    kl->set_super(NULL);
    for (juint i = 0; i < Klass::primary_super_limit(); i++) {
      kl->_primary_supers[i] = NULL;
    }
    kl->set_secondary_supers(NULL);
    oop_store_without_check((oop*) &kl->_primary_supers[0], k);
    kl->set_super_check_offset(primary_supers_offset_in_bytes() + sizeof(oopDesc));
  }

  kl->set_java_mirror(NULL);
  kl->set_modifier_flags(0);
  kl->set_layout_helper(Klass::_lh_neutral_value);
  kl->set_name(NULL);
  AccessFlags af;
  af.set_flags(0);
  kl->set_access_flags(af);
  kl->set_subklass(NULL);
  kl->set_next_sibling(NULL);
  kl->set_alloc_count(0);
  kl->set_alloc_size(0);

  kl->set_prototype_header(markOopDesc::prototype());
  kl->set_biased_lock_revocation_count(0);
  kl->set_last_biased_lock_bulk_revocation_time(0);

  return k;
}

KlassHandle Klass::base_create_klass(KlassHandle& klass, int size,
                                     const Klass_vtbl& vtbl, TRAPS) {
  klassOop ek = base_create_klass_oop(klass, size, vtbl, THREAD);
  return KlassHandle(THREAD, ek);
}

void Klass_vtbl::post_new_init_klass(KlassHandle& klass,
                                     klassOop new_klass,
                                     int size) const {
  assert(!new_klass->klass_part()->null_vtbl(), "Not a complete klass");
  CollectedHeap::post_allocation_install_obj_klass(klass, new_klass, size);
}

void* Klass_vtbl::operator new(size_t ignored, KlassHandle& klass,
                               int size, TRAPS) {
  // The vtable pointer is installed during the execution of
  // constructors in the call to permanent_obj_allocate().  Delay
  // the installation of the klass pointer into the new klass "k"
  // until after the vtable pointer has been installed (i.e., until
  // after the return of permanent_obj_allocate().
  klassOop k =
    (klassOop) CollectedHeap::permanent_obj_allocate_no_klass_install(klass,
      size, CHECK_NULL);
  return k->klass_part();
}

jint Klass::array_layout_helper(BasicType etype) {
  assert(etype >= T_BOOLEAN && etype <= T_OBJECT, "valid etype");
  // Note that T_ARRAY is not allowed here.
  int  hsize = arrayOopDesc::base_offset_in_bytes(etype);
  int  esize = type2aelembytes(etype);
  bool isobj = (etype == T_OBJECT);
  int  tag   =  isobj ? _lh_array_tag_obj_value : _lh_array_tag_type_value;
  int lh = array_layout_helper(tag, hsize, etype, exact_log2(esize));

  assert(lh < (int)_lh_neutral_value, "must look like an array layout");
  assert(layout_helper_is_javaArray(lh), "correct kind");
  assert(layout_helper_is_objArray(lh) == isobj, "correct kind");
  assert(layout_helper_is_typeArray(lh) == !isobj, "correct kind");
  assert(layout_helper_header_size(lh) == hsize, "correct decode");
  assert(layout_helper_element_type(lh) == etype, "correct decode");
  assert(1 << layout_helper_log2_element_size(lh) == esize, "correct decode");

  return lh;
}

bool Klass::can_be_primary_super_slow() const {
  if (super() == NULL)
    return true;
  else if (super()->klass_part()->super_depth() >= primary_super_limit()-1)
    return false;
  else
    return true;
}

void Klass::initialize_supers(klassOop k, TRAPS) {
  if (FastSuperclassLimit == 0) {
    // None of the other machinery matters.
    set_super(k);
    return;
  }
  if (k == NULL) {
    set_super(NULL);
    oop_store_without_check((oop*) &_primary_supers[0], (oop) this->as_klassOop());
    assert(super_depth() == 0, "Object must already be initialized properly");
  } else if (k != super() || k == SystemDictionary::Object_klass()) {
    assert(super() == NULL || super() == SystemDictionary::Object_klass(),
           "initialize this only once to a non-trivial value");
    set_super(k);
    Klass* sup = k->klass_part();
    int sup_depth = sup->super_depth();
    juint my_depth  = MIN2(sup_depth + 1, (int)primary_super_limit());
    if (!can_be_primary_super_slow())
      my_depth = primary_super_limit();
    for (juint i = 0; i < my_depth; i++) {
      oop_store_without_check((oop*) &_primary_supers[i], (oop) sup->_primary_supers[i]);
    }
    klassOop *super_check_cell;
    if (my_depth < primary_super_limit()) {
      oop_store_without_check((oop*) &_primary_supers[my_depth], (oop) this->as_klassOop());
      super_check_cell = &_primary_supers[my_depth];
    } else {
      // Overflow of the primary_supers array forces me to be secondary.
      super_check_cell = &_secondary_super_cache;
    }
    set_super_check_offset((address)super_check_cell - (address) this->as_klassOop());

#ifdef ASSERT
    {
      juint j = super_depth();
      assert(j == my_depth, "computed accessor gets right answer");
      klassOop t = as_klassOop();
      while (!Klass::cast(t)->can_be_primary_super()) {
        t = Klass::cast(t)->super();
        j = Klass::cast(t)->super_depth();
      }
      for (juint j1 = j+1; j1 < primary_super_limit(); j1++) {
        assert(primary_super_of_depth(j1) == NULL, "super list padding");
      }
      while (t != NULL) {
        assert(primary_super_of_depth(j) == t, "super list initialization");
        t = Klass::cast(t)->super();
        --j;
      }
      assert(j == (juint)-1, "correct depth count");
    }
#endif
  }

  if (secondary_supers() == NULL) {
    KlassHandle this_kh (THREAD, this);

    // Now compute the list of secondary supertypes.
    // Secondaries can occasionally be on the super chain,
    // if the inline "_primary_supers" array overflows.
    int extras = 0;
    klassOop p;
    for (p = super(); !(p == NULL || p->klass_part()->can_be_primary_super()); p = p->klass_part()->super()) {
      ++extras;
    }

    // Compute the "real" non-extra secondaries.
    objArrayOop secondary_oops = compute_secondary_supers(extras, CHECK);
    objArrayHandle secondaries (THREAD, secondary_oops);

    // Store the extra secondaries in the first array positions:
    int fillp = extras;
    for (p = this_kh->super(); !(p == NULL || p->klass_part()->can_be_primary_super()); p = p->klass_part()->super()) {
      int i;                    // Scan for overflow primaries being duplicates of 2nd'arys

      // This happens frequently for very deeply nested arrays: the
      // primary superclass chain overflows into the secondary.  The
      // secondary list contains the element_klass's secondaries with
      // an extra array dimension added.  If the element_klass's
      // secondary list already contains some primary overflows, they
      // (with the extra level of array-ness) will collide with the
      // normal primary superclass overflows.
      for( i = extras; i < secondaries->length(); i++ )
        if( secondaries->obj_at(i) == p )
          break;
      if( i < secondaries->length() )
        continue;               // It's a dup, don't put it in
      secondaries->obj_at_put(--fillp, p);
    }
    // See if we had some dup's, so the array has holes in it.
    if( fillp > 0 ) {
      // Pack the array.  Drop the old secondaries array on the floor
      // and let GC reclaim it.
      objArrayOop s2 = oopFactory::new_system_objArray(secondaries->length() - fillp, CHECK);
      for( int i = 0; i < s2->length(); i++ )
        s2->obj_at_put( i, secondaries->obj_at(i+fillp) );
      secondaries = objArrayHandle(THREAD, s2);
    }

  #ifdef ASSERT
    if (secondaries() != Universe::the_array_interfaces_array()) {
      // We must not copy any NULL placeholders left over from bootstrap.
      for (int j = 0; j < secondaries->length(); j++) {
        assert(secondaries->obj_at(j) != NULL, "correct bootstrapping order");
      }
    }
  #endif

    this_kh->set_secondary_supers(secondaries());
  }
}

objArrayOop Klass::compute_secondary_supers(int num_extra_slots, TRAPS) {
  assert(num_extra_slots == 0, "override for complex klasses");
  return Universe::the_empty_system_obj_array();
}


Klass* Klass::subklass() const {
  return _subklass == NULL ? NULL : Klass::cast(_subklass);
}

instanceKlass* Klass::superklass() const {
  assert(super() == NULL || super()->klass_part()->oop_is_instance(), "must be instance klass");
  return _super == NULL ? NULL : instanceKlass::cast(_super);
}

Klass* Klass::next_sibling() const {
  return _next_sibling == NULL ? NULL : Klass::cast(_next_sibling);
}

void Klass::set_subklass(klassOop s) {
  assert(s != as_klassOop(), "sanity check");
  oop_store_without_check((oop*)&_subklass, s);
}

void Klass::set_next_sibling(klassOop s) {
  assert(s != as_klassOop(), "sanity check");
  oop_store_without_check((oop*)&_next_sibling, s);
}

void Klass::append_to_sibling_list() {
  debug_only(if (!SharedSkipVerify) as_klassOop()->verify();)
  // add ourselves to superklass' subklass list
  instanceKlass* super = superklass();
  if (super == NULL) return;        // special case: class Object
  assert(SharedSkipVerify ||
         (!super->is_interface()    // interfaces cannot be supers
          && (super->superklass() == NULL || !is_interface())),
         "an interface can only be a subklass of Object");
  klassOop prev_first_subklass = super->subklass_oop();
  if (prev_first_subklass != NULL) {
    // set our sibling to be the superklass' previous first subklass
    set_next_sibling(prev_first_subklass);
  }
  // make ourselves the superklass' first subklass
  super->set_subklass(as_klassOop());
  debug_only(if (!SharedSkipVerify) as_klassOop()->verify();)
}

void Klass::remove_from_sibling_list() {
  // remove receiver from sibling list
  instanceKlass* super = superklass();
  assert(super != NULL || as_klassOop() == SystemDictionary::Object_klass(), "should have super");
  if (super == NULL) return;        // special case: class Object
  if (super->subklass() == this) {
    // first subklass
    super->set_subklass(_next_sibling);
  } else {
    Klass* sib = super->subklass();
    while (sib->next_sibling() != this) {
      sib = sib->next_sibling();
    };
    sib->set_next_sibling(_next_sibling);
  }
}

void Klass::follow_weak_klass_links( BoolObjectClosure* is_alive, OopClosure* keep_alive) {
  // This klass is alive but the subklass and siblings are not followed/updated.
  // We update the subklass link and the subklass' sibling links here.
  // Our own sibling link will be updated by our superclass (which must be alive
  // since we are).
  assert(is_alive->do_object_b(as_klassOop()), "just checking, this should be live");
  if (ClassUnloading) {
    klassOop sub = subklass_oop();
    if (sub != NULL && !is_alive->do_object_b(sub)) {
      // first subklass not alive, find first one alive
      do {
#ifndef PRODUCT
        if (TraceClassUnloading && WizardMode) {
          ResourceMark rm;
          tty->print_cr("[Unlinking class (subclass) %s]", sub->klass_part()->external_name());
        }
#endif
        sub = sub->klass_part()->next_sibling_oop();
      } while (sub != NULL && !is_alive->do_object_b(sub));
      set_subklass(sub);
    }
    // now update the subklass' sibling list
    while (sub != NULL) {
      klassOop next = sub->klass_part()->next_sibling_oop();
      if (next != NULL && !is_alive->do_object_b(next)) {
        // first sibling not alive, find first one alive
        do {
#ifndef PRODUCT
          if (TraceClassUnloading && WizardMode) {
            ResourceMark rm;
            tty->print_cr("[Unlinking class (sibling) %s]", next->klass_part()->external_name());
          }
#endif
          next = next->klass_part()->next_sibling_oop();
        } while (next != NULL && !is_alive->do_object_b(next));
        sub->klass_part()->set_next_sibling(next);
      }
      sub = next;
    }
  } else {
    // Always follow subklass and sibling link. This will prevent any klasses from
    // being unloaded (all classes are transitively linked from java.lang.Object).
    keep_alive->do_oop(adr_subklass());
    keep_alive->do_oop(adr_next_sibling());
  }
}


void Klass::remove_unshareable_info() {
  if (oop_is_instance()) {
    instanceKlass* ik = (instanceKlass*)this;
    if (ik->is_linked()) {
      ik->unlink_class();
    }
  }
  set_subklass(NULL);
  set_next_sibling(NULL);
}


klassOop Klass::array_klass_or_null(int rank) {
  EXCEPTION_MARK;
  // No exception can be thrown by array_klass_impl when called with or_null == true.
  // (In anycase, the execption mark will fail if it do so)
  return array_klass_impl(true, rank, THREAD);
}


klassOop Klass::array_klass_or_null() {
  EXCEPTION_MARK;
  // No exception can be thrown by array_klass_impl when called with or_null == true.
  // (In anycase, the execption mark will fail if it do so)
  return array_klass_impl(true, THREAD);
}


klassOop Klass::array_klass_impl(bool or_null, int rank, TRAPS) {
  fatal("array_klass should be dispatched to instanceKlass, objArrayKlass or typeArrayKlass");
  return NULL;
}


klassOop Klass::array_klass_impl(bool or_null, TRAPS) {
  fatal("array_klass should be dispatched to instanceKlass, objArrayKlass or typeArrayKlass");
  return NULL;
}


void Klass::with_array_klasses_do(void f(klassOop k)) {
  f(as_klassOop());
}


const char* Klass::external_name() const {
  if (oop_is_instance()) {
    instanceKlass* ik = (instanceKlass*) this;
    if (ik->is_anonymous()) {
      assert(AnonymousClasses, "");
      intptr_t hash = ik->java_mirror()->identity_hash();
      char     hash_buf[40];
      sprintf(hash_buf, "/" UINTX_FORMAT, (uintx)hash);
      size_t   hash_len = strlen(hash_buf);

      size_t result_len = name()->utf8_length();
      char*  result     = NEW_RESOURCE_ARRAY(char, result_len + hash_len + 1);
      name()->as_klass_external_name(result, (int) result_len + 1);
      assert(strlen(result) == result_len, "");
      strcpy(result + result_len, hash_buf);
      assert(strlen(result) == result_len + hash_len, "");
      return result;
    }
  }
  if (name() == NULL)  return "<unknown>";
  return name()->as_klass_external_name();
}


const char* Klass::signature_name() const {
  if (name() == NULL)  return "<unknown>";
  return name()->as_C_string();
}

// Unless overridden, modifier_flags is 0.
jint Klass::compute_modifier_flags(TRAPS) const {
  return 0;
}

int Klass::atomic_incr_biased_lock_revocation_count() {
  return (int) Atomic::add(1, &_biased_lock_revocation_count);
}

// Unless overridden, jvmti_class_status has no flags set.
jint Klass::jvmti_class_status() const {
  return 0;
}

// Printing

void Klass::oop_print_on(oop obj, outputStream* st) {
  ResourceMark rm;
  // print title
  st->print_cr("%s ", internal_name());
  obj->print_address_on(st);

  if (WizardMode) {
     // print header
     obj->mark()->print_on(st);
  }

  // print class
  st->print(" - klass: ");
  obj->klass()->print_value_on(st);
  st->cr();
}

<<<<<<< HEAD
#endif //PRODUCT

=======
>>>>>>> eb8bd999
void Klass::oop_print_value_on(oop obj, outputStream* st) {
  // print title
  ResourceMark rm;              // Cannot print in debug mode without this
  st->print("%s", internal_name());
  obj->print_address_on(st);
}

// Verification

void Klass::oop_verify_on(oop obj, outputStream* st) {
  guarantee(obj->is_oop(),  "should be oop");
  guarantee(obj->klass()->is_perm(),  "should be in permspace");
  guarantee(obj->klass()->is_klass(), "klass field is not a klass");
}


void Klass::oop_verify_old_oop(oop obj, oop* p, bool allow_dirty) {
  /* $$$ I think this functionality should be handled by verification of
  RememberedSet::verify_old_oop(obj, p, allow_dirty, false);
  the card table. */
}
void Klass::oop_verify_old_oop(oop obj, narrowOop* p, bool allow_dirty) { }

#ifndef PRODUCT

void Klass::verify_vtable_index(int i) {
  assert(oop_is_instance() || oop_is_array(), "only instanceKlass and arrayKlass have vtables");
  if (oop_is_instance()) {
    assert(i>=0 && i<((instanceKlass*)this)->vtable_length()/vtableEntry::size(), "index out of bounds");
  } else {
    assert(i>=0 && i<((arrayKlass*)this)->vtable_length()/vtableEntry::size(), "index out of bounds");
  }
}

#endif<|MERGE_RESOLUTION|>--- conflicted
+++ resolved
@@ -539,11 +539,6 @@
   st->cr();
 }
 
-<<<<<<< HEAD
-#endif //PRODUCT
-
-=======
->>>>>>> eb8bd999
 void Klass::oop_print_value_on(oop obj, outputStream* st) {
   // print title
   ResourceMark rm;              // Cannot print in debug mode without this
