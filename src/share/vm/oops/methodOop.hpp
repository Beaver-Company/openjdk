/*
 * Copyright (c) 1997, 2010, Oracle and/or its affiliates. All rights reserved.
 * DO NOT ALTER OR REMOVE COPYRIGHT NOTICES OR THIS FILE HEADER.
 *
 * This code is free software; you can redistribute it and/or modify it
 * under the terms of the GNU General Public License version 2 only, as
 * published by the Free Software Foundation.
 *
 * This code is distributed in the hope that it will be useful, but WITHOUT
 * ANY WARRANTY; without even the implied warranty of MERCHANTABILITY or
 * FITNESS FOR A PARTICULAR PURPOSE.  See the GNU General Public License
 * version 2 for more details (a copy is included in the LICENSE file that
 * accompanied this code).
 *
 * You should have received a copy of the GNU General Public License version
 * 2 along with this work; if not, write to the Free Software Foundation,
 * Inc., 51 Franklin St, Fifth Floor, Boston, MA 02110-1301 USA.
 *
 * Please contact Oracle, 500 Oracle Parkway, Redwood Shores, CA 94065 USA
 * or visit www.oracle.com if you need additional information or have any
 * questions.
 *
 */

// A methodOop represents a Java method.
//
// Memory layout (each line represents a word). Note that most applications load thousands of methods,
// so keeping the size of this structure small has a big impact on footprint.
//
// We put all oops and method_size first for better gc cache locality.
//
// The actual bytecodes are inlined after the end of the methodOopDesc struct.
//
// There are bits in the access_flags telling whether inlined tables are present.
// Note that accessing the line number and local variable tables is not performance critical at all.
// Accessing the checked exceptions table is used by reflection, so we put that last to make access
// to it fast.
//
// The line number table is compressed and inlined following the byte codes. It is found as the first
// byte following the byte codes. The checked exceptions table and the local variable table are inlined
// after the line number table, and indexed from the end of the method. We do not compress the checked
// exceptions table since the average length is less than 2, and do not bother to compress the local
// variable table either since it is mostly absent.
//
// Note that native_function and signature_handler has to be at fixed offsets (required by the interpreter)
//
// |------------------------------------------------------|
// | header                                               |
// | klass                                                |
// |------------------------------------------------------|
// | constMethodOop                 (oop)                 |
// | constants                      (oop)                 |
// |------------------------------------------------------|
// | methodData                     (oop)                 |
// | interp_invocation_count                              |
// |------------------------------------------------------|
// | access_flags                                         |
// | vtable_index                                         |
// |------------------------------------------------------|
// | result_index (C++ interpreter only)                  |
// |------------------------------------------------------|
// | method_size             | max_stack                  |
// | max_locals              | size_of_parameters         |
// |------------------------------------------------------|
// | intrinsic_id, highest_tier  |       (unused)         |
// |------------------------------------------------------|
// | throwout_count          | num_breakpoints            |
// |------------------------------------------------------|
// | invocation_counter                                   |
// | backedge_counter                                     |
// |------------------------------------------------------|
// | code                           (pointer)             |
// | i2i                            (pointer)             |
// | adapter                        (pointer)             |
// | from_compiled_entry            (pointer)             |
// | from_interpreted_entry         (pointer)             |
// |------------------------------------------------------|
// | native_function       (present only if native)       |
// | signature_handler     (present only if native)       |
// |------------------------------------------------------|


class CheckedExceptionElement;
class LocalVariableTableElement;
class AdapterHandlerEntry;

class methodDataOopDesc;

class methodOopDesc : public oopDesc {
 friend class methodKlass;
 friend class VMStructs;
 private:
  constMethodOop    _constMethod;                // Method read-only data.
  constantPoolOop   _constants;                  // Constant pool
  methodDataOop     _method_data;
  int               _interpreter_invocation_count; // Count of times invoked
  AccessFlags       _access_flags;               // Access flags
  int               _vtable_index;               // vtable index of this method (see VtableIndexFlag)
                                                 // note: can have vtables with >2**16 elements (because of inheritance)
#ifdef CC_INTERP
  int               _result_index;               // C++ interpreter needs for converting results to/from stack
#endif
  u2                _method_size;                // size of this object
  u2                _max_stack;                  // Maximum number of entries on the expression stack
  u2                _max_locals;                 // Number of local variables used by this method
  u2                _size_of_parameters;         // size of the parameter block (receiver + arguments) in words
  u1                _intrinsic_id;               // vmSymbols::intrinsic_id (0 == _none)
  u1                _highest_tier_compile;       // Highest compile level this method has ever seen.
  u2                _interpreter_throwout_count; // Count of times method was exited via exception while interpreting
  u2                _number_of_breakpoints;      // fullspeed debugging support
  InvocationCounter _invocation_counter;         // Incremented before each activation of the method - used to trigger frequency-based optimizations
  InvocationCounter _backedge_counter;           // Incremented before each backedge taken - used to trigger frequencey-based optimizations
#ifndef PRODUCT
  int               _compiled_invocation_count;  // Number of nmethod invocations so far (for perf. debugging)
#endif
  // Entry point for calling both from and to the interpreter.
  address _i2i_entry;           // All-args-on-stack calling convention
  // Adapter blob (i2c/c2i) for this methodOop. Set once when method is linked.
  AdapterHandlerEntry* _adapter;
  // Entry point for calling from compiled code, to compiled code if it exists
  // or else the interpreter.
  volatile address _from_compiled_entry;        // Cache of: _code ? _code->entry_point() : _adapter->c2i_entry()
  // The entry point for calling both from and to compiled code is
  // "_code->entry_point()".  Because of tiered compilation and de-opt, this
  // field can come and go.  It can transition from NULL to not-null at any
  // time (whenever a compile completes).  It can transition from not-null to
  // NULL only at safepoints (because of a de-opt).
  nmethod* volatile _code;                       // Points to the corresponding piece of native code
  volatile address           _from_interpreted_entry; // Cache of _code ? _adapter->i2c_entry() : _i2i_entry

 public:

  static const bool IsUnsafeConc         = false;
  static const bool IsSafeConc           = true;

  // accessors for instance variables
  constMethodOop constMethod() const             { return _constMethod; }
  void set_constMethod(constMethodOop xconst)    { oop_store_without_check((oop*)&_constMethod, (oop)xconst); }


  static address make_adapters(methodHandle mh, TRAPS);
  volatile address from_compiled_entry() const   { return (address)OrderAccess::load_ptr_acquire(&_from_compiled_entry); }
  volatile address from_interpreted_entry() const{ return (address)OrderAccess::load_ptr_acquire(&_from_interpreted_entry); }

  // access flag
  AccessFlags access_flags() const               { return _access_flags;  }
  void set_access_flags(AccessFlags flags)       { _access_flags = flags; }

  // name
  symbolOop name() const                         { return _constants->symbol_at(name_index()); }
  int name_index() const                         { return constMethod()->name_index();         }
  void set_name_index(int index)                 { constMethod()->set_name_index(index);       }

  // signature
  symbolOop signature() const                    { return _constants->symbol_at(signature_index()); }
  int signature_index() const                    { return constMethod()->signature_index();         }
  void set_signature_index(int index)            { constMethod()->set_signature_index(index);       }

  // generics support
  symbolOop generic_signature() const            { int idx = generic_signature_index(); return ((idx != 0) ? _constants->symbol_at(idx) : (symbolOop)NULL); }
  int generic_signature_index() const            { return constMethod()->generic_signature_index(); }
  void set_generic_signature_index(int index)    { constMethod()->set_generic_signature_index(index); }

  // annotations support
  typeArrayOop annotations() const               { return instanceKlass::cast(method_holder())->get_method_annotations_of(method_idnum()); }
  typeArrayOop parameter_annotations() const     { return instanceKlass::cast(method_holder())->get_method_parameter_annotations_of(method_idnum()); }
  typeArrayOop annotation_default() const        { return instanceKlass::cast(method_holder())->get_method_default_annotations_of(method_idnum()); }

#ifdef CC_INTERP
  void set_result_index(BasicType type);
  int  result_index()                            { return _result_index; }
#endif

  // Helper routine: get klass name + "." + method name + signature as
  // C string, for the purpose of providing more useful NoSuchMethodErrors
  // and fatal error handling. The string is allocated in resource
  // area if a buffer is not provided by the caller.
  char* name_and_sig_as_C_string();
  char* name_and_sig_as_C_string(char* buf, int size);

  // Static routine in the situations we don't have a methodOop
  static char* name_and_sig_as_C_string(Klass* klass, symbolOop method_name, symbolOop signature);
  static char* name_and_sig_as_C_string(Klass* klass, symbolOop method_name, symbolOop signature, char* buf, int size);

  // JVMTI breakpoints
  Bytecodes::Code orig_bytecode_at(int bci);
  void        set_orig_bytecode_at(int bci, Bytecodes::Code code);
  void set_breakpoint(int bci);
  void clear_breakpoint(int bci);
  void clear_all_breakpoints();
  // Tracking number of breakpoints, for fullspeed debugging.
  // Only mutated by VM thread.
  u2   number_of_breakpoints() const             { return _number_of_breakpoints; }
  void incr_number_of_breakpoints()              { ++_number_of_breakpoints; }
  void decr_number_of_breakpoints()              { --_number_of_breakpoints; }
  // Initialization only
  void clear_number_of_breakpoints()             { _number_of_breakpoints = 0; }

  // index into instanceKlass methods() array
  u2 method_idnum() const           { return constMethod()->method_idnum(); }
  void set_method_idnum(u2 idnum)   { constMethod()->set_method_idnum(idnum); }

  // code size
  int code_size() const                  { return constMethod()->code_size(); }

  // method size
  int method_size() const                        { return _method_size; }
  void set_method_size(int size) {
    assert(0 <= size && size < (1 << 16), "invalid method size");
    _method_size = size;
  }

  // constant pool for klassOop holding this method
  constantPoolOop constants() const              { return _constants; }
  void set_constants(constantPoolOop c)          { oop_store_without_check((oop*)&_constants, c); }

  // max stack
  int  max_stack() const                         { return _max_stack; }
  void set_max_stack(int size)                   { _max_stack = size; }

  // max locals
  int  max_locals() const                        { return _max_locals; }
  void set_max_locals(int size)                  { _max_locals = size; }
  int highest_tier_compile()                     { return _highest_tier_compile;}
  void set_highest_tier_compile(int level)      { _highest_tier_compile = level;}

  // Count of times method was exited via exception while interpreting
  void interpreter_throwout_increment() {
    if (_interpreter_throwout_count < 65534) {
      _interpreter_throwout_count++;
    }
  }

  int  interpreter_throwout_count() const        { return _interpreter_throwout_count; }
  void set_interpreter_throwout_count(int count) { _interpreter_throwout_count = count; }

  // size of parameters
  int  size_of_parameters() const                { return _size_of_parameters; }

  bool has_stackmap_table() const {
    return constMethod()->has_stackmap_table();
  }

  typeArrayOop stackmap_data() const {
    return constMethod()->stackmap_data();
  }

  // exception handler table
  typeArrayOop exception_table() const
                                   { return constMethod()->exception_table(); }
  void set_exception_table(typeArrayOop e)
                                     { constMethod()->set_exception_table(e); }
  bool has_exception_handler() const
                             { return constMethod()->has_exception_handler(); }

  // Finds the first entry point bci of an exception handler for an
  // exception of klass ex_klass thrown at throw_bci. A value of NULL
  // for ex_klass indicates that the exception klass is not known; in
  // this case it matches any constraint class. Returns -1 if the
  // exception cannot be handled in this method. The handler
  // constraint classes are loaded if necessary. Note that this may
  // throw an exception if loading of the constraint classes causes
  // an IllegalAccessError (bugid 4307310) or an OutOfMemoryError.
  // If an exception is thrown, returns the bci of the
  // exception handler which caused the exception to be thrown, which
  // is needed for proper retries. See, for example,
  // InterpreterRuntime::exception_handler_for_exception.
  int fast_exception_handler_bci_for(KlassHandle ex_klass, int throw_bci, TRAPS);

  // method data access
  methodDataOop method_data() const              {
    return _method_data;
  }
  void set_method_data(methodDataOop data)       {
    oop_store_without_check((oop*)&_method_data, (oop)data);
  }

  // invocation counter
  InvocationCounter* invocation_counter()        { return &_invocation_counter; }
  InvocationCounter* backedge_counter()          { return &_backedge_counter; }
  int invocation_count() const                   { return _invocation_counter.count(); }
  int backedge_count() const                     { return _backedge_counter.count(); }
  bool was_executed_more_than(int n) const;
  bool was_never_executed() const                { return !was_executed_more_than(0); }

  static void build_interpreter_method_data(methodHandle method, TRAPS);

  int interpreter_invocation_count() const       { return _interpreter_invocation_count; }
  void set_interpreter_invocation_count(int count) { _interpreter_invocation_count = count; }
  int increment_interpreter_invocation_count() { return ++_interpreter_invocation_count; }

#ifndef PRODUCT
  int  compiled_invocation_count() const         { return _compiled_invocation_count; }
  void set_compiled_invocation_count(int count)  { _compiled_invocation_count = count; }
#endif // not PRODUCT

  // Clear (non-shared space) pointers which could not be relevant
  // if this (shared) method were mapped into another JVM.
  void remove_unshareable_info();

  // nmethod/verified compiler entry
  address verified_code_entry();
  bool check_code() const;      // Not inline to avoid circular ref
  nmethod* volatile code() const                 { assert( check_code(), "" ); return (nmethod *)OrderAccess::load_ptr_acquire(&_code); }
  void clear_code();            // Clear out any compiled code
  static void set_code(methodHandle mh, nmethod* code);
  void set_adapter_entry(AdapterHandlerEntry* adapter) {  _adapter = adapter; }
  address get_i2c_entry();
  address get_c2i_entry();
  address get_c2i_unverified_entry();
  AdapterHandlerEntry* adapter() {  return _adapter; }
  // setup entry points
  void link_method(methodHandle method, TRAPS);
  // clear entry points. Used by sharing code
  void unlink_method();

  // vtable index
  enum VtableIndexFlag {
    // Valid vtable indexes are non-negative (>= 0).
    // These few negative values are used as sentinels.
    highest_unused_vtable_index_value = -5,
    invalid_vtable_index    = -4,  // distinct from any valid vtable index
    garbage_vtable_index    = -3,  // not yet linked; no vtable layout yet
    nonvirtual_vtable_index = -2   // there is no need for vtable dispatch
    // 6330203 Note:  Do not use -1, which was overloaded with many meanings.
  };
  DEBUG_ONLY(bool valid_vtable_index() const     { return _vtable_index >= nonvirtual_vtable_index; })
  int  vtable_index() const                      { assert(valid_vtable_index(), "");
                                                   return _vtable_index; }
  void set_vtable_index(int index)               { _vtable_index = index; }

  // interpreter entry
  address interpreter_entry() const              { return _i2i_entry; }
  // Only used when first initialize so we can set _i2i_entry and _from_interpreted_entry
  void set_interpreter_entry(address entry)      { _i2i_entry = entry;  _from_interpreted_entry = entry; }
  int  interpreter_kind(void) {
     return constMethod()->interpreter_kind();
  }
  void set_interpreter_kind();
  void set_interpreter_kind(int kind) {
    constMethod()->set_interpreter_kind(kind);
  }

  // native function (used for native methods only)
  enum {
    native_bind_event_is_interesting = true
  };
  address native_function() const                { return *(native_function_addr()); }
  // Must specify a real function (not NULL).
  // Use clear_native_function() to unregister.
  void set_native_function(address function, bool post_event_flag);
  bool has_native_function() const;
  void clear_native_function();

  // signature handler (used for native methods only)
  address signature_handler() const              { return *(signature_handler_addr()); }
  void set_signature_handler(address handler);

  // Interpreter oopmap support
  void mask_for(int bci, InterpreterOopMap* mask);

#ifndef PRODUCT
  // operations on invocation counter
  void print_invocation_count() const;
#endif

  // byte codes
  void    set_code(address code)      { return constMethod()->set_code(code); }
  address code_base() const           { return constMethod()->code_base(); }
  bool    contains(address bcp) const { return constMethod()->contains(bcp); }

  // prints byte codes
  void print_codes() const            { print_codes_on(tty); }
  void print_codes_on(outputStream* st) const                      PRODUCT_RETURN;
  void print_codes_on(int from, int to, outputStream* st) const    PRODUCT_RETURN;

  // checked exceptions
  int checked_exceptions_length() const
                         { return constMethod()->checked_exceptions_length(); }
  CheckedExceptionElement* checked_exceptions_start() const
                          { return constMethod()->checked_exceptions_start(); }

  // localvariable table
  bool has_localvariable_table() const
                          { return constMethod()->has_localvariable_table(); }
  int localvariable_table_length() const
                        { return constMethod()->localvariable_table_length(); }
  LocalVariableTableElement* localvariable_table_start() const
                         { return constMethod()->localvariable_table_start(); }

  bool has_linenumber_table() const
                              { return constMethod()->has_linenumber_table(); }
  u_char* compressed_linenumber_table() const
                       { return constMethod()->compressed_linenumber_table(); }

  // method holder (the klassOop holding this method)
  klassOop method_holder() const                 { return _constants->pool_holder(); }

  void compute_size_of_parameters(Thread *thread); // word size of parameters (receiver if any + arguments)
  symbolOop klass_name() const;                  // returns the name of the method holder
  BasicType result_type() const;                 // type of the method result
  int result_type_index() const;                 // type index of the method result
  bool is_returning_oop() const                  { BasicType r = result_type(); return (r == T_OBJECT || r == T_ARRAY); }
  bool is_returning_fp() const                   { BasicType r = result_type(); return (r == T_FLOAT || r == T_DOUBLE); }

  // Checked exceptions thrown by this method (resolved to mirrors)
  objArrayHandle resolved_checked_exceptions(TRAPS) { return resolved_checked_exceptions_impl(this, THREAD); }

  // Access flags
  bool is_public() const                         { return access_flags().is_public();      }
  bool is_private() const                        { return access_flags().is_private();     }
  bool is_protected() const                      { return access_flags().is_protected();   }
  bool is_package_private() const                { return !is_public() && !is_private() && !is_protected(); }
  bool is_static() const                         { return access_flags().is_static();      }
  bool is_final() const                          { return access_flags().is_final();       }
  bool is_synchronized() const                   { return access_flags().is_synchronized();}
  bool is_native() const                         { return access_flags().is_native();      }
  bool is_abstract() const                       { return access_flags().is_abstract();    }
  bool is_strict() const                         { return access_flags().is_strict();      }
  bool is_synthetic() const                      { return access_flags().is_synthetic();   }

  // returns true if contains only return operation
  bool is_empty_method() const;

  // returns true if this is a vanilla constructor
  bool is_vanilla_constructor() const;

  // checks method and its method holder
  bool is_final_method() const;
  bool is_strict_method() const;

  // true if method needs no dynamic dispatch (final and/or no vtable entry)
  bool can_be_statically_bound() const;

  // returns true if the method has any backward branches.
  bool has_loops() {
    return access_flags().loops_flag_init() ? access_flags().has_loops() : compute_has_loops_flag();
  };

  bool compute_has_loops_flag();

  bool has_jsrs() {
    return access_flags().has_jsrs();
  };
  void set_has_jsrs() {
    _access_flags.set_has_jsrs();
  }

  // returns true if the method has any monitors.
  bool has_monitors() const                      { return is_synchronized() || access_flags().has_monitor_bytecodes(); }
  bool has_monitor_bytecodes() const             { return access_flags().has_monitor_bytecodes(); }

  void set_has_monitor_bytecodes()               { _access_flags.set_has_monitor_bytecodes(); }

  // monitor matching. This returns a conservative estimate of whether the monitorenter/monitorexit bytecodes
  // propererly nest in the method. It might return false, even though they actually nest properly, since the info.
  // has not been computed yet.
  bool guaranteed_monitor_matching() const       { return access_flags().is_monitor_matching(); }
  void set_guaranteed_monitor_matching()         { _access_flags.set_monitor_matching(); }

  // returns true if the method is an accessor function (setter/getter).
  bool is_accessor() const;

  // returns true if the method is an initializer (<init> or <clinit>).
  bool is_initializer() const;

  // compiled code support
  // NOTE: code() is inherently racy as deopt can be clearing code
  // simultaneously. Use with caution.
  bool has_compiled_code() const                 { return code() != NULL; }

  // sizing
  static int object_size(bool is_native);
  static int header_size()                       { return sizeof(methodOopDesc)/HeapWordSize; }
  int object_size() const                        { return method_size(); }

  bool object_is_parsable() const                { return method_size() > 0; }

  // interpreter support
  static ByteSize const_offset()                 { return byte_offset_of(methodOopDesc, _constMethod       ); }
  static ByteSize constants_offset()             { return byte_offset_of(methodOopDesc, _constants         ); }
  static ByteSize access_flags_offset()          { return byte_offset_of(methodOopDesc, _access_flags      ); }
#ifdef CC_INTERP
  static ByteSize result_index_offset()          { return byte_offset_of(methodOopDesc, _result_index ); }
#endif /* CC_INTERP */
  static ByteSize size_of_locals_offset()        { return byte_offset_of(methodOopDesc, _max_locals        ); }
  static ByteSize size_of_parameters_offset()    { return byte_offset_of(methodOopDesc, _size_of_parameters); }
  static ByteSize from_compiled_offset()         { return byte_offset_of(methodOopDesc, _from_compiled_entry); }
  static ByteSize code_offset()                  { return byte_offset_of(methodOopDesc, _code); }
  static ByteSize invocation_counter_offset()    { return byte_offset_of(methodOopDesc, _invocation_counter); }
  static ByteSize backedge_counter_offset()      { return byte_offset_of(methodOopDesc, _backedge_counter); }
  static ByteSize method_data_offset()           {
    return byte_offset_of(methodOopDesc, _method_data);
  }
  static ByteSize interpreter_invocation_counter_offset() { return byte_offset_of(methodOopDesc, _interpreter_invocation_count); }
#ifndef PRODUCT
  static ByteSize compiled_invocation_counter_offset() { return byte_offset_of(methodOopDesc, _compiled_invocation_count); }
#endif // not PRODUCT
  static ByteSize native_function_offset()       { return in_ByteSize(sizeof(methodOopDesc));                 }
  static ByteSize from_interpreted_offset()      { return byte_offset_of(methodOopDesc, _from_interpreted_entry ); }
  static ByteSize interpreter_entry_offset()     { return byte_offset_of(methodOopDesc, _i2i_entry ); }
  static ByteSize signature_handler_offset()     { return in_ByteSize(sizeof(methodOopDesc) + wordSize);      }
  static ByteSize max_stack_offset()             { return byte_offset_of(methodOopDesc, _max_stack         ); }

  // for code generation
  static int method_data_offset_in_bytes()       { return offset_of(methodOopDesc, _method_data); }
  static int interpreter_invocation_counter_offset_in_bytes()
                                                 { return offset_of(methodOopDesc, _interpreter_invocation_count); }

  // Static methods that are used to implement member methods where an exposed this pointer
  // is needed due to possible GCs
  static objArrayHandle resolved_checked_exceptions_impl(methodOop this_oop, TRAPS);

  // Returns the byte code index from the byte code pointer
  int     bci_from(address bcp) const;
  address bcp_from(int     bci) const;
  int validate_bci_from_bcx(intptr_t bcx) const;

  // Returns the line number for a bci if debugging information for the method is prowided,
  // -1 is returned otherwise.
  int line_number_from_bci(int bci) const;

  // Reflection support
  bool is_overridden_in(klassOop k) const;

  // JSR 292 support
  bool is_method_handle_invoke() const              { return access_flags().is_method_handle_invoke(); }
<<<<<<< HEAD
=======
  static bool is_method_handle_invoke_name(vmSymbols::SID name_sid);
  static bool is_method_handle_invoke_name(symbolOop name) {
    return is_method_handle_invoke_name(vmSymbols::find_sid(name));
  }
>>>>>>> eb8bd999
  // Tests if this method is an internal adapter frame from the
  // MethodHandleCompiler.
  bool is_method_handle_adapter() const;
  static methodHandle make_invoke_method(KlassHandle holder,
                                         symbolHandle name, //invokeExact or invokeGeneric
                                         symbolHandle signature, //anything at all
                                         Handle method_type,
                                         TRAPS);
  // these operate only on invoke methods:
  oop method_handle_type() const;
  static jint* method_type_offsets_chain();  // series of pointer-offsets, terminated by -1
  // presize interpreter frames for extra interpreter stack entries, if needed
  // method handles want to be able to push a few extra values (e.g., a bound receiver), and
  // invokedynamic sometimes needs to push a bootstrap method, call site, and arglist,
  // all without checking for a stack overflow
  static int extra_stack_entries() { return (EnableMethodHandles ? (int)MethodHandlePushLimit : 0) + (EnableInvokeDynamic ? 3 : 0); }
  static int extra_stack_words();  // = extra_stack_entries() * Interpreter::stackElementSize()

  // RedefineClasses() support:
  bool is_old() const                               { return access_flags().is_old(); }
  void set_is_old()                                 { _access_flags.set_is_old(); }
  bool is_obsolete() const                          { return access_flags().is_obsolete(); }
  void set_is_obsolete()                            { _access_flags.set_is_obsolete(); }
  // see the definition in methodOop.cpp for the gory details
  bool should_not_be_cached() const;

  // JVMTI Native method prefixing support:
  bool is_prefixed_native() const                   { return access_flags().is_prefixed_native(); }
  void set_is_prefixed_native()                     { _access_flags.set_is_prefixed_native(); }

  // Rewriting support
  static methodHandle clone_with_new_data(methodHandle m, u_char* new_code, int new_code_length,
                                          u_char* new_compressed_linenumber_table, int new_compressed_linenumber_size, TRAPS);

  // Get this method's jmethodID -- allocate if it doesn't exist
  jmethodID jmethod_id()                            { methodHandle this_h(this);
                                                      return instanceKlass::get_jmethod_id(method_holder(), this_h); }

  // Lookup the jmethodID for this method.  Return NULL if not found.
  // NOTE that this function can be called from a signal handler
  // (see AsyncGetCallTrace support for Forte Analyzer) and this
  // needs to be async-safe. No allocation should be done and
  // so handles are not used to avoid deadlock.
  jmethodID find_jmethod_id_or_null()               { return instanceKlass::cast(method_holder())->jmethod_id_or_null(this); }

  // JNI static invoke cached itable index accessors
  int cached_itable_index()                         { return instanceKlass::cast(method_holder())->cached_itable_index(method_idnum()); }
  void set_cached_itable_index(int index)           { instanceKlass::cast(method_holder())->set_cached_itable_index(method_idnum(), index); }

  // Support for inlining of intrinsic methods
  vmIntrinsics::ID intrinsic_id() const          { return (vmIntrinsics::ID) _intrinsic_id;           }
  void     set_intrinsic_id(vmIntrinsics::ID id) {                           _intrinsic_id = (u1) id; }

  // Helper routines for intrinsic_id() and vmIntrinsics::method().
  void init_intrinsic_id();     // updates from _none if a match
  static vmSymbols::SID klass_id_for_intrinsics(klassOop holder);

  // On-stack replacement support
  bool has_osr_nmethod()                         { return instanceKlass::cast(method_holder())->lookup_osr_nmethod(this, InvocationEntryBci) != NULL; }
  nmethod* lookup_osr_nmethod_for(int bci)       { return instanceKlass::cast(method_holder())->lookup_osr_nmethod(this, bci); }

  // Inline cache support
  void cleanup_inline_caches();

  // Find if klass for method is loaded
  bool is_klass_loaded_by_klass_index(int klass_index) const;
  bool is_klass_loaded(int refinfo_index, bool must_be_resolved = false) const;

  // Indicates whether compilation failed earlier for this method, or
  // whether it is not compilable for another reason like having a
  // breakpoint set in it.
  bool is_not_compilable(int comp_level = CompLevel_highest_tier) const;
  void set_not_compilable(int comp_level = CompLevel_highest_tier, bool report = true);
  void set_not_compilable_quietly(int comp_level = CompLevel_highest_tier) {
    set_not_compilable(comp_level, false);
  }

  bool is_not_osr_compilable() const             { return is_not_compilable() || access_flags().is_not_osr_compilable(); }
  void set_not_osr_compilable()                  { _access_flags.set_not_osr_compilable(); }

  bool is_not_tier1_compilable() const           { return access_flags().is_not_tier1_compilable(); }
  void set_not_tier1_compilable()                { _access_flags.set_not_tier1_compilable(); }

  // Background compilation support
  bool queued_for_compilation() const            { return access_flags().queued_for_compilation();    }
  void set_queued_for_compilation()              { _access_flags.set_queued_for_compilation(); }
  void clear_queued_for_compilation()            { _access_flags.clear_queued_for_compilation(); }

  static methodOop method_from_bcp(address bcp);

  // Resolve all classes in signature, return 'true' if successful
  static bool load_signature_classes(methodHandle m, TRAPS);

  // Return if true if not all classes references in signature, including return type, has been loaded
  static bool has_unloaded_classes_in_signature(methodHandle m, TRAPS);

  // Printing
  void print_short_name(outputStream* st)        /*PRODUCT_RETURN*/; // prints as klassname::methodname; Exposed so field engineers can debug VM
  void print_name(outputStream* st)              PRODUCT_RETURN; // prints as "virtual void foo(int)"

  // Helper routine used for method sorting
  static void sort_methods(objArrayOop methods,
                           objArrayOop methods_annotations,
                           objArrayOop methods_parameter_annotations,
                           objArrayOop methods_default_annotations,
                           bool idempotent = false);

  // size of parameters
  void set_size_of_parameters(int size)          { _size_of_parameters = size; }
 private:

  // Inlined elements
  address* native_function_addr() const          { assert(is_native(), "must be native"); return (address*) (this+1); }
  address* signature_handler_addr() const        { return native_function_addr() + 1; }

  // Garbage collection support
  oop*  adr_constMethod() const                  { return (oop*)&_constMethod;     }
  oop*  adr_constants() const                    { return (oop*)&_constants;       }
  oop*  adr_method_data() const                  { return (oop*)&_method_data;     }
};


// Utility class for compressing line number tables

class CompressedLineNumberWriteStream: public CompressedWriteStream {
 private:
  int _bci;
  int _line;
 public:
  // Constructor
  CompressedLineNumberWriteStream(int initial_size) : CompressedWriteStream(initial_size), _bci(0), _line(0) {}
  CompressedLineNumberWriteStream(u_char* buffer, int initial_size) : CompressedWriteStream(buffer, initial_size), _bci(0), _line(0) {}

  // Write (bci, line number) pair to stream
  void write_pair_regular(int bci_delta, int line_delta);

  inline void write_pair_inline(int bci, int line) {
    int bci_delta = bci - _bci;
    int line_delta = line - _line;
    _bci = bci;
    _line = line;
    // Skip (0,0) deltas - they do not add information and conflict with terminator.
    if (bci_delta == 0 && line_delta == 0) return;
    // Check if bci is 5-bit and line number 3-bit unsigned.
    if (((bci_delta & ~0x1F) == 0) && ((line_delta & ~0x7) == 0)) {
      // Compress into single byte.
      jubyte value = ((jubyte) bci_delta << 3) | (jubyte) line_delta;
      // Check that value doesn't match escape character.
      if (value != 0xFF) {
        write_byte(value);
        return;
      }
    }
    write_pair_regular(bci_delta, line_delta);
  }

// Windows AMD64 + Apr 2005 PSDK with /O2 generates bad code for write_pair.
// Disabling optimization doesn't work for methods in header files
// so we force it to call through the non-optimized version in the .cpp.
// It's gross, but it's the only way we can ensure that all callers are
// fixed.  MSC_VER is defined in build/windows/makefiles/compile.make.
#if defined(_M_AMD64) && MSC_VER >= 1400
  void write_pair(int bci, int line);
#else
  void write_pair(int bci, int line) { write_pair_inline(bci, line); }
#endif

  // Write end-of-stream marker
  void write_terminator()                        { write_byte(0); }
};


// Utility class for decompressing line number tables

class CompressedLineNumberReadStream: public CompressedReadStream {
 private:
  int _bci;
  int _line;
 public:
  // Constructor
  CompressedLineNumberReadStream(u_char* buffer);
  // Read (bci, line number) pair from stream. Returns false at end-of-stream.
  bool read_pair();
  // Accessing bci and line number (after calling read_pair)
  int bci() const                               { return _bci; }
  int line() const                              { return _line; }
};


/// Fast Breakpoints.

// If this structure gets more complicated (because bpts get numerous),
// move it into its own header.

// There is presently no provision for concurrent access
// to breakpoint lists, which is only OK for JVMTI because
// breakpoints are written only at safepoints, and are read
// concurrently only outside of safepoints.

class BreakpointInfo : public CHeapObj {
  friend class VMStructs;
 private:
  Bytecodes::Code  _orig_bytecode;
  int              _bci;
  u2               _name_index;       // of method
  u2               _signature_index;  // of method
  BreakpointInfo*  _next;             // simple storage allocation

 public:
  BreakpointInfo(methodOop m, int bci);

  // accessors
  Bytecodes::Code orig_bytecode()                     { return _orig_bytecode; }
  void        set_orig_bytecode(Bytecodes::Code code) { _orig_bytecode = code; }
  int         bci()                                   { return _bci; }

  BreakpointInfo*          next() const               { return _next; }
  void                 set_next(BreakpointInfo* n)    { _next = n; }

  // helps for searchers
  bool match(methodOop m, int bci) {
    return bci == _bci && match(m);
  }

  bool match(methodOop m) {
    return _name_index == m->name_index() &&
      _signature_index == m->signature_index();
  }

  void set(methodOop method);
  void clear(methodOop method);
};<|MERGE_RESOLUTION|>--- conflicted
+++ resolved
@@ -525,13 +525,10 @@
 
   // JSR 292 support
   bool is_method_handle_invoke() const              { return access_flags().is_method_handle_invoke(); }
-<<<<<<< HEAD
-=======
   static bool is_method_handle_invoke_name(vmSymbols::SID name_sid);
   static bool is_method_handle_invoke_name(symbolOop name) {
     return is_method_handle_invoke_name(vmSymbols::find_sid(name));
   }
->>>>>>> eb8bd999
   // Tests if this method is an internal adapter frame from the
   // MethodHandleCompiler.
   bool is_method_handle_adapter() const;
