#ifdef USE_PRAGMA_IDENT_SRC
#pragma ident "@(#)cpCacheKlass.cpp	1.46 07/05/29 09:44:18 JVM"
#endif
/*
 * Copyright 1998-2008 Sun Microsystems, Inc.  All Rights Reserved.
 * DO NOT ALTER OR REMOVE COPYRIGHT NOTICES OR THIS FILE HEADER.
 *
 * This code is free software; you can redistribute it and/or modify it
 * under the terms of the GNU General Public License version 2 only, as
 * published by the Free Software Foundation.
 *
 * This code is distributed in the hope that it will be useful, but WITHOUT
 * ANY WARRANTY; without even the implied warranty of MERCHANTABILITY or
 * FITNESS FOR A PARTICULAR PURPOSE.  See the GNU General Public License
 * version 2 for more details (a copy is included in the LICENSE file that
 * accompanied this code).
 *
 * You should have received a copy of the GNU General Public License version
 * 2 along with this work; if not, write to the Free Software Foundation,
 * Inc., 51 Franklin St, Fifth Floor, Boston, MA 02110-1301 USA.
 *
 * Please contact Sun Microsystems, Inc., 4150 Network Circle, Santa Clara,
 * CA 95054 USA or visit www.sun.com if you need additional information or
 * have any questions.
 *  
 */

#include "incls/_precompiled.incl"
#include "incls/_cpCacheKlass.cpp.incl"


int constantPoolCacheKlass::oop_size(oop obj) const { 
  assert(obj->is_constantPoolCache(), "must be constantPool");
  return constantPoolCacheOop(obj)->object_size();
}


constantPoolCacheOop constantPoolCacheKlass::allocate(int length, TRAPS) {
  // allocate memory
  int size = constantPoolCacheOopDesc::object_size(length);
  KlassHandle klass (THREAD, as_klassOop());
  constantPoolCacheOop cache = (constantPoolCacheOop)
    CollectedHeap::permanent_obj_allocate(klass, size, CHECK_NULL);
  cache->set_length(length);
  cache->set_constant_pool(NULL);
  return cache;
}

klassOop constantPoolCacheKlass::create_klass(TRAPS) {
  constantPoolCacheKlass o;
<<<<<<< HEAD
  KlassHandle h_this_klass(THREAD, Universe::klassKlassObj());
  KlassHandle k = base_create_klass(h_this_klass, header_size(), o.vtbl_value(), CHECK_NULL);
  // Make sure size calculation is right
  assert(k()->size() == align_object_size(header_size()), "wrong size for object");
  java_lang_Class::create_mirror(k, CHECK_NULL); // Allocate mirror
=======
  KlassHandle klassklass(THREAD, Universe::arrayKlassKlassObj());  
  arrayKlassHandle k = base_create_array_klass(o.vtbl_value(), header_size(), klassklass, CHECK_NULL);
  KlassHandle super (THREAD, k->super());
  complete_create_array_klass(k, super, CHECK_NULL);
>>>>>>> 2571633a
  return k();
}


void constantPoolCacheKlass::oop_follow_contents(oop obj) {
  assert(obj->is_constantPoolCache(), "obj must be constant pool cache");
  constantPoolCacheOop cache = (constantPoolCacheOop)obj;
  // Performance tweak: We skip iterating over the klass pointer since we 
  // know that Universe::constantPoolCacheKlassObj never moves.
  // gc of constant pool cache instance variables
  MarkSweep::mark_and_push((oop*)cache->constant_pool_addr());
  // gc of constant pool cache entries
  int i = cache->length();
  while (i-- > 0) cache->entry_at(i)->follow_contents();
}

#ifndef SERIALGC
void constantPoolCacheKlass::oop_follow_contents(ParCompactionManager* cm,
						 oop obj) {
  assert(obj->is_constantPoolCache(), "obj must be constant pool cache");
  constantPoolCacheOop cache = (constantPoolCacheOop)obj;
  // Performance tweak: We skip iterating over the klass pointer since we 
  // know that Universe::constantPoolCacheKlassObj never moves.
  // gc of constant pool cache instance variables
  PSParallelCompact::mark_and_push(cm, (oop*)cache->constant_pool_addr());
  // gc of constant pool cache entries
  int i = cache->length();
  while (i-- > 0) cache->entry_at(i)->follow_contents(cm);
}
#endif // SERIALGC


int constantPoolCacheKlass::oop_oop_iterate(oop obj, OopClosure* blk) {
  assert(obj->is_constantPoolCache(), "obj must be constant pool cache");
  constantPoolCacheOop cache = (constantPoolCacheOop)obj;
  // Get size before changing pointers.
  // Don't call size() or oop_size() since that is a virtual call.
  int size = cache->object_size();  
  // Performance tweak: We skip iterating over the klass pointer since we 
  // know that Universe::constantPoolCacheKlassObj never moves.
  // iteration over constant pool cache instance variables
  blk->do_oop((oop*)cache->constant_pool_addr());
  // iteration over constant pool cache entries
  for (int i = 0; i < cache->length(); i++) cache->entry_at(i)->oop_iterate(blk);
  return size;
}


int constantPoolCacheKlass::oop_oop_iterate_m(oop obj, OopClosure* blk, MemRegion mr) {
  assert(obj->is_constantPoolCache(), "obj must be constant pool cache");
  constantPoolCacheOop cache = (constantPoolCacheOop)obj;
  // Get size before changing pointers.
  // Don't call size() or oop_size() since that is a virtual call.
  int size = cache->object_size();  
  // Performance tweak: We skip iterating over the klass pointer since we 
  // know that Universe::constantPoolCacheKlassObj never moves.
  // iteration over constant pool cache instance variables
  oop* addr = (oop*)cache->constant_pool_addr();
  if (mr.contains(addr)) blk->do_oop(addr);
  // iteration over constant pool cache entries
  for (int i = 0; i < cache->length(); i++) cache->entry_at(i)->oop_iterate_m(blk, mr);
  return size;
}


int constantPoolCacheKlass::oop_adjust_pointers(oop obj) {
  assert(obj->is_constantPoolCache(), "obj must be constant pool cache");
  constantPoolCacheOop cache = (constantPoolCacheOop)obj;
  // Get size before changing pointers.
  // Don't call size() or oop_size() since that is a virtual call.
  int size = cache->object_size();  
  // Performance tweak: We skip iterating over the klass pointer since we 
  // know that Universe::constantPoolCacheKlassObj never moves.
  // Iteration over constant pool cache instance variables
  MarkSweep::adjust_pointer((oop*)cache->constant_pool_addr());
  // iteration over constant pool cache entries
  for (int i = 0; i < cache->length(); i++)
    cache->entry_at(i)->adjust_pointers();
  return size;
}

#ifndef SERIALGC
void constantPoolCacheKlass::oop_copy_contents(PSPromotionManager* pm, 
					       oop obj) {
  assert(obj->is_constantPoolCache(), "should be constant pool");
}

void constantPoolCacheKlass::oop_push_contents(PSPromotionManager* pm, 
					       oop obj) {
  assert(obj->is_constantPoolCache(), "should be constant pool");
}

int
constantPoolCacheKlass::oop_update_pointers(ParCompactionManager* cm, oop obj) {
  assert(obj->is_constantPoolCache(), "obj must be constant pool cache");
  constantPoolCacheOop cache = (constantPoolCacheOop)obj;

  // Iteration over constant pool cache instance variables
  PSParallelCompact::adjust_pointer((oop*)cache->constant_pool_addr());

  // iteration over constant pool cache entries
  for (int i = 0; i < cache->length(); ++i) {
    cache->entry_at(i)->update_pointers();
  }

  return cache->object_size();
}

int
constantPoolCacheKlass::oop_update_pointers(ParCompactionManager* cm, oop obj,
					    HeapWord* beg_addr,
					    HeapWord* end_addr) {
  assert(obj->is_constantPoolCache(), "obj must be constant pool cache");
  constantPoolCacheOop cache = (constantPoolCacheOop)obj;

  // Iteration over constant pool cache instance variables
  oop* p;
  p = (oop*)cache->constant_pool_addr();
  PSParallelCompact::adjust_pointer(p, beg_addr, end_addr);

  // Iteration over constant pool cache entries
  for (int i = 0; i < cache->length(); ++i) {
    cache->entry_at(i)->update_pointers(beg_addr, end_addr);
  }
  return cache->object_size();
}
#endif // SERIALGC

#ifndef PRODUCT

void constantPoolCacheKlass::oop_print_on(oop obj, outputStream* st) {
  assert(obj->is_constantPoolCache(), "obj must be constant pool cache");
  constantPoolCacheOop cache = (constantPoolCacheOop)obj;
  // super print
  Klass::oop_print_on(obj, st);
  // print constant pool cache entries
  for (int i = 0; i < cache->length(); i++) cache->entry_at(i)->print(st, i);
}

#endif

void constantPoolCacheKlass::oop_verify_on(oop obj, outputStream* st) {
  guarantee(obj->is_constantPoolCache(), "obj must be constant pool cache");
  constantPoolCacheOop cache = (constantPoolCacheOop)obj;
  // super verify
  Klass::oop_verify_on(obj, st);
  // print constant pool cache entries
  for (int i = 0; i < cache->length(); i++) cache->entry_at(i)->verify(st);
}


const char* constantPoolCacheKlass::internal_name() const { 
  return "{constant pool cache}"; 
}
<|MERGE_RESOLUTION|>--- conflicted
+++ resolved
@@ -48,18 +48,11 @@
 
 klassOop constantPoolCacheKlass::create_klass(TRAPS) {
   constantPoolCacheKlass o;
-<<<<<<< HEAD
   KlassHandle h_this_klass(THREAD, Universe::klassKlassObj());
   KlassHandle k = base_create_klass(h_this_klass, header_size(), o.vtbl_value(), CHECK_NULL);
   // Make sure size calculation is right
   assert(k()->size() == align_object_size(header_size()), "wrong size for object");
   java_lang_Class::create_mirror(k, CHECK_NULL); // Allocate mirror
-=======
-  KlassHandle klassklass(THREAD, Universe::arrayKlassKlassObj());  
-  arrayKlassHandle k = base_create_array_klass(o.vtbl_value(), header_size(), klassklass, CHECK_NULL);
-  KlassHandle super (THREAD, k->super());
-  complete_create_array_klass(k, super, CHECK_NULL);
->>>>>>> 2571633a
   return k();
 }
 
