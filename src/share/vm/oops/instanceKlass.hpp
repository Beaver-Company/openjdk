/*
 * Copyright (c) 1997, 2015, Oracle and/or its affiliates. All rights reserved.
 * DO NOT ALTER OR REMOVE COPYRIGHT NOTICES OR THIS FILE HEADER.
 *
 * This code is free software; you can redistribute it and/or modify it
 * under the terms of the GNU General Public License version 2 only, as
 * published by the Free Software Foundation.
 *
 * This code is distributed in the hope that it will be useful, but WITHOUT
 * ANY WARRANTY; without even the implied warranty of MERCHANTABILITY or
 * FITNESS FOR A PARTICULAR PURPOSE.  See the GNU General Public License
 * version 2 for more details (a copy is included in the LICENSE file that
 * accompanied this code).
 *
 * You should have received a copy of the GNU General Public License version
 * 2 along with this work; if not, write to the Free Software Foundation,
 * Inc., 51 Franklin St, Fifth Floor, Boston, MA 02110-1301 USA.
 *
 * Please contact Oracle, 500 Oracle Parkway, Redwood Shores, CA 94065 USA
 * or visit www.oracle.com if you need additional information or have any
 * questions.
 *
 */

#ifndef SHARE_VM_OOPS_INSTANCEKLASS_HPP
#define SHARE_VM_OOPS_INSTANCEKLASS_HPP

#include "classfile/classLoader.hpp"
#include "classfile/classLoaderData.hpp"
#include "classfile/packageEntry.hpp"
#include "gc/shared/specialized_oop_closures.hpp"
#include "classfile/moduleEntry.hpp"
#include "memory/referenceType.hpp"
#include "oops/annotations.hpp"
#include "oops/constMethod.hpp"
#include "oops/fieldInfo.hpp"
#include "oops/instanceOop.hpp"
#include "oops/klassVtable.hpp"
#include "runtime/handles.hpp"
#include "runtime/os.hpp"
#include "trace/traceMacros.hpp"
#include "utilities/accessFlags.hpp"
#include "utilities/bitMap.inline.hpp"
#include "utilities/macros.hpp"

// An InstanceKlass is the VM level representation of a Java class.
// It contains all information needed for at class at execution runtime.

//  InstanceKlass embedded field layout (after declared fields):
//    [EMBEDDED Java vtable             ] size in words = vtable_len
//    [EMBEDDED nonstatic oop-map blocks] size in words = nonstatic_oop_map_size
//      The embedded nonstatic oop-map blocks are short pairs (offset, length)
//      indicating where oops are located in instances of this klass.
//    [EMBEDDED implementor of the interface] only exist for interface
//    [EMBEDDED host klass        ] only exist for an anonymous class (JSR 292 enabled)


// forward declaration for class -- see below for definition
class BreakpointInfo;
class ClassFileParser;
class DepChange;
class DependencyContext;
class fieldDescriptor;
class jniIdMapBase;
class JNIid;
class JvmtiCachedClassFieldMap;
class MemberNameTable;
class SuperTypeClosure;

// This is used in iterators below.
class FieldClosure: public StackObj {
public:
  virtual void do_field(fieldDescriptor* fd) = 0;
};

#ifndef PRODUCT
// Print fields.
// If "obj" argument to constructor is NULL, prints static fields, otherwise prints non-static fields.
class FieldPrinter: public FieldClosure {
   oop _obj;
   outputStream* _st;
 public:
   FieldPrinter(outputStream* st, oop obj = NULL) : _obj(obj), _st(st) {}
   void do_field(fieldDescriptor* fd);
};
#endif  // !PRODUCT

// ValueObjs embedded in klass. Describes where oops are located in instances of
// this klass.
class OopMapBlock VALUE_OBJ_CLASS_SPEC {
 public:
  // Byte offset of the first oop mapped by this block.
  int offset() const          { return _offset; }
  void set_offset(int offset) { _offset = offset; }

  // Number of oops in this block.
  uint count() const         { return _count; }
  void set_count(uint count) { _count = count; }

  // sizeof(OopMapBlock) in HeapWords.
  static const int size_in_words() {
    return align_size_up(int(sizeof(OopMapBlock)), HeapWordSize) >>
      LogHeapWordSize;
  }

 private:
  int  _offset;
  uint _count;
};

struct JvmtiCachedClassFileData;

class InstanceKlass: public Klass {
  friend class VMStructs;
  friend class ClassFileParser;
  friend class CompileReplay;

 protected:
  InstanceKlass(const ClassFileParser& parser, unsigned kind);

 public:
  InstanceKlass() { assert(DumpSharedSpaces || UseSharedSpaces, "only for CDS"); }

  // See "The Java Virtual Machine Specification" section 2.16.2-5 for a detailed description
  // of the class loading & initialization procedure, and the use of the states.
  enum ClassState {
    allocated,                          // allocated (but not yet linked)
    loaded,                             // loaded and inserted in class hierarchy (but not linked yet)
    linked,                             // successfully linked/verified (but not initialized yet)
    being_initialized,                  // currently running class initializer
    fully_initialized,                  // initialized (successfull final state)
    initialization_error                // error happened during initialization
  };

  static int number_of_instance_classes() { return _total_instanceKlass_count; }

 private:
  static volatile int _total_instanceKlass_count;
  static InstanceKlass* allocate_instance_klass(const ClassFileParser& parser, TRAPS);

 protected:
  // Annotations for this class
  Annotations*    _annotations;
  // Package this class is defined in
  PackageEntry*   _package_entry;
  // Array classes holding elements of this class.
  Klass*          _array_klasses;
  // Constant pool for this class.
  ConstantPool* _constants;
  // The InnerClasses attribute and EnclosingMethod attribute. The
  // _inner_classes is an array of shorts. If the class has InnerClasses
  // attribute, then the _inner_classes array begins with 4-tuples of shorts
  // [inner_class_info_index, outer_class_info_index,
  // inner_name_index, inner_class_access_flags] for the InnerClasses
  // attribute. If the EnclosingMethod attribute exists, it occupies the
  // last two shorts [class_index, method_index] of the array. If only
  // the InnerClasses attribute exists, the _inner_classes array length is
  // number_of_inner_classes * 4. If the class has both InnerClasses
  // and EnclosingMethod attributes the _inner_classes array length is
  // number_of_inner_classes * 4 + enclosing_method_attribute_size.
  Array<jushort>* _inner_classes;

  // the source debug extension for this klass, NULL if not specified.
  // Specified as UTF-8 string without terminating zero byte in the classfile,
  // it is stored in the instanceklass as a NULL-terminated UTF-8 string
  const char*     _source_debug_extension;
  // Array name derived from this class which needs unreferencing
  // if this class is unloaded.
  Symbol*         _array_name;

  // Number of heapOopSize words used by non-static fields in this klass
  // (including inherited fields but after header_size()).
  int             _nonstatic_field_size;
  int             _static_field_size;    // number words used by static fields (oop and non-oop) in this klass
  // Constant pool index to the utf8 entry of the Generic signature,
  // or 0 if none.
  u2              _generic_signature_index;
  // Constant pool index to the utf8 entry for the name of source file
  // containing this klass, 0 if not specified.
  u2              _source_file_name_index;
  u2              _static_oop_field_count;// number of static oop fields in this klass
  u2              _java_fields_count;    // The number of declared Java fields
  int             _nonstatic_oop_map_size;// size in words of nonstatic oop map blocks

  // _is_marked_dependent can be set concurrently, thus cannot be part of the
  // _misc_flags.
  bool            _is_marked_dependent;  // used for marking during flushing and deoptimization

  // The low two bits of _misc_flags contains the kind field.
  // This can be used to quickly discriminate among the four kinds of
  // InstanceKlass.

  static const unsigned _misc_kind_field_size = 2;
  static const unsigned _misc_kind_field_pos  = 0;
  static const unsigned _misc_kind_field_mask = (1u << _misc_kind_field_size) - 1u;

  static const unsigned _misc_kind_other        = 0; // concrete InstanceKlass
  static const unsigned _misc_kind_reference    = 1; // InstanceRefKlass
  static const unsigned _misc_kind_class_loader = 2; // InstanceClassLoaderKlass
  static const unsigned _misc_kind_mirror       = 3; // InstanceMirrorKlass

  // Start after _misc_kind field.
  enum {
    _misc_rewritten                = 1 << 2,  // methods rewritten.
    _misc_has_nonstatic_fields     = 1 << 3,  // for sizing with UseCompressedOops
    _misc_should_verify_class      = 1 << 4,  // allow caching of preverification
    _misc_is_anonymous             = 1 << 5,  // has embedded _host_klass field
    _misc_is_contended             = 1 << 6,  // marked with contended annotation
    _misc_has_default_methods      = 1 << 7,  // class/superclass/implemented interfaces has default methods
    _misc_declares_default_methods = 1 << 8,  // directly declares default methods (any access)
    _misc_has_been_redefined       = 1 << 9,  // class has been redefined
    _misc_is_scratch_class         = 1 << 10, // class is the redefined scratch class
    _misc_is_shared_boot_class     = 1 << 11, // defining class loader is boot class loader
    _misc_is_shared_ext_class      = 1 << 12, // defining class loader is ext class loader
    _misc_is_shared_app_class      = 1 << 13  // defining class loader is app class loader
  };
  u2 loader_type_bits() {
    return _misc_is_shared_boot_class|_misc_is_shared_ext_class|_misc_is_shared_app_class;
  }
  u2              _misc_flags;
  u2              _minor_version;        // minor version number of class file
  u2              _major_version;        // major version number of class file
  Thread*         _init_thread;          // Pointer to current thread doing initialization (to handle recusive initialization)
  int             _vtable_len;           // length of Java vtable (in words)
  int             _itable_len;           // length of Java itable (in words)
  OopMapCache*    volatile _oop_map_cache;   // OopMapCache for all methods in the klass (allocated lazily)
  MemberNameTable* _member_names;        // Member names
  JNIid*          _jni_ids;              // First JNI identifier for static fields in this class
  jmethodID*      _methods_jmethod_ids;  // jmethodIDs corresponding to method_idnum, or NULL if none
  intptr_t        _dep_context;          // packed DependencyContext structure
  nmethod*        _osr_nmethods_head;    // Head of list of on-stack replacement nmethods for this class
  BreakpointInfo* _breakpoints;          // bpt lists, managed by Method*
  // Linked instanceKlasses of previous versions
  InstanceKlass* _previous_versions;
  // JVMTI fields can be moved to their own structure - see 6315920
  // JVMTI: cached class file, before retransformable agent modified it in CFLH
  JvmtiCachedClassFileData* _cached_class_file;

  volatile u2     _idnum_allocated_count;         // JNI/JVMTI: increments with the addition of methods, old ids don't change

  // Class states are defined as ClassState (see above).
  // Place the _init_state here to utilize the unused 2-byte after
  // _idnum_allocated_count.
  u1              _init_state;                    // state of class
  u1              _reference_type;                // reference type

  JvmtiCachedClassFieldMap* _jvmti_cached_class_field_map;  // JVMTI: used during heap iteration

  NOT_PRODUCT(int _verify_count;)  // to avoid redundant verifies

  // Method array.
  Array<Method*>* _methods;
  // Default Method Array, concrete methods inherited from interfaces
  Array<Method*>* _default_methods;
  // Interface (Klass*s) this class declares locally to implement.
  Array<Klass*>* _local_interfaces;
  // Interface (Klass*s) this class implements transitively.
  Array<Klass*>* _transitive_interfaces;
  // Int array containing the original order of method in the class file (for JVMTI).
  Array<int>*     _method_ordering;
  // Int array containing the vtable_indices for default_methods
  // offset matches _default_methods offset
  Array<int>*     _default_vtable_indices;

  // Instance and static variable information, starts with 6-tuples of shorts
  // [access, name index, sig index, initval index, low_offset, high_offset]
  // for all fields, followed by the generic signature data at the end of
  // the array. Only fields with generic signature attributes have the generic
  // signature data set in the array. The fields array looks like following:
  //
  // f1: [access, name index, sig index, initial value index, low_offset, high_offset]
  // f2: [access, name index, sig index, initial value index, low_offset, high_offset]
  //      ...
  // fn: [access, name index, sig index, initial value index, low_offset, high_offset]
  //     [generic signature index]
  //     [generic signature index]
  //     ...
  Array<u2>*      _fields;

  // embedded Java vtable follows here
  // embedded Java itables follows here
  // embedded static fields follows here
  // embedded nonstatic oop-map blocks follows here
  // embedded implementor of this interface follows here
  //   The embedded implementor only exists if the current klass is an
  //   iterface. The possible values of the implementor fall into following
  //   three cases:
  //     NULL: no implementor.
  //     A Klass* that's not itself: one implementor.
  //     Itself: more than one implementors.
  // embedded host klass follows here
  //   The embedded host klass only exists in an anonymous class for
  //   dynamic language support (JSR 292 enabled). The host class grants
  //   its access privileges to this class also. The host class is either
  //   named, or a previously loaded anonymous class. A non-anonymous class
  //   or an anonymous class loaded through normal classloading does not
  //   have this embedded field.
  //

  friend class SystemDictionary;

 public:
  u2 loader_type() {
    return _misc_flags & loader_type_bits();
  }

  bool is_shared_boot_class() const {
    return (_misc_flags & _misc_is_shared_boot_class) != 0;
  }
  bool is_shared_ext_class() const {
    return (_misc_flags & _misc_is_shared_ext_class) != 0;
  }
  bool is_shared_app_class() const {
    return (_misc_flags & _misc_is_shared_app_class) != 0;
  }

  void set_class_loader_type(jshort loader_type) {
    assert(( _misc_flags & loader_type_bits()) == 0,
           "Should only be called once for each class.");
    switch (loader_type) {
    case ClassLoader::BOOT:
      _misc_flags |= _misc_is_shared_boot_class;
       break;
    case ClassLoader::EXT:
      _misc_flags |= _misc_is_shared_ext_class;
      break;
    case ClassLoader::APP:
      _misc_flags |= _misc_is_shared_app_class;
      break;
    default:
      ShouldNotReachHere();
      break;
    }
  }

  bool has_nonstatic_fields() const        {
    return (_misc_flags & _misc_has_nonstatic_fields) != 0;
  }
  void set_has_nonstatic_fields(bool b)    {
    if (b) {
      _misc_flags |= _misc_has_nonstatic_fields;
    } else {
      _misc_flags &= ~_misc_has_nonstatic_fields;
    }
  }

  // field sizes
  int nonstatic_field_size() const         { return _nonstatic_field_size; }
  void set_nonstatic_field_size(int size)  { _nonstatic_field_size = size; }

  int static_field_size() const            { return _static_field_size; }
  void set_static_field_size(int size)     { _static_field_size = size; }

  int static_oop_field_count() const       { return (int)_static_oop_field_count; }
  void set_static_oop_field_count(u2 size) { _static_oop_field_count = size; }

  // Java vtable
  int  vtable_length() const               { return _vtable_len; }
  void set_vtable_length(int len)          { _vtable_len = len; }

  // Java itable
  int  itable_length() const               { return _itable_len; }
  void set_itable_length(int len)          { _itable_len = len; }

  // array klasses
  Klass* array_klasses() const             { return _array_klasses; }
  void set_array_klasses(Klass* k)         { _array_klasses = k; }

  // methods
  Array<Method*>* methods() const          { return _methods; }
  void set_methods(Array<Method*>* a)      { _methods = a; }
  Method* method_with_idnum(int idnum);
  Method* method_with_orig_idnum(int idnum);
  Method* method_with_orig_idnum(int idnum, int version);

  // method ordering
  Array<int>* method_ordering() const     { return _method_ordering; }
  void set_method_ordering(Array<int>* m) { _method_ordering = m; }
  void copy_method_ordering(const intArray* m, TRAPS);

  // default_methods
  Array<Method*>* default_methods() const  { return _default_methods; }
  void set_default_methods(Array<Method*>* a) { _default_methods = a; }

  // default method vtable_indices
  Array<int>* default_vtable_indices() const { return _default_vtable_indices; }
  void set_default_vtable_indices(Array<int>* v) { _default_vtable_indices = v; }
  Array<int>* create_new_default_vtable_indices(int len, TRAPS);

  // interfaces
  Array<Klass*>* local_interfaces() const          { return _local_interfaces; }
  void set_local_interfaces(Array<Klass*>* a)      {
    guarantee(_local_interfaces == NULL || a == NULL, "Just checking");
    _local_interfaces = a; }

  Array<Klass*>* transitive_interfaces() const     { return _transitive_interfaces; }
  void set_transitive_interfaces(Array<Klass*>* a) {
    guarantee(_transitive_interfaces == NULL || a == NULL, "Just checking");
    _transitive_interfaces = a;
  }

 private:
  friend class fieldDescriptor;
  FieldInfo* field(int index) const { return FieldInfo::from_field_array(_fields, index); }

 public:
  int     field_offset      (int index) const { return field(index)->offset(); }
  int     field_access_flags(int index) const { return field(index)->access_flags(); }
  Symbol* field_name        (int index) const { return field(index)->name(constants()); }
  Symbol* field_signature   (int index) const { return field(index)->signature(constants()); }

  // Number of Java declared fields
  int java_fields_count() const           { return (int)_java_fields_count; }

  Array<u2>* fields() const            { return _fields; }
  void set_fields(Array<u2>* f, u2 java_fields_count) {
    guarantee(_fields == NULL || f == NULL, "Just checking");
    _fields = f;
    _java_fields_count = java_fields_count;
  }

  // inner classes
  Array<u2>* inner_classes() const       { return _inner_classes; }
  void set_inner_classes(Array<u2>* f)   { _inner_classes = f; }

  enum InnerClassAttributeOffset {
    // From http://mirror.eng/products/jdk/1.1/docs/guide/innerclasses/spec/innerclasses.doc10.html#18814
    inner_class_inner_class_info_offset = 0,
    inner_class_outer_class_info_offset = 1,
    inner_class_inner_name_offset = 2,
    inner_class_access_flags_offset = 3,
    inner_class_next_offset = 4
  };

  enum EnclosingMethodAttributeOffset {
    enclosing_method_class_index_offset = 0,
    enclosing_method_method_index_offset = 1,
    enclosing_method_attribute_size = 2
  };

  // method override check
  bool is_override(const methodHandle& super_method, Handle targetclassloader, Symbol* targetclassname, TRAPS);

  // package
<<<<<<< HEAD
  bool is_same_class_package(const Klass* class2) const;
  bool is_same_class_package(oop classloader2, const Symbol* classname2) const;
  static bool is_same_class_package(oop class_loader1,
                                    const Symbol* class_name1,
                                    oop class_loader2,
                                    const Symbol* class_name2);
=======
  PackageEntry* package() const     { return _package_entry; }
  ModuleEntry* module() const;
  bool in_unnamed_package() const   { return (_package_entry == NULL); }
  void set_package(PackageEntry* p) { _package_entry = p; }
  void set_package(Symbol* name, ClassLoaderData* loader, TRAPS);
  bool is_same_class_package(Klass* class2);
  bool is_same_class_package(oop classloader2, Symbol* classname2);
  static bool is_same_class_package(oop class_loader1, Symbol* class_name1, oop class_loader2, Symbol* class_name2);
>>>>>>> 0d3483de

  // find an enclosing class
  InstanceKlass* compute_enclosing_class(bool* inner_is_member, TRAPS) const {
    return compute_enclosing_class_impl(this, inner_is_member, THREAD);
  }
  static InstanceKlass* compute_enclosing_class_impl(const InstanceKlass* self,
                                                     bool* inner_is_member,
                                                     TRAPS);

  // Find InnerClasses attribute for k and return outer_class_info_index & inner_name_index.
  static bool find_inner_classes_attr(instanceKlassHandle k,
                                      int* ooff, int* noff, TRAPS);

  // tell if two classes have the same enclosing class (at package level)
  bool is_same_package_member(const Klass* class2, TRAPS) const {
    return is_same_package_member_impl(this, class2, THREAD);
  }
  static bool is_same_package_member_impl(const InstanceKlass* self,
                                          const Klass* class2,
                                          TRAPS);

  // initialization state
  bool is_loaded() const                   { return _init_state >= loaded; }
  bool is_linked() const                   { return _init_state >= linked; }
  bool is_initialized() const              { return _init_state == fully_initialized; }
  bool is_not_initialized() const          { return _init_state <  being_initialized; }
  bool is_being_initialized() const        { return _init_state == being_initialized; }
  bool is_in_error_state() const           { return _init_state == initialization_error; }
  bool is_reentrant_initialization(Thread *thread)  { return thread == _init_thread; }
  ClassState  init_state()                 { return (ClassState)_init_state; }
  bool is_rewritten() const                { return (_misc_flags & _misc_rewritten) != 0; }

  // defineClass specified verification
  bool should_verify_class() const         {
    return (_misc_flags & _misc_should_verify_class) != 0;
  }
  void set_should_verify_class(bool value) {
    if (value) {
      _misc_flags |= _misc_should_verify_class;
    } else {
      _misc_flags &= ~_misc_should_verify_class;
    }
  }

  // marking
  bool is_marked_dependent() const         { return _is_marked_dependent; }
  void set_is_marked_dependent(bool value) { _is_marked_dependent = value; }

  // initialization (virtuals from Klass)
  bool should_be_initialized() const;  // means that initialize should be called
  void initialize(TRAPS);
  void link_class(TRAPS);
  bool link_class_or_fail(TRAPS); // returns false on failure
  void unlink_class();
  void rewrite_class(TRAPS);
  void link_methods(TRAPS);
  Method* class_initializer();

  // set the class to initialized if no static initializer is present
  void eager_initialize(Thread *thread);

  // reference type
  ReferenceType reference_type() const     { return (ReferenceType)_reference_type; }
  void set_reference_type(ReferenceType t) {
    assert(t == (u1)t, "overflow");
    _reference_type = (u1)t;
  }

  static ByteSize reference_type_offset() { return in_ByteSize(offset_of(InstanceKlass, _reference_type)); }

  // find local field, returns true if found
  bool find_local_field(Symbol* name, Symbol* sig, fieldDescriptor* fd) const;
  // find field in direct superinterfaces, returns the interface in which the field is defined
  Klass* find_interface_field(Symbol* name, Symbol* sig, fieldDescriptor* fd) const;
  // find field according to JVM spec 5.4.3.2, returns the klass in which the field is defined
  Klass* find_field(Symbol* name, Symbol* sig, fieldDescriptor* fd) const;
  // find instance or static fields according to JVM spec 5.4.3.2, returns the klass in which the field is defined
  Klass* find_field(Symbol* name, Symbol* sig, bool is_static, fieldDescriptor* fd) const;

  // find a non-static or static field given its offset within the class.
  bool contains_field_offset(int offset) {
    return instanceOopDesc::contains_field_offset(offset, nonstatic_field_size());
  }

  bool find_local_field_from_offset(int offset, bool is_static, fieldDescriptor* fd) const;
  bool find_field_from_offset(int offset, bool is_static, fieldDescriptor* fd) const;

  // find a local method (returns NULL if not found)
  Method* find_method(const Symbol* name, const Symbol* signature) const;
  static Method* find_method(const Array<Method*>* methods,
                             const Symbol* name,
                             const Symbol* signature);

  // find a local method, but skip static methods
  Method* find_instance_method(const Symbol* name, const Symbol* signature) const;
  static Method* find_instance_method(const Array<Method*>* methods,
                                      const Symbol* name,
                                      const Symbol* signature);

  // find a local method (returns NULL if not found)
  Method* find_local_method(const Symbol* name,
                            const Symbol* signature,
                            OverpassLookupMode overpass_mode,
                            StaticLookupMode static_mode,
                            PrivateLookupMode private_mode) const;

  // find a local method from given methods array (returns NULL if not found)
  static Method* find_local_method(const Array<Method*>* methods,
                                   const Symbol* name,
                                   const Symbol* signature,
                                   OverpassLookupMode overpass_mode,
                                   StaticLookupMode static_mode,
                                   PrivateLookupMode private_mode);

  // find a local method index in methods or default_methods (returns -1 if not found)
  static int find_method_index(const Array<Method*>* methods,
                               const Symbol* name,
                               const Symbol* signature,
                               OverpassLookupMode overpass_mode,
                               StaticLookupMode static_mode,
                               PrivateLookupMode private_mode);

  // lookup operation (returns NULL if not found)
  Method* uncached_lookup_method(const Symbol* name,
                                 const Symbol* signature,
                                 OverpassLookupMode overpass_mode) const;

  // lookup a method in all the interfaces that this class implements
  // (returns NULL if not found)
  Method* lookup_method_in_all_interfaces(Symbol* name, Symbol* signature, DefaultsLookupMode defaults_mode) const;

  // lookup a method in local defaults then in all interfaces
  // (returns NULL if not found)
  Method* lookup_method_in_ordered_interfaces(Symbol* name, Symbol* signature) const;

  // Find method indices by name.  If a method with the specified name is
  // found the index to the first method is returned, and 'end' is filled in
  // with the index of first non-name-matching method.  If no method is found
  // -1 is returned.
  int find_method_by_name(const Symbol* name, int* end) const;
  static int find_method_by_name(const Array<Method*>* methods,
                                 const Symbol* name, int* end);

  // constant pool
  ConstantPool* constants() const        { return _constants; }
  void set_constants(ConstantPool* c)    { _constants = c; }

  // protection domain
  oop protection_domain() const;

  // signers
  objArrayOop signers() const;

  // host class
  Klass* host_klass() const              {
    Klass** hk = (Klass**)adr_host_klass();
    if (hk == NULL) {
      return NULL;
    } else {
      assert(*hk != NULL, "host klass should always be set if the address is not null");
      return *hk;
    }
  }
  void set_host_klass(const Klass* host) {
    assert(is_anonymous(), "not anonymous");
    const Klass** addr = (const Klass**)adr_host_klass();
    assert(addr != NULL, "no reversed space");
    if (addr != NULL) {
      *addr = host;
    }
  }
  bool is_anonymous() const                {
    return (_misc_flags & _misc_is_anonymous) != 0;
  }
  void set_is_anonymous(bool value)        {
    if (value) {
      _misc_flags |= _misc_is_anonymous;
    } else {
      _misc_flags &= ~_misc_is_anonymous;
    }
  }

  // Oop that keeps the metadata for this class from being unloaded
  // in places where the metadata is stored in other places, like nmethods
  oop klass_holder() const {
    return is_anonymous() ? java_mirror() : class_loader();
  }

  bool is_contended() const                {
    return (_misc_flags & _misc_is_contended) != 0;
  }
  void set_is_contended(bool value)        {
    if (value) {
      _misc_flags |= _misc_is_contended;
    } else {
      _misc_flags &= ~_misc_is_contended;
    }
  }

  // source file name
  Symbol* source_file_name() const               {
    return (_source_file_name_index == 0) ?
      (Symbol*)NULL : _constants->symbol_at(_source_file_name_index);
  }
  u2 source_file_name_index() const              {
    return _source_file_name_index;
  }
  void set_source_file_name_index(u2 sourcefile_index) {
    _source_file_name_index = sourcefile_index;
  }

  // minor and major version numbers of class file
  u2 minor_version() const                 { return _minor_version; }
  void set_minor_version(u2 minor_version) { _minor_version = minor_version; }
  u2 major_version() const                 { return _major_version; }
  void set_major_version(u2 major_version) { _major_version = major_version; }

  // source debug extension
  const char* source_debug_extension() const { return _source_debug_extension; }
  void set_source_debug_extension(const char* array, int length);

  // symbol unloading support (refcount already added)
  Symbol* array_name()                     { return _array_name; }
  void set_array_name(Symbol* name)        { assert(_array_name == NULL  || name == NULL, "name already created"); _array_name = name; }

  // nonstatic oop-map blocks
  static int nonstatic_oop_map_size(unsigned int oop_map_count) {
    return oop_map_count * OopMapBlock::size_in_words();
  }
  unsigned int nonstatic_oop_map_count() const {
    return _nonstatic_oop_map_size / OopMapBlock::size_in_words();
  }
  int nonstatic_oop_map_size() const { return _nonstatic_oop_map_size; }
  void set_nonstatic_oop_map_size(int words) {
    _nonstatic_oop_map_size = words;
  }

  // RedefineClasses() support for previous versions:
  void add_previous_version(instanceKlassHandle ikh, int emcp_method_count);

  InstanceKlass* previous_versions() const { return _previous_versions; }

  InstanceKlass* get_klass_version(int version) {
    for (InstanceKlass* ik = this; ik != NULL; ik = ik->previous_versions()) {
      if (ik->constants()->version() == version) {
        return ik;
      }
    }
    return NULL;
  }

  bool has_been_redefined() const {
    return (_misc_flags & _misc_has_been_redefined) != 0;
  }
  void set_has_been_redefined() {
    _misc_flags |= _misc_has_been_redefined;
  }

  bool is_scratch_class() const {
    return (_misc_flags & _misc_is_scratch_class) != 0;
  }

  void set_is_scratch_class() {
    _misc_flags |= _misc_is_scratch_class;
  }

private:

  void set_kind(unsigned kind) {
    assert(kind <= _misc_kind_field_mask, "Invalid InstanceKlass kind");
    unsigned fmask = _misc_kind_field_mask << _misc_kind_field_pos;
    unsigned flags = _misc_flags & ~fmask;
    _misc_flags = (flags | (kind << _misc_kind_field_pos));
  }

  bool is_kind(unsigned desired) const {
    unsigned kind = (_misc_flags >> _misc_kind_field_pos) & _misc_kind_field_mask;
    return kind == desired;
  }

public:

  // Other is anything that is not one of the more specialized kinds of InstanceKlass.
  bool is_other_instance_klass() const        { return is_kind(_misc_kind_other); }
  bool is_reference_instance_klass() const    { return is_kind(_misc_kind_reference); }
  bool is_mirror_instance_klass() const       { return is_kind(_misc_kind_mirror); }
  bool is_class_loader_instance_klass() const { return is_kind(_misc_kind_class_loader); }

  void init_previous_versions() {
    _previous_versions = NULL;
  }

 private:
  static int  _previous_version_count;
 public:
  static void purge_previous_versions(InstanceKlass* ik);
  static bool has_previous_versions() { return _previous_version_count > 0; }

  // JVMTI: Support for caching a class file before it is modified by an agent that can do retransformation
  void set_cached_class_file(JvmtiCachedClassFileData *data) {
    _cached_class_file = data;
  }
  JvmtiCachedClassFileData * get_cached_class_file() { return _cached_class_file; }
  jint get_cached_class_file_len();
  unsigned char * get_cached_class_file_bytes();

  // JVMTI: Support for caching of field indices, types, and offsets
  void set_jvmti_cached_class_field_map(JvmtiCachedClassFieldMap* descriptor) {
    _jvmti_cached_class_field_map = descriptor;
  }
  JvmtiCachedClassFieldMap* jvmti_cached_class_field_map() const {
    return _jvmti_cached_class_field_map;
  }

  bool has_default_methods() const {
    return (_misc_flags & _misc_has_default_methods) != 0;
  }
  void set_has_default_methods(bool b) {
    if (b) {
      _misc_flags |= _misc_has_default_methods;
    } else {
      _misc_flags &= ~_misc_has_default_methods;
    }
  }

  bool declares_default_methods() const {
    return (_misc_flags & _misc_declares_default_methods) != 0;
  }
  void set_declares_default_methods(bool b) {
    if (b) {
      _misc_flags |= _misc_declares_default_methods;
    } else {
      _misc_flags &= ~_misc_declares_default_methods;
    }
  }

  // for adding methods, ConstMethod::UNSET_IDNUM means no more ids available
  inline u2 next_method_idnum();
  void set_initial_method_idnum(u2 value)             { _idnum_allocated_count = value; }

  // generics support
  Symbol* generic_signature() const                   {
    return (_generic_signature_index == 0) ?
      (Symbol*)NULL : _constants->symbol_at(_generic_signature_index);
  }
  u2 generic_signature_index() const                  {
    return _generic_signature_index;
  }
  void set_generic_signature_index(u2 sig_index)      {
    _generic_signature_index = sig_index;
  }

  u2 enclosing_method_data(int offset) const;
  u2 enclosing_method_class_index() const {
    return enclosing_method_data(enclosing_method_class_index_offset);
  }
  u2 enclosing_method_method_index() {
    return enclosing_method_data(enclosing_method_method_index_offset);
  }
  void set_enclosing_method_indices(u2 class_index,
                                    u2 method_index);

  // jmethodID support
  static jmethodID get_jmethod_id(instanceKlassHandle ik_h,
                     const methodHandle& method_h);
  static jmethodID get_jmethod_id_fetch_or_update(instanceKlassHandle ik_h,
                     size_t idnum, jmethodID new_id, jmethodID* new_jmeths,
                     jmethodID* to_dealloc_id_p,
                     jmethodID** to_dealloc_jmeths_p);
  static void get_jmethod_id_length_value(jmethodID* cache, size_t idnum,
                size_t *length_p, jmethodID* id_p);
  void ensure_space_for_methodids(int start_offset = 0);
  jmethodID jmethod_id_or_null(Method* method);

  // annotations support
  Annotations* annotations() const          { return _annotations; }
  void set_annotations(Annotations* anno)   { _annotations = anno; }

  AnnotationArray* class_annotations() const {
    return (_annotations != NULL) ? _annotations->class_annotations() : NULL;
  }
  Array<AnnotationArray*>* fields_annotations() const {
    return (_annotations != NULL) ? _annotations->fields_annotations() : NULL;
  }
  AnnotationArray* class_type_annotations() const {
    return (_annotations != NULL) ? _annotations->class_type_annotations() : NULL;
  }
  Array<AnnotationArray*>* fields_type_annotations() const {
    return (_annotations != NULL) ? _annotations->fields_type_annotations() : NULL;
  }
  // allocation
  instanceOop allocate_instance(TRAPS);

  // additional member function to return a handle
  instanceHandle allocate_instance_handle(TRAPS)      { return instanceHandle(THREAD, allocate_instance(THREAD)); }

  objArrayOop allocate_objArray(int n, int length, TRAPS);
  // Helper function
  static instanceOop register_finalizer(instanceOop i, TRAPS);

  // Check whether reflection/jni/jvm code is allowed to instantiate this class;
  // if not, throw either an Error or an Exception.
  virtual void check_valid_for_instantiation(bool throwError, TRAPS);

  // initialization
  void call_class_initializer(TRAPS);
  void set_initialization_state_and_notify(ClassState state, TRAPS);

  // OopMapCache support
  OopMapCache* oop_map_cache()               { return _oop_map_cache; }
  void set_oop_map_cache(OopMapCache *cache) { _oop_map_cache = cache; }
  void mask_for(const methodHandle& method, int bci, InterpreterOopMap* entry);

  // JNI identifier support (for static fields - for jni performance)
  JNIid* jni_ids()                               { return _jni_ids; }
  void set_jni_ids(JNIid* ids)                   { _jni_ids = ids; }
  JNIid* jni_id_for(int offset);

  // maintenance of deoptimization dependencies
  inline DependencyContext dependencies();
  int  mark_dependent_nmethods(DepChange& changes);
  void add_dependent_nmethod(nmethod* nm);
  void remove_dependent_nmethod(nmethod* nm, bool delete_immediately);

  // On-stack replacement support
  nmethod* osr_nmethods_head() const         { return _osr_nmethods_head; };
  void set_osr_nmethods_head(nmethod* h)     { _osr_nmethods_head = h; };
  void add_osr_nmethod(nmethod* n);
  void remove_osr_nmethod(nmethod* n);
  int mark_osr_nmethods(const Method* m);
  nmethod* lookup_osr_nmethod(const Method* m, int bci, int level, bool match_level) const;

  // Breakpoint support (see methods on Method* for details)
  BreakpointInfo* breakpoints() const       { return _breakpoints; };
  void set_breakpoints(BreakpointInfo* bps) { _breakpoints = bps; };

  // support for stub routines
  static ByteSize init_state_offset()  { return in_ByteSize(offset_of(InstanceKlass, _init_state)); }
  TRACE_DEFINE_KLASS_TRACE_ID_OFFSET;
  static ByteSize init_thread_offset() { return in_ByteSize(offset_of(InstanceKlass, _init_thread)); }

  // subclass/subinterface checks
  bool implements_interface(Klass* k) const;
  bool is_same_or_direct_interface(Klass* k) const;

#ifdef ASSERT
  // check whether this class or one of its superclasses was redefined
  bool has_redefined_this_or_super() const;
#endif

  // Access to the implementor of an interface.
  Klass* implementor() const
  {
    Klass** k = adr_implementor();
    if (k == NULL) {
      return NULL;
    } else {
      return *k;
    }
  }

  void set_implementor(Klass* k) {
    assert(is_interface(), "not interface");
    Klass** addr = adr_implementor();
    assert(addr != NULL, "null addr");
    if (addr != NULL) {
      *addr = k;
    }
  }

  int  nof_implementors() const       {
    Klass* k = implementor();
    if (k == NULL) {
      return 0;
    } else if (k != this) {
      return 1;
    } else {
      return 2;
    }
  }

  void add_implementor(Klass* k);  // k is a new class that implements this interface
  void init_implementor();           // initialize

  // link this class into the implementors list of every interface it implements
  void process_interfaces(Thread *thread);

  // virtual operations from Klass
  bool is_leaf_class() const               { return _subklass == NULL; }
  GrowableArray<Klass*>* compute_secondary_supers(int num_extra_slots);
  bool compute_is_subtype_of(Klass* k);
  bool can_be_primary_super_slow() const;
  int oop_size(oop obj)  const             { return size_helper(); }
  // slow because it's a virtual call and used for verifying the layout_helper.
  // Using the layout_helper bits, we can call is_instance_klass without a virtual call.
  DEBUG_ONLY(bool is_instance_klass_slow() const      { return true; })

  // Iterators
  void do_local_static_fields(FieldClosure* cl);
  void do_nonstatic_fields(FieldClosure* cl); // including inherited fields
  void do_local_static_fields(void f(fieldDescriptor*, Handle, TRAPS), Handle, TRAPS);

  void methods_do(void f(Method* method));
  void array_klasses_do(void f(Klass* k));
  void array_klasses_do(void f(Klass* k, TRAPS), TRAPS);
  bool super_types_do(SuperTypeClosure* blk);

  static InstanceKlass* cast(Klass* k) {
    return const_cast<InstanceKlass*>(cast(const_cast<const Klass*>(k)));
  }

  static const InstanceKlass* cast(const Klass* k) {
    assert(k != NULL, "k should not be null");
    assert(k->is_instance_klass(), "cast to InstanceKlass");
    return static_cast<const InstanceKlass*>(k);
  }

  InstanceKlass* java_super() const {
    return (super() == NULL) ? NULL : cast(super());
  }

  // Sizing (in words)
  static int header_size()            { return align_object_offset(sizeof(InstanceKlass)/HeapWordSize); }

  static int size(int vtable_length, int itable_length,
                  int nonstatic_oop_map_size,
                  bool is_interface, bool is_anonymous) {
    return align_object_size(header_size() +
           align_object_offset(vtable_length) +
           align_object_offset(itable_length) +
           ((is_interface || is_anonymous) ?
             align_object_offset(nonstatic_oop_map_size) :
             nonstatic_oop_map_size) +
           (is_interface ? (int)sizeof(Klass*)/HeapWordSize : 0) +
           (is_anonymous ? (int)sizeof(Klass*)/HeapWordSize : 0));
  }
  int size() const                    { return size(vtable_length(),
                                               itable_length(),
                                               nonstatic_oop_map_size(),
                                               is_interface(),
                                               is_anonymous());
  }
#if INCLUDE_SERVICES
  virtual void collect_statistics(KlassSizeStats *sz) const;
#endif

  static int vtable_start_offset()    { return header_size(); }
  static int vtable_length_offset()   { return offset_of(InstanceKlass, _vtable_len) / HeapWordSize; }

  intptr_t* start_of_vtable() const        { return ((intptr_t*)this) + vtable_start_offset(); }
  intptr_t* start_of_itable() const        { return start_of_vtable() + align_object_offset(vtable_length()); }
  int  itable_offset_in_words() const { return start_of_itable() - (intptr_t*)this; }

  intptr_t* end_of_itable() const          { return start_of_itable() + itable_length(); }

  address static_field_addr(int offset);

  OopMapBlock* start_of_nonstatic_oop_maps() const {
    return (OopMapBlock*)(start_of_itable() + align_object_offset(itable_length()));
  }

  Klass** end_of_nonstatic_oop_maps() const {
    return (Klass**)(start_of_nonstatic_oop_maps() +
                     nonstatic_oop_map_count());
  }

  Klass** adr_implementor() const {
    if (is_interface()) {
      return (Klass**)end_of_nonstatic_oop_maps();
    } else {
      return NULL;
    }
  };

  Klass** adr_host_klass() const {
    if (is_anonymous()) {
      Klass** adr_impl = adr_implementor();
      if (adr_impl != NULL) {
        return adr_impl + 1;
      } else {
        return end_of_nonstatic_oop_maps();
      }
    } else {
      return NULL;
    }
  }

  // Use this to return the size of an instance in heap words:
  int size_helper() const {
    return layout_helper_to_size_helper(layout_helper());
  }

  // This bit is initialized in classFileParser.cpp.
  // It is false under any of the following conditions:
  //  - the class is abstract (including any interface)
  //  - the class has a finalizer (if !RegisterFinalizersAtInit)
  //  - the class size is larger than FastAllocateSizeLimit
  //  - the class is java/lang/Class, which cannot be allocated directly
  bool can_be_fastpath_allocated() const {
    return !layout_helper_needs_slow_path(layout_helper());
  }

  // Java vtable/itable
  klassVtable* vtable() const;        // return new klassVtable wrapper
  inline Method* method_at_vtable(int index);
  klassItable* itable() const;        // return new klassItable wrapper
  Method* method_at_itable(Klass* holder, int index, TRAPS);

#if INCLUDE_JVMTI
  void adjust_default_methods(InstanceKlass* holder, bool* trace_name_printed);
#endif // INCLUDE_JVMTI

  void clean_weak_instanceklass_links(BoolObjectClosure* is_alive);
  void clean_implementors_list(BoolObjectClosure* is_alive);
  void clean_method_data(BoolObjectClosure* is_alive);

  // Explicit metaspace deallocation of fields
  // For RedefineClasses and class file parsing errors, we need to deallocate
  // instanceKlasses and the metadata they point to.
  void deallocate_contents(ClassLoaderData* loader_data);
  static void deallocate_methods(ClassLoaderData* loader_data,
                                 Array<Method*>* methods);
  void static deallocate_interfaces(ClassLoaderData* loader_data,
                                    const Klass* super_klass,
                                    Array<Klass*>* local_interfaces,
                                    Array<Klass*>* transitive_interfaces);

  // The constant pool is on stack if any of the methods are executing or
  // referenced by handles.
  bool on_stack() const { return _constants->on_stack(); }

  // callbacks for actions during class unloading
  static void notify_unload_class(InstanceKlass* ik);
  static void release_C_heap_structures(InstanceKlass* ik);

  // Naming
  const char* signature_name() const;
  static const jbyte* package_from_name(Symbol* name, int& length);

  // GC specific object visitors
  //
  // Mark Sweep
  int  oop_ms_adjust_pointers(oop obj);
#if INCLUDE_ALL_GCS
  // Parallel Scavenge
  void oop_ps_push_contents(  oop obj, PSPromotionManager* pm);
  // Parallel Compact
  void oop_pc_follow_contents(oop obj, ParCompactionManager* cm);
  void oop_pc_update_pointers(oop obj);
#endif

  // Oop fields (and metadata) iterators
  //  [nv = true]  Use non-virtual calls to do_oop_nv.
  //  [nv = false] Use virtual calls to do_oop.
  //
  // The InstanceKlass iterators also visits the Object's klass.

  // Forward iteration
 public:
  // Iterate over all oop fields in the oop maps.
  template <bool nv, class OopClosureType>
  inline void oop_oop_iterate_oop_maps(oop obj, OopClosureType* closure);

 protected:
  // Iterate over all oop fields and metadata.
  template <bool nv, class OopClosureType>
  inline int oop_oop_iterate(oop obj, OopClosureType* closure);

 private:
  // Iterate over all oop fields in the oop maps.
  // Specialized for [T = oop] or [T = narrowOop].
  template <bool nv, typename T, class OopClosureType>
  inline void oop_oop_iterate_oop_maps_specialized(oop obj, OopClosureType* closure);

  // Iterate over all oop fields in one oop map.
  template <bool nv, typename T, class OopClosureType>
  inline void oop_oop_iterate_oop_map(OopMapBlock* map, oop obj, OopClosureType* closure);


  // Reverse iteration
#if INCLUDE_ALL_GCS
 public:
  // Iterate over all oop fields in the oop maps.
  template <bool nv, class OopClosureType>
  inline void oop_oop_iterate_oop_maps_reverse(oop obj, OopClosureType* closure);

 protected:
  // Iterate over all oop fields and metadata.
  template <bool nv, class OopClosureType>
  inline int oop_oop_iterate_reverse(oop obj, OopClosureType* closure);

 private:
  // Iterate over all oop fields in the oop maps.
  // Specialized for [T = oop] or [T = narrowOop].
  template <bool nv, typename T, class OopClosureType>
  inline void oop_oop_iterate_oop_maps_specialized_reverse(oop obj, OopClosureType* closure);

  // Iterate over all oop fields in one oop map.
  template <bool nv, typename T, class OopClosureType>
  inline void oop_oop_iterate_oop_map_reverse(OopMapBlock* map, oop obj, OopClosureType* closure);
#endif


  // Bounded range iteration
 public:
  // Iterate over all oop fields in the oop maps.
  template <bool nv, class OopClosureType>
  inline void oop_oop_iterate_oop_maps_bounded(oop obj, OopClosureType* closure, MemRegion mr);

 protected:
  // Iterate over all oop fields and metadata.
  template <bool nv, class OopClosureType>
  inline int oop_oop_iterate_bounded(oop obj, OopClosureType* closure, MemRegion mr);

 private:
  // Iterate over all oop fields in the oop maps.
  // Specialized for [T = oop] or [T = narrowOop].
  template <bool nv, typename T, class OopClosureType>
  inline void oop_oop_iterate_oop_maps_specialized_bounded(oop obj, OopClosureType* closure, MemRegion mr);

  // Iterate over all oop fields in one oop map.
  template <bool nv, typename T, class OopClosureType>
  inline void oop_oop_iterate_oop_map_bounded(OopMapBlock* map, oop obj, OopClosureType* closure, MemRegion mr);


 public:

  ALL_OOP_OOP_ITERATE_CLOSURES_1(OOP_OOP_ITERATE_DECL)
  ALL_OOP_OOP_ITERATE_CLOSURES_2(OOP_OOP_ITERATE_DECL)

#if INCLUDE_ALL_GCS
  ALL_OOP_OOP_ITERATE_CLOSURES_1(OOP_OOP_ITERATE_DECL_BACKWARDS)
  ALL_OOP_OOP_ITERATE_CLOSURES_2(OOP_OOP_ITERATE_DECL_BACKWARDS)
#endif // INCLUDE_ALL_GCS

  u2 idnum_allocated_count() const      { return _idnum_allocated_count; }

public:
  void set_in_error_state() {
    assert(DumpSharedSpaces, "only call this when dumping archive");
    _init_state = initialization_error;
  }
  bool check_sharing_error_state();

private:
  // initialization state
#ifdef ASSERT
  void set_init_state(ClassState state);
#else
  void set_init_state(ClassState state) { _init_state = (u1)state; }
#endif
  void set_rewritten()                  { _misc_flags |= _misc_rewritten; }
  void set_init_thread(Thread *thread)  { _init_thread = thread; }

  // The RedefineClasses() API can cause new method idnums to be needed
  // which will cause the caches to grow. Safety requires different
  // cache management logic if the caches can grow instead of just
  // going from NULL to non-NULL.
  bool idnum_can_increment() const      { return has_been_redefined(); }
  jmethodID* methods_jmethod_ids_acquire() const
         { return (jmethodID*)OrderAccess::load_ptr_acquire(&_methods_jmethod_ids); }
  void release_set_methods_jmethod_ids(jmethodID* jmeths)
         { OrderAccess::release_store_ptr(&_methods_jmethod_ids, jmeths); }

  // Lock during initialization
public:
  // Lock for (1) initialization; (2) access to the ConstantPool of this class.
  // Must be one per class and it has to be a VM internal object so java code
  // cannot lock it (like the mirror).
  // It has to be an object not a Mutex because it's held through java calls.
  oop init_lock() const;
private:
  void fence_and_clear_init_lock();

  // Static methods that are used to implement member methods where an exposed this pointer
  // is needed due to possible GCs
  static bool link_class_impl                           (instanceKlassHandle this_k, bool throw_verifyerror, TRAPS);
  static bool verify_code                               (instanceKlassHandle this_k, bool throw_verifyerror, TRAPS);
  static void initialize_impl                           (instanceKlassHandle this_k, TRAPS);
  static void initialize_super_interfaces               (instanceKlassHandle this_k, TRAPS);
  static void eager_initialize_impl                     (instanceKlassHandle this_k);
  static void set_initialization_state_and_notify_impl  (instanceKlassHandle this_k, ClassState state, TRAPS);
  static void call_class_initializer_impl               (instanceKlassHandle this_k, TRAPS);
  static Klass* array_klass_impl                        (instanceKlassHandle this_k, bool or_null, int n, TRAPS);
  static void do_local_static_fields_impl               (instanceKlassHandle this_k, void f(fieldDescriptor* fd, Handle, TRAPS), Handle, TRAPS);
  /* jni_id_for_impl for jfieldID only */
  static JNIid* jni_id_for_impl                         (instanceKlassHandle this_k, int offset);

  // Returns the array class for the n'th dimension
  Klass* array_klass_impl(bool or_null, int n, TRAPS);

  // Returns the array class with this class as element type
  Klass* array_klass_impl(bool or_null, TRAPS);

  // find a local method (returns NULL if not found)
  Method* find_method_impl(const Symbol* name,
                           const Symbol* signature,
                           OverpassLookupMode overpass_mode,
                           StaticLookupMode static_mode,
                           PrivateLookupMode private_mode) const;

  static Method* find_method_impl(const Array<Method*>* methods,
                                  const Symbol* name,
                                  const Symbol* signature,
                                  OverpassLookupMode overpass_mode,
                                  StaticLookupMode static_mode,
                                  PrivateLookupMode private_mode);

  // Free CHeap allocated fields.
  void release_C_heap_structures();

  // RedefineClasses support
  void link_previous_versions(InstanceKlass* pv) { _previous_versions = pv; }
  void mark_newly_obsolete_methods(Array<Method*>* old_methods, int emcp_method_count);
public:
  // CDS support - remove and restore oops from metadata. Oops are not shared.
  virtual void remove_unshareable_info();
  virtual void restore_unshareable_info(ClassLoaderData* loader_data, Handle protection_domain, TRAPS);

  // jvm support
  jint compute_modifier_flags(TRAPS) const;

  // JSR-292 support
  MemberNameTable* member_names() { return _member_names; }
  void set_member_names(MemberNameTable* member_names) { _member_names = member_names; }
  bool add_member_name(Handle member_name);

public:
  // JVMTI support
  jint jvmti_class_status() const;

 public:
  // Printing
#ifndef PRODUCT
  void print_on(outputStream* st) const;
#endif
  void print_value_on(outputStream* st) const;

  void oop_print_value_on(oop obj, outputStream* st);

#ifndef PRODUCT
  void oop_print_on      (oop obj, outputStream* st);

  void print_dependent_nmethods(bool verbose = false);
  bool is_dependent_nmethod(nmethod* nm);
#endif

  const char* internal_name() const;

  // Verification
  void verify_on(outputStream* st);

  void oop_verify_on(oop obj, outputStream* st);
};

inline Method* InstanceKlass::method_at_vtable(int index)  {
#ifndef PRODUCT
  assert(index >= 0, "valid vtable index");
  if (DebugVtables) {
    verify_vtable_index(index);
  }
#endif
  vtableEntry* ve = (vtableEntry*)start_of_vtable();
  return ve[index].method();
}

// for adding methods
// UNSET_IDNUM return means no more ids available
inline u2 InstanceKlass::next_method_idnum() {
  if (_idnum_allocated_count == ConstMethod::MAX_IDNUM) {
    return ConstMethod::UNSET_IDNUM; // no more ids available
  } else {
    return _idnum_allocated_count++;
  }
}


/* JNIid class for jfieldIDs only */
class JNIid: public CHeapObj<mtClass> {
  friend class VMStructs;
 private:
  Klass*             _holder;
  JNIid*             _next;
  int                _offset;
#ifdef ASSERT
  bool               _is_static_field_id;
#endif

 public:
  // Accessors
  Klass* holder() const           { return _holder; }
  int offset() const              { return _offset; }
  JNIid* next()                   { return _next; }
  // Constructor
  JNIid(Klass* holder, int offset, JNIid* next);
  // Identifier lookup
  JNIid* find(int offset);

  bool find_local_field(fieldDescriptor* fd) {
    return InstanceKlass::cast(holder())->find_local_field_from_offset(offset(), true, fd);
  }

  static void deallocate(JNIid* id);
  // Debugging
#ifdef ASSERT
  bool is_static_field_id() const { return _is_static_field_id; }
  void set_is_static_field_id()   { _is_static_field_id = true; }
#endif
  void verify(Klass* holder);
};

// An iterator that's used to access the inner classes indices in the
// InstanceKlass::_inner_classes array.
class InnerClassesIterator : public StackObj {
 private:
  Array<jushort>* _inner_classes;
  int _length;
  int _idx;
 public:

  InnerClassesIterator(instanceKlassHandle k) {
    _inner_classes = k->inner_classes();
    if (k->inner_classes() != NULL) {
      _length = _inner_classes->length();
      // The inner class array's length should be the multiple of
      // inner_class_next_offset if it only contains the InnerClasses
      // attribute data, or it should be
      // n*inner_class_next_offset+enclosing_method_attribute_size
      // if it also contains the EnclosingMethod data.
      assert((_length % InstanceKlass::inner_class_next_offset == 0 ||
              _length % InstanceKlass::inner_class_next_offset == InstanceKlass::enclosing_method_attribute_size),
             "just checking");
      // Remove the enclosing_method portion if exists.
      if (_length % InstanceKlass::inner_class_next_offset == InstanceKlass::enclosing_method_attribute_size) {
        _length -= InstanceKlass::enclosing_method_attribute_size;
      }
    } else {
      _length = 0;
    }
    _idx = 0;
  }

  int length() const {
    return _length;
  }

  void next() {
    _idx += InstanceKlass::inner_class_next_offset;
  }

  bool done() const {
    return (_idx >= _length);
  }

  u2 inner_class_info_index() const {
    return _inner_classes->at(
               _idx + InstanceKlass::inner_class_inner_class_info_offset);
  }

  void set_inner_class_info_index(u2 index) {
    _inner_classes->at_put(
               _idx + InstanceKlass::inner_class_inner_class_info_offset, index);
  }

  u2 outer_class_info_index() const {
    return _inner_classes->at(
               _idx + InstanceKlass::inner_class_outer_class_info_offset);
  }

  void set_outer_class_info_index(u2 index) {
    _inner_classes->at_put(
               _idx + InstanceKlass::inner_class_outer_class_info_offset, index);
  }

  u2 inner_name_index() const {
    return _inner_classes->at(
               _idx + InstanceKlass::inner_class_inner_name_offset);
  }

  void set_inner_name_index(u2 index) {
    _inner_classes->at_put(
               _idx + InstanceKlass::inner_class_inner_name_offset, index);
  }

  u2 inner_access_flags() const {
    return _inner_classes->at(
               _idx + InstanceKlass::inner_class_access_flags_offset);
  }
};

#endif // SHARE_VM_OOPS_INSTANCEKLASS_HPP<|MERGE_RESOLUTION|>--- conflicted
+++ resolved
@@ -442,23 +442,17 @@
   bool is_override(const methodHandle& super_method, Handle targetclassloader, Symbol* targetclassname, TRAPS);
 
   // package
-<<<<<<< HEAD
+  PackageEntry* package() const     { return _package_entry; }
+  ModuleEntry* module() const;
+  bool in_unnamed_package() const   { return (_package_entry == NULL); }
+  void set_package(PackageEntry* p) { _package_entry = p; }
+  void set_package(Symbol* name, ClassLoaderData* loader, TRAPS);
   bool is_same_class_package(const Klass* class2) const;
   bool is_same_class_package(oop classloader2, const Symbol* classname2) const;
   static bool is_same_class_package(oop class_loader1,
                                     const Symbol* class_name1,
                                     oop class_loader2,
                                     const Symbol* class_name2);
-=======
-  PackageEntry* package() const     { return _package_entry; }
-  ModuleEntry* module() const;
-  bool in_unnamed_package() const   { return (_package_entry == NULL); }
-  void set_package(PackageEntry* p) { _package_entry = p; }
-  void set_package(Symbol* name, ClassLoaderData* loader, TRAPS);
-  bool is_same_class_package(Klass* class2);
-  bool is_same_class_package(oop classloader2, Symbol* classname2);
-  static bool is_same_class_package(oop class_loader1, Symbol* class_name1, oop class_loader2, Symbol* class_name2);
->>>>>>> 0d3483de
 
   // find an enclosing class
   InstanceKlass* compute_enclosing_class(bool* inner_is_member, TRAPS) const {
@@ -1096,7 +1090,7 @@
 
   // Naming
   const char* signature_name() const;
-  static const jbyte* package_from_name(Symbol* name, int& length);
+  static const jbyte* package_from_name(const Symbol* name, int& length);
 
   // GC specific object visitors
   //
