--- conflicted
+++ resolved
@@ -375,9 +375,6 @@
   st->cr();
 }
 
-<<<<<<< HEAD
-#endif
-=======
 void constantPoolKlass::oop_print_value_on(oop obj, outputStream* st) {
   assert(obj->is_constantPool(), "must be constantPool");
   constantPoolOop cp = constantPoolOop(obj);
@@ -391,18 +388,6 @@
     st->print(" cache=" PTR_FORMAT, cp->cache());
   }
 }
->>>>>>> eb8bd999
-
-void constantPoolKlass::oop_print_value_on(oop obj, outputStream* st) {
-  assert(obj->is_constantPool(), "must be constantPool");
-  constantPoolOop cp = constantPoolOop(obj);
-  st->print("constant pool [%d]", cp->length());
-  if (cp->has_pseudo_string()) st->print("/pseudo_string");
-  if (cp->has_invokedynamic()) st->print("/invokedynamic");
-  cp->print_address_on(st);
-  st->print(" for ");
-  cp->pool_holder()->print_value_on(st);
-}
 
 const char* constantPoolKlass::internal_name() const {
   return "{constant pool}";
