--- conflicted
+++ resolved
@@ -775,18 +775,9 @@
   // JVMTI support
   virtual jint jvmti_class_status() const;
 
-<<<<<<< HEAD
- public:
-  // Printing
-  virtual void oop_print_value_on(oop obj, outputStream* st);
-#ifndef PRODUCT
-  virtual void oop_print_on      (oop obj, outputStream* st);
-#endif //PRODUCT
-=======
   // Printing
   virtual void oop_print_value_on(oop obj, outputStream* st);
   virtual void oop_print_on      (oop obj, outputStream* st);
->>>>>>> eb8bd999
 
   // Verification
   virtual const char* internal_name() const = 0;
