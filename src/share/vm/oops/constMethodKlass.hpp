/*
 * Copyright (c) 2003, 2009, Oracle and/or its affiliates. All rights reserved.
 * DO NOT ALTER OR REMOVE COPYRIGHT NOTICES OR THIS FILE HEADER.
 *
 * This code is free software; you can redistribute it and/or modify it
 * under the terms of the GNU General Public License version 2 only, as
 * published by the Free Software Foundation.
 *
 * This code is distributed in the hope that it will be useful, but WITHOUT
 * ANY WARRANTY; without even the implied warranty of MERCHANTABILITY or
 * FITNESS FOR A PARTICULAR PURPOSE.  See the GNU General Public License
 * version 2 for more details (a copy is included in the LICENSE file that
 * accompanied this code).
 *
 * You should have received a copy of the GNU General Public License version
 * 2 along with this work; if not, write to the Free Software Foundation,
 * Inc., 51 Franklin St, Fifth Floor, Boston, MA 02110-1301 USA.
 *
 * Please contact Oracle, 500 Oracle Parkway, Redwood Shores, CA 94065 USA
 * or visit www.oracle.com if you need additional information or have any
 * questions.
 *
 */

// A constMethodKlass is the klass of a constMethodOop

class constMethodKlass : public Klass {
  friend class VMStructs;
private:
  juint    _alloc_size;        // allocation profiling support
public:
  // Testing
  bool oop_is_constMethod() const { return true; }
  virtual bool oop_is_parsable(oop obj) const;
  virtual bool oop_is_conc_safe(oop obj) const;


  // Allocation
  DEFINE_ALLOCATE_PERMANENT(constMethodKlass);
  constMethodOop allocate(int byte_code_size, int compressed_line_number_size,
                          int localvariable_table_length,
                          int checked_exceptions_length,
                          bool is_conc_safe,
                          TRAPS);
  static klassOop create_klass(TRAPS);

  // Sizing
  int oop_size(oop obj) const;
  int klass_oop_size() const     { return object_size(); }

  // Casting from klassOop
  static constMethodKlass* cast(klassOop k) {
    assert(k->klass_part()->oop_is_constMethod(), "cast to constMethodKlass");
    return (constMethodKlass*) k->klass_part();
  }

  // Sizing
  static int header_size() {
    return oopDesc::header_size() + sizeof(constMethodKlass)/HeapWordSize;
  }
  int object_size() const {
    return align_object_size(header_size());
  }

  // Garbage collection
  void oop_follow_contents(oop obj);
  int  oop_adjust_pointers(oop obj);

  // Parallel Scavenge and Parallel Old
  PARALLEL_GC_DECLS

  // Allocation profiling support
  juint alloc_size() const              { return _alloc_size; }
  void set_alloc_size(juint n)          { _alloc_size = n; }

  // Iterators
  int oop_oop_iterate(oop obj, OopClosure* blk);
  int oop_oop_iterate_m(oop obj, OopClosure* blk, MemRegion mr);

<<<<<<< HEAD
 public:
  // Printing
  void oop_print_value_on(oop obj, outputStream* st);
#ifndef PRODUCT
  void oop_print_on      (oop obj, outputStream* st);
#endif //PRODUCT
=======
  // Printing
  void oop_print_value_on(oop obj, outputStream* st);
  void oop_print_on      (oop obj, outputStream* st);
>>>>>>> eb8bd999

  // Verify operations
  const char* internal_name() const;
  void oop_verify_on(oop obj, outputStream* st);
  bool oop_partially_loaded(oop obj) const;
  void oop_set_partially_loaded(oop obj);
};<|MERGE_RESOLUTION|>--- conflicted
+++ resolved
@@ -77,18 +77,9 @@
   int oop_oop_iterate(oop obj, OopClosure* blk);
   int oop_oop_iterate_m(oop obj, OopClosure* blk, MemRegion mr);
 
-<<<<<<< HEAD
- public:
-  // Printing
-  void oop_print_value_on(oop obj, outputStream* st);
-#ifndef PRODUCT
-  void oop_print_on      (oop obj, outputStream* st);
-#endif //PRODUCT
-=======
   // Printing
   void oop_print_value_on(oop obj, outputStream* st);
   void oop_print_on      (oop obj, outputStream* st);
->>>>>>> eb8bd999
 
   // Verify operations
   const char* internal_name() const;
