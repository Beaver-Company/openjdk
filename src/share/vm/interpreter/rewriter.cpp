--- conflicted
+++ resolved
@@ -1,9 +1,5 @@
 /*
-<<<<<<< HEAD
- * Copyright (c) 1998, 2009, Oracle and/or its affiliates. All rights reserved.
-=======
  * Copyright (c) 1998, 2010, Oracle and/or its affiliates. All rights reserved.
->>>>>>> eb8bd999
  * DO NOT ALTER OR REMOVE COPYRIGHT NOTICES OR THIS FILE HEADER.
  *
  * This code is free software; you can redistribute it and/or modify it
@@ -55,13 +51,10 @@
   guarantee((int)_cp_cache_map.length()-1 <= (int)((u2)-1),
             "all cp cache indexes fit in a u2");
 
-<<<<<<< HEAD
-=======
   _have_invoke_dynamic = ((tag_mask & (1 << JVM_CONSTANT_InvokeDynamic)) != 0);
 }
 
 
->>>>>>> eb8bd999
 // Creates a constant pool cache given a CPC map
 // This creates the constant pool cache initially in a state
 // that is unsafe for concurrent GC processing but sets it to
@@ -310,22 +303,10 @@
 void Rewriter::rewrite(instanceKlassHandle klass, TRAPS) {
   ResourceMark rm(THREAD);
   Rewriter     rw(klass, klass->constants(), klass->methods(), CHECK);
-<<<<<<< HEAD
   // (That's all, folks.)
 }
 
 
-void Rewriter::rewrite(instanceKlassHandle klass, constantPoolHandle cpool, objArrayHandle methods, TRAPS) {
-  ResourceMark rm(THREAD);
-  Rewriter     rw(klass, cpool, methods, CHECK);
-=======
->>>>>>> eb8bd999
-  // (That's all, folks.)
-}
-
-
-<<<<<<< HEAD
-=======
 void Rewriter::rewrite(instanceKlassHandle klass, constantPoolHandle cpool, objArrayHandle methods, TRAPS) {
   ResourceMark rm(THREAD);
   Rewriter     rw(klass, cpool, methods, CHECK);
@@ -333,7 +314,6 @@
 }
 
 
->>>>>>> eb8bd999
 Rewriter::Rewriter(instanceKlassHandle klass, constantPoolHandle cpool, objArrayHandle methods, TRAPS)
   : _klass(klass),
     _pool(cpool),
