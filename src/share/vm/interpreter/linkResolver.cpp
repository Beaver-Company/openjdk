--- conflicted
+++ resolved
@@ -272,11 +272,7 @@
   // The class is java.dyn.MethodHandle
   resolved_klass = SystemDictionaryHandles::MethodHandle_klass();
 
-<<<<<<< HEAD
-  symbolHandle method_name = vmSymbolHandles::invoke_name();
-=======
   symbolHandle method_name = vmSymbolHandles::invokeExact_name();
->>>>>>> eb8bd999
 
   symbolHandle method_signature(THREAD, pool->signature_ref_at(index));
   KlassHandle  current_klass   (THREAD, pool->pool_holder());
@@ -1078,11 +1074,7 @@
 
   // At this point, we only need the signature, and can ignore the name.
   symbolHandle method_signature(THREAD, pool->signature_ref_at(raw_index));  // raw_index works directly
-<<<<<<< HEAD
-  symbolHandle method_name = vmSymbolHandles::invoke_name();
-=======
   symbolHandle method_name = vmSymbolHandles::invokeExact_name();
->>>>>>> eb8bd999
   KlassHandle resolved_klass = SystemDictionaryHandles::MethodHandle_klass();
 
   // JSR 292:  this must be an implicitly generated method MethodHandle.invokeExact(*...)
