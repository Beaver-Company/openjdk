/*
 * Copyright (c) 2014, 2015, Oracle and/or its affiliates. All rights reserved.
 * DO NOT ALTER OR REMOVE COPYRIGHT NOTICES OR THIS FILE HEADER.
 *
 * This code is free software; you can redistribute it and/or modify it
 * under the terms of the GNU General Public License version 2 only, as
 * published by the Free Software Foundation.
 *
 * This code is distributed in the hope that it will be useful, but WITHOUT
 * ANY WARRANTY; without even the implied warranty of MERCHANTABILITY or
 * FITNESS FOR A PARTICULAR PURPOSE.  See the GNU General Public License
 * version 2 for more details (a copy is included in the LICENSE file that
 * accompanied this code).
 *
 * You should have received a copy of the GNU General Public License version
 * 2 along with this work; if not, write to the Free Software Foundation,
 * Inc., 51 Franklin St, Fifth Floor, Boston, MA 02110-1301 USA.
 *
 * Please contact Oracle, 500 Oracle Parkway, Redwood Shores, CA 94065 USA
 * or visit www.oracle.com if you need additional information or have any
 * questions.
 *
 */

#ifndef SHARE_VM_CLASSFILE_CLASSLOADEREXT_HPP
#define SHARE_VM_CLASSFILE_CLASSLOADEREXT_HPP

#include "classfile/classLoader.hpp"
#include "oops/instanceKlass.hpp"
#include "runtime/handles.hpp"

class ClassListParser;

class ClassLoaderExt: public ClassLoader { // AllStatic
public:

  class Context {
    const char* _file_name;
  public:
    Context(const char* class_name, const char* file_name, TRAPS) {
      _file_name = file_name;
    }

    bool check(const ClassFileStream* stream, const int classpath_index) {
      return true;
    }

    bool should_verify(int classpath_index) {
      return false;
    }

    instanceKlassHandle record_result(const int classpath_index,
<<<<<<< HEAD
                                      const ClassPathEntry* e,
                                      instanceKlassHandle result, TRAPS) {
      if (ClassLoader::add_package(_file_name, classpath_index, THREAD)) {
=======
                                      const jshort classloader_type,
                                      ClassPathEntry* e, instanceKlassHandle result, TRAPS) {
      if (ClassLoader::add_package(_file_name, THREAD)) {
>>>>>>> 0d3483de
        if (DumpSharedSpaces) {
          result->set_shared_classpath_index(classpath_index);
          result->set_class_loader_type(classloader_type);
        }
        return result;
      } else {
        return instanceKlassHandle(); // NULL
      }
    }
  };


  static void add_class_path_entry(const char* path, bool check_for_duplicates,
                                   ClassPathEntry* new_entry, bool prepend_entry) {
    if (prepend_entry) {
      ClassLoader::prepend_to_list(new_entry);
    } else {
      ClassLoader::add_to_list(new_entry);
    }
  }
  static void append_boot_classpath(ClassPathEntry* new_entry) {
    ClassLoader::add_to_list(new_entry);
    // During jvmti live phase an entry can be appended to the boot
    // loader's ClassPathEntry instances.  Need to mark the start
    // of the boot loader's append path in case there was no reason
    // to mark it initially in setup_bootstrap_search_path.
    if (ClassLoader::_first_append_entry == NULL) {
      ClassLoader::set_first_append_entry(new_entry);
    }
  }
  static void setup_search_paths() {}
  static bool is_boot_classpath(int classpath_index) {
   return true;
 }
  static Klass* load_one_class(ClassListParser* parser, TRAPS);
};

#endif // SHARE_VM_CLASSFILE_CLASSLOADEREXT_HPP<|MERGE_RESOLUTION|>--- conflicted
+++ resolved
@@ -50,15 +50,10 @@
     }
 
     instanceKlassHandle record_result(const int classpath_index,
-<<<<<<< HEAD
+                                      const jshort classloader_type,
                                       const ClassPathEntry* e,
                                       instanceKlassHandle result, TRAPS) {
-      if (ClassLoader::add_package(_file_name, classpath_index, THREAD)) {
-=======
-                                      const jshort classloader_type,
-                                      ClassPathEntry* e, instanceKlassHandle result, TRAPS) {
       if (ClassLoader::add_package(_file_name, THREAD)) {
->>>>>>> 0d3483de
         if (DumpSharedSpaces) {
           result->set_shared_classpath_index(classpath_index);
           result->set_class_loader_type(classloader_type);
