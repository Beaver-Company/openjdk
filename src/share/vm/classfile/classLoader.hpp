/*
 * Copyright (c) 1997, 2014, Oracle and/or its affiliates. All rights reserved.
 * DO NOT ALTER OR REMOVE COPYRIGHT NOTICES OR THIS FILE HEADER.
 *
 * This code is free software; you can redistribute it and/or modify it
 * under the terms of the GNU General Public License version 2 only, as
 * published by the Free Software Foundation.
 *
 * This code is distributed in the hope that it will be useful, but WITHOUT
 * ANY WARRANTY; without even the implied warranty of MERCHANTABILITY or
 * FITNESS FOR A PARTICULAR PURPOSE.  See the GNU General Public License
 * version 2 for more details (a copy is included in the LICENSE file that
 * accompanied this code).
 *
 * You should have received a copy of the GNU General Public License version
 * 2 along with this work; if not, write to the Free Software Foundation,
 * Inc., 51 Franklin St, Fifth Floor, Boston, MA 02110-1301 USA.
 *
 * Please contact Oracle, 500 Oracle Parkway, Redwood Shores, CA 94065 USA
 * or visit www.oracle.com if you need additional information or have any
 * questions.
 *
 */

#ifndef SHARE_VM_CLASSFILE_CLASSLOADER_HPP
#define SHARE_VM_CLASSFILE_CLASSLOADER_HPP

#include "classfile/classFileParser.hpp"
#include "runtime/perfData.hpp"

// The VM class loader.
#include <sys/stat.h>


// Meta-index (optional, to be able to skip opening boot classpath jar files)
class MetaIndex: public CHeapObj<mtClass> {
 private:
  char** _meta_package_names;
  int    _num_meta_package_names;
 public:
  MetaIndex(char** meta_package_names, int num_meta_package_names);
  ~MetaIndex();
  bool may_contain(const char* class_name);
};


// Class path entry (directory or zip file)

class ClassPathEntry: public CHeapObj<mtClass> {
 private:
  ClassPathEntry* _next;
 public:
  // Next entry in class path
  ClassPathEntry* next()              { return _next; }
  void set_next(ClassPathEntry* next) {
    // may have unlocked readers, so write atomically.
    OrderAccess::release_store_ptr(&_next, next);
  }
  virtual bool is_jar_file() = 0;
  virtual const char* name() = 0;
  virtual bool is_lazy();
  // Constructor
  ClassPathEntry();
  // Attempt to locate file_name through this class path entry.
  // Returns a class file parsing stream if successfull.
  virtual ClassFileStream* open_stream(const char* name, TRAPS) = 0;
  // Debugging
  NOT_PRODUCT(virtual void compile_the_world(Handle loader, TRAPS) = 0;)
  NOT_PRODUCT(virtual bool is_jrt() = 0;)
};


class ClassPathDirEntry: public ClassPathEntry {
 private:
  const char* _dir;           // Name of directory
 public:
  bool is_jar_file()  { return false;  }
  const char* name()  { return _dir; }
  ClassPathDirEntry(const char* dir);
  ClassFileStream* open_stream(const char* name, TRAPS);
  // Debugging
  NOT_PRODUCT(void compile_the_world(Handle loader, TRAPS);)
  NOT_PRODUCT(bool is_jrt();)
};


// Type definitions for zip file and zip file entry
typedef void* jzfile;
typedef struct {
  char *name;                   /* entry name */
  jlong time;                   /* modification time */
  jlong size;                   /* size of uncompressed data */
  jlong csize;                  /* size of compressed data (zero if uncompressed) */
  jint crc;                     /* crc of uncompressed data */
  char *comment;                /* optional zip file comment */
  jbyte *extra;                 /* optional extra data */
  jlong pos;                    /* position of LOC header (if negative) or data */
} jzentry;


class ClassPathZipEntry: public ClassPathEntry {
 private:
  jzfile* _zip;              // The zip archive
  const char*   _zip_name;   // Name of zip archive
 public:
  bool is_jar_file()  { return true;  }
  const char* name()  { return _zip_name; }
  ClassPathZipEntry(jzfile* zip, const char* zip_name);
  ~ClassPathZipEntry();
  u1* open_entry(const char* name, jint* filesize, bool nul_terminate, TRAPS);
  ClassFileStream* open_stream(const char* name, TRAPS);
  void contents_do(void f(const char* name, void* context), void* context);
  // Debugging
  NOT_PRODUCT(void compile_the_world(Handle loader, TRAPS);)
  NOT_PRODUCT(bool is_jrt();)
};


// For lazier loading of boot class path entries
class LazyClassPathEntry: public ClassPathEntry {
 private:
  const char* _path; // dir or file
  struct stat _st;
  MetaIndex* _meta_index;
  bool _has_error;
  bool _throw_exception;
  volatile ClassPathEntry* _resolved_entry;
  ClassPathEntry* resolve_entry(TRAPS);
 public:
  bool is_jar_file();
  const char* name()  { return _path; }
  LazyClassPathEntry(const char* path, const struct stat* st, bool throw_exception);
  virtual ~LazyClassPathEntry();
  u1* open_entry(const char* name, jint* filesize, bool nul_terminate, TRAPS);

  ClassFileStream* open_stream(const char* name, TRAPS);
  void set_meta_index(MetaIndex* meta_index) { _meta_index = meta_index; }
  virtual bool is_lazy();
  // Debugging
  NOT_PRODUCT(void compile_the_world(Handle loader, TRAPS);)
  NOT_PRODUCT(bool is_jrt();)
};

// For java image files
class ImageFile;
class ClassPathImageEntry: public ClassPathEntry {
private:
  ImageFile *_image;
public:
  bool is_jar_file()  { return false;  }
  bool is_open()  { return _image != NULL; }
  const char* name();
  ClassPathImageEntry(char* name);
  ~ClassPathImageEntry();
  ClassFileStream* open_stream(const char* name, TRAPS);

  // Debugging
  NOT_PRODUCT(void compile_the_world(Handle loader, TRAPS);)
  NOT_PRODUCT(bool is_jrt();)
};

class PackageHashtable;
class PackageInfo;
class SharedPathsMiscInfo;
template <MEMFLAGS F> class HashtableBucket;

class ClassLoader: AllStatic {
 public:
  enum SomeConstants {
    package_hash_table_size = 31  // Number of buckets
  };
 protected:
  friend class LazyClassPathEntry;

  // Performance counters
  static PerfCounter* _perf_accumulated_time;
  static PerfCounter* _perf_classes_inited;
  static PerfCounter* _perf_class_init_time;
  static PerfCounter* _perf_class_init_selftime;
  static PerfCounter* _perf_classes_verified;
  static PerfCounter* _perf_class_verify_time;
  static PerfCounter* _perf_class_verify_selftime;
  static PerfCounter* _perf_classes_linked;
  static PerfCounter* _perf_class_link_time;
  static PerfCounter* _perf_class_link_selftime;
  static PerfCounter* _perf_class_parse_time;
  static PerfCounter* _perf_class_parse_selftime;
  static PerfCounter* _perf_sys_class_lookup_time;
  static PerfCounter* _perf_shared_classload_time;
  static PerfCounter* _perf_sys_classload_time;
  static PerfCounter* _perf_app_classload_time;
  static PerfCounter* _perf_app_classload_selftime;
  static PerfCounter* _perf_app_classload_count;
  static PerfCounter* _perf_define_appclasses;
  static PerfCounter* _perf_define_appclass_time;
  static PerfCounter* _perf_define_appclass_selftime;
  static PerfCounter* _perf_app_classfile_bytes_read;
  static PerfCounter* _perf_sys_classfile_bytes_read;

  static PerfCounter* _sync_systemLoaderLockContentionRate;
  static PerfCounter* _sync_nonSystemLoaderLockContentionRate;
  static PerfCounter* _sync_JVMFindLoadedClassLockFreeCounter;
  static PerfCounter* _sync_JVMDefineClassLockFreeCounter;
  static PerfCounter* _sync_JNIDefineClassLockFreeCounter;

  static PerfCounter* _unsafe_defineClassCallCounter;
  static PerfCounter* _isUnsyncloadClass;
  static PerfCounter* _load_instance_class_failCounter;

  // First entry in linked list of ClassPathEntry instances
  static ClassPathEntry* _first_entry;
  // Last entry in linked list of ClassPathEntry instances
  static ClassPathEntry* _last_entry;
  static int _num_entries;

  // Hash table used to keep track of loaded packages
  static PackageHashtable* _package_hash_table;
  static const char* _shared_archive;

  // True if classpath has a bootmodules.jimage
  static bool _has_bootmodules_jimage;

  // Info used by CDS
  CDS_ONLY(static SharedPathsMiscInfo * _shared_paths_misc_info;)

  // Hash function
  static unsigned int hash(const char *s, int n);
  // Returns the package file name corresponding to the specified package
  // or class name, or null if not found.
  static PackageInfo* lookup_package(const char *pkgname);
  // Adds a new package entry for the specified class or package name and
  // corresponding directory or jar file name.
  static bool add_package(const char *pkgname, int classpath_index, TRAPS);

  // Initialization
  static void setup_bootstrap_meta_index();
  static void setup_meta_index(const char* meta_index_path, const char* meta_index_dir,
                               int start_index);
  static void setup_bootstrap_search_path();
  static void setup_search_path(const char *class_path);

  static void load_zip_library();
  static ClassPathEntry* create_class_path_entry(const char *path, const struct stat* st,
                                                 bool lazy, bool throw_exception, TRAPS);

  // Canonicalizes path names, so strcmp will work properly. This is mainly
  // to avoid confusing the zip library
  static bool get_canonical_path(const char* orig, char* out, int len);

 public:
<<<<<<< HEAD
  static int crc32(int crc, const char* buf, int len);
=======
  static jboolean decompress(void *in, u8 inSize, void *out, u8 outSize, char **pmsg);
>>>>>>> a94d10d4
  static bool update_class_path_entry_list(const char *path,
                                           bool check_for_duplicates,
                                           bool throw_exception=true);
  static void print_bootclasspath();

  // Timing
  static PerfCounter* perf_accumulated_time()         { return _perf_accumulated_time; }
  static PerfCounter* perf_classes_inited()           { return _perf_classes_inited; }
  static PerfCounter* perf_class_init_time()          { return _perf_class_init_time; }
  static PerfCounter* perf_class_init_selftime()      { return _perf_class_init_selftime; }
  static PerfCounter* perf_classes_verified()         { return _perf_classes_verified; }
  static PerfCounter* perf_class_verify_time()        { return _perf_class_verify_time; }
  static PerfCounter* perf_class_verify_selftime()    { return _perf_class_verify_selftime; }
  static PerfCounter* perf_classes_linked()           { return _perf_classes_linked; }
  static PerfCounter* perf_class_link_time()          { return _perf_class_link_time; }
  static PerfCounter* perf_class_link_selftime()      { return _perf_class_link_selftime; }
  static PerfCounter* perf_class_parse_time()         { return _perf_class_parse_time; }
  static PerfCounter* perf_class_parse_selftime()     { return _perf_class_parse_selftime; }
  static PerfCounter* perf_sys_class_lookup_time()    { return _perf_sys_class_lookup_time; }
  static PerfCounter* perf_shared_classload_time()    { return _perf_shared_classload_time; }
  static PerfCounter* perf_sys_classload_time()       { return _perf_sys_classload_time; }
  static PerfCounter* perf_app_classload_time()       { return _perf_app_classload_time; }
  static PerfCounter* perf_app_classload_selftime()   { return _perf_app_classload_selftime; }
  static PerfCounter* perf_app_classload_count()      { return _perf_app_classload_count; }
  static PerfCounter* perf_define_appclasses()        { return _perf_define_appclasses; }
  static PerfCounter* perf_define_appclass_time()     { return _perf_define_appclass_time; }
  static PerfCounter* perf_define_appclass_selftime() { return _perf_define_appclass_selftime; }
  static PerfCounter* perf_app_classfile_bytes_read() { return _perf_app_classfile_bytes_read; }
  static PerfCounter* perf_sys_classfile_bytes_read() { return _perf_sys_classfile_bytes_read; }

  // Record how often system loader lock object is contended
  static PerfCounter* sync_systemLoaderLockContentionRate() {
    return _sync_systemLoaderLockContentionRate;
  }

  // Record how often non system loader lock object is contended
  static PerfCounter* sync_nonSystemLoaderLockContentionRate() {
    return _sync_nonSystemLoaderLockContentionRate;
  }

  // Record how many calls to JVM_FindLoadedClass w/o holding a lock
  static PerfCounter* sync_JVMFindLoadedClassLockFreeCounter() {
    return _sync_JVMFindLoadedClassLockFreeCounter;
  }

  // Record how many calls to JVM_DefineClass w/o holding a lock
  static PerfCounter* sync_JVMDefineClassLockFreeCounter() {
    return _sync_JVMDefineClassLockFreeCounter;
  }

  // Record how many calls to jni_DefineClass w/o holding a lock
  static PerfCounter* sync_JNIDefineClassLockFreeCounter() {
    return _sync_JNIDefineClassLockFreeCounter;
  }

  // Record how many calls to Unsafe_DefineClass
  static PerfCounter* unsafe_defineClassCallCounter() {
    return _unsafe_defineClassCallCounter;
  }

  // Record how many times SystemDictionary::load_instance_class call
  // fails with linkageError when Unsyncloadclass flag is set.
  static PerfCounter* load_instance_class_failCounter() {
    return _load_instance_class_failCounter;
  }

  // Sets _has_bootmodules_jimage to TRUE if bootmodules.jimage file exists.
  static void set_has_bootmodules_jimage();

  static bool has_bootmodules_jimage() { return _has_bootmodules_jimage; }

  // Load individual .class file
  static instanceKlassHandle load_classfile(Symbol* h_name, TRAPS);

  // If the specified package has been loaded by the system, then returns
  // the name of the directory or ZIP file that the package was loaded from.
  // Returns null if the package was not loaded.
  // Note: The specified name can either be the name of a class or package.
  // If a package name is specified, then it must be "/"-separator and also
  // end with a trailing "/".
  static oop get_system_package(const char* name, TRAPS);

  // Returns an array of Java strings representing all of the currently
  // loaded system packages.
  // Note: The package names returned are "/"-separated and end with a
  // trailing "/".
  static objArrayOop get_system_packages(TRAPS);

  // Initialization
  static void initialize();
  CDS_ONLY(static void initialize_shared_path();)
  static void create_package_info_table();
  static void create_package_info_table(HashtableBucket<mtClass> *t, int length,
                                        int number_of_entries);
  static int compute_Object_vtable();

  static ClassPathEntry* classpath_entry(int n) {
    ClassPathEntry* e = ClassLoader::_first_entry;
    while (--n >= 0) {
      assert(e != NULL, "Not that many classpath entries.");
      e = e->next();
    }
    return e;
  }

#if INCLUDE_CDS
  // Sharing dump and restore
  static void copy_package_info_buckets(char** top, char* end);
  static void copy_package_info_table(char** top, char* end);

  static void  check_shared_classpath(const char *path);
  static void  finalize_shared_paths_misc_info();
  static int   get_shared_paths_misc_info_size();
  static void* get_shared_paths_misc_info();
  static bool  check_shared_paths_misc_info(void* info, int size);
  static void  exit_with_path_failure(const char* error, const char* message);
#endif

  static void  trace_class_path(const char* msg, const char* name = NULL);

  // VM monitoring and management support
  static jlong classloader_time_ms();
  static jlong class_method_total_size();
  static jlong class_init_count();
  static jlong class_init_time_ms();
  static jlong class_verify_time_ms();
  static jlong class_link_count();
  static jlong class_link_time_ms();

  // indicates if class path already contains a entry (exact match by name)
  static bool contains_entry(ClassPathEntry* entry);

  // adds a class path list
  static void add_to_list(ClassPathEntry* new_entry);

  // creates a class path zip entry (returns NULL if JAR file cannot be opened)
  static ClassPathZipEntry* create_class_path_zip_entry(const char *apath);

  // add a path to class path list
  static void add_to_list(const char* apath);

  // Debugging
  static void verify()              PRODUCT_RETURN;

  // Force compilation of all methods in all classes in bootstrap class path (stress test)
#ifndef PRODUCT
 protected:
  static int _compile_the_world_class_counter;
  static int _compile_the_world_method_counter;
 public:
  static void compile_the_world();
  static void compile_the_world_in(char* name, Handle loader, TRAPS);
  static int  compile_the_world_counter() { return _compile_the_world_class_counter; }
#endif //PRODUCT
};

// PerfClassTraceTime is used to measure time for class loading related events.
// This class tracks cumulative time and exclusive time for specific event types.
// During the execution of one event, other event types (e.g. class loading and
// resolution) as well as recursive calls of the same event type could happen.
// Only one elapsed timer (cumulative) and one thread-local self timer (exclusive)
// (i.e. only one event type) are active at a time even multiple PerfClassTraceTime
// instances have been created as multiple events are happening.
class PerfClassTraceTime {
 public:
  enum {
    CLASS_LOAD   = 0,
    PARSE_CLASS  = 1,
    CLASS_LINK   = 2,
    CLASS_VERIFY = 3,
    CLASS_CLINIT = 4,
    DEFINE_CLASS = 5,
    EVENT_TYPE_COUNT = 6
  };
 protected:
  // _t tracks time from initialization to destruction of this timer instance
  // including time for all other event types, and recursive calls of this type.
  // When a timer is called recursively, the elapsedTimer _t would not be used.
  elapsedTimer     _t;
  PerfLongCounter* _timep;
  PerfLongCounter* _selftimep;
  PerfLongCounter* _eventp;
  // pointer to thread-local recursion counter and timer array
  // The thread_local timers track cumulative time for specific event types
  // exclusive of time for other event types, but including recursive calls
  // of the same type.
  int*             _recursion_counters;
  elapsedTimer*    _timers;
  int              _event_type;
  int              _prev_active_event;

 public:

  inline PerfClassTraceTime(PerfLongCounter* timep,     /* counter incremented with inclusive time */
                            PerfLongCounter* selftimep, /* counter incremented with exclusive time */
                            PerfLongCounter* eventp,    /* event counter */
                            int* recursion_counters,    /* thread-local recursion counter array */
                            elapsedTimer* timers,       /* thread-local timer array */
                            int type                    /* event type */ ) :
      _timep(timep), _selftimep(selftimep), _eventp(eventp), _recursion_counters(recursion_counters), _timers(timers), _event_type(type) {
    initialize();
  }

  inline PerfClassTraceTime(PerfLongCounter* timep,     /* counter incremented with inclusive time */
                            elapsedTimer* timers,       /* thread-local timer array */
                            int type                    /* event type */ ) :
      _timep(timep), _selftimep(NULL), _eventp(NULL), _recursion_counters(NULL), _timers(timers), _event_type(type) {
    initialize();
  }

  inline void suspend() { _t.stop(); _timers[_event_type].stop(); }
  inline void resume()  { _t.start(); _timers[_event_type].start(); }

  ~PerfClassTraceTime();
  void initialize();
};

#endif // SHARE_VM_CLASSFILE_CLASSLOADER_HPP<|MERGE_RESOLUTION|>--- conflicted
+++ resolved
@@ -248,11 +248,8 @@
   static bool get_canonical_path(const char* orig, char* out, int len);
 
  public:
-<<<<<<< HEAD
+  static jboolean decompress(void *in, u8 inSize, void *out, u8 outSize, char **pmsg);
   static int crc32(int crc, const char* buf, int len);
-=======
-  static jboolean decompress(void *in, u8 inSize, void *out, u8 outSize, char **pmsg);
->>>>>>> a94d10d4
   static bool update_class_path_entry_list(const char *path,
                                            bool check_for_duplicates,
                                            bool throw_exception=true);
