/*
 * Copyright (c) 1997, 2015, Oracle and/or its affiliates. All rights reserved.
 * DO NOT ALTER OR REMOVE COPYRIGHT NOTICES OR THIS FILE HEADER.
 *
 * This code is free software; you can redistribute it and/or modify it
 * under the terms of the GNU General Public License version 2 only, as
 * published by the Free Software Foundation.
 *
 * This code is distributed in the hope that it will be useful, but WITHOUT
 * ANY WARRANTY; without even the implied warranty of MERCHANTABILITY or
 * FITNESS FOR A PARTICULAR PURPOSE.  See the GNU General Public License
 * version 2 for more details (a copy is included in the LICENSE file that
 * accompanied this code).
 *
 * You should have received a copy of the GNU General Public License version
 * 2 along with this work; if not, write to the Free Software Foundation,
 * Inc., 51 Franklin St, Fifth Floor, Boston, MA 02110-1301 USA.
 *
 * Please contact Oracle, 500 Oracle Parkway, Redwood Shores, CA 94065 USA
 * or visit www.oracle.com if you need additional information or have any
 * questions.
 *
 */

#ifndef SHARE_VM_CLASSFILE_CLASSLOADER_HPP
#define SHARE_VM_CLASSFILE_CLASSLOADER_HPP

#include "runtime/orderAccess.hpp"
#include "runtime/perfData.hpp"
#include "utilities/exceptions.hpp"
#include "utilities/macros.hpp"

// The VM class loader.
#include <sys/stat.h>

// Name of boot module image
#define  BOOT_IMAGE_NAME "bootmodules.jimage"

<<<<<<< HEAD
=======
// Name of the resource containing mapping from module names to defining class loader type
#define MODULE_LOADER_MAP "jdk/internal/module/ModuleLoaderMap.dat"

// Initial sizes of the following arrays are based on the generated ModuleLoaderMap.dat
#define INITIAL_BOOT_MODULES_ARRAY_SIZE 30
#define INITIAL_EXT_MODULES_ARRAY_SIZE  15

// Class path entry (directory or zip file)

>>>>>>> 0d3483de
class JImageFile;
class ClassFileStream;

class ClassPathEntry : public CHeapObj<mtClass> {
private:
  ClassPathEntry* _next;
public:
  // Next entry in class path
  ClassPathEntry* next() const { return _next; }
  void set_next(ClassPathEntry* next) {
    // may have unlocked readers, so write atomically.
    OrderAccess::release_store_ptr(&_next, next);
  }
<<<<<<< HEAD
  virtual bool is_jar_file() const = 0;
  virtual const char* name() const = 0;
  virtual JImageFile* jimage() const = 0;
=======
  virtual bool is_jar_file() = 0;
  virtual bool is_jrt() = 0;
  virtual const char* name() = 0;
  virtual JImageFile* jimage() = 0;
>>>>>>> 0d3483de
  // Constructor
  ClassPathEntry() : _next(NULL) {}
  // Attempt to locate file_name through this class path entry.
  // Returns a class file parsing stream if successfull.
  virtual ClassFileStream* open_stream(const char* name, TRAPS) = 0;
  // Debugging
  NOT_PRODUCT(virtual void compile_the_world(Handle loader, TRAPS) = 0;)
<<<<<<< HEAD
    NOT_PRODUCT(virtual bool is_jrt() = 0;)
=======
>>>>>>> 0d3483de
};

class ClassPathDirEntry: public ClassPathEntry {
 private:
  const char* _dir;           // Name of directory
 public:
<<<<<<< HEAD
  bool is_jar_file() const { return false;  }
  const char* name() const { return _dir; }
  JImageFile* jimage() const { return NULL; }
=======
  bool is_jar_file()       { return false;  }
  bool is_jrt()            { return false; }
  const char* name()       { return _dir; }
  JImageFile* jimage()     { return NULL; }
>>>>>>> 0d3483de
  ClassPathDirEntry(const char* dir);
  ClassFileStream* open_stream(const char* name, TRAPS);
  // Debugging
  NOT_PRODUCT(void compile_the_world(Handle loader, TRAPS);)
};


// Type definitions for zip file and zip file entry
typedef void* jzfile;
typedef struct {
  char *name;                   /* entry name */
  jlong time;                   /* modification time */
  jlong size;                   /* size of uncompressed data */
  jlong csize;                  /* size of compressed data (zero if uncompressed) */
  jint crc;                     /* crc of uncompressed data */
  char *comment;                /* optional zip file comment */
  jbyte *extra;                 /* optional extra data */
  jlong pos;                    /* position of LOC header (if negative) or data */
} jzentry;


class ClassPathZipEntry: public ClassPathEntry {
 private:
  jzfile* _zip;              // The zip archive
  const char*   _zip_name;   // Name of zip archive
 public:
<<<<<<< HEAD
  bool is_jar_file() const { return true;  }
  const char* name() const { return _zip_name; }
  JImageFile* jimage() const { return NULL; }
=======
  bool is_jar_file()       { return true;  }
  bool is_jrt()            { return false; }
  const char* name()       { return _zip_name; }
  JImageFile* jimage()     { return NULL; }
>>>>>>> 0d3483de
  ClassPathZipEntry(jzfile* zip, const char* zip_name);
  ~ClassPathZipEntry();
  u1* open_entry(const char* name, jint* filesize, bool nul_terminate, TRAPS);
  ClassFileStream* open_stream(const char* name, TRAPS);
  void contents_do(void f(const char* name, void* context), void* context);
  // Debugging
  NOT_PRODUCT(void compile_the_world(Handle loader, TRAPS);)
};


// For java image files
class ClassPathImageEntry: public ClassPathEntry {
private:
  JImageFile* _jimage;
  const char* _name;
public:
<<<<<<< HEAD
  bool is_jar_file() const { return false; }
  bool is_open() const { return _jimage != NULL; }
  const char* name() const { return _name == NULL ? "" : _name; }
  JImageFile* jimage() const { return _jimage; }
=======
  bool is_jar_file()  { return false;  }
  bool is_jrt();
  bool is_open()  { return _jimage != NULL; }
  const char* name() { return _name == NULL ? "" : _name; }
  JImageFile* jimage() { return _jimage; }
>>>>>>> 0d3483de
  ClassPathImageEntry(JImageFile* jimage, const char* name);
  ~ClassPathImageEntry();
  void name_to_package(const char* name, char* package, int length);
  ClassFileStream* open_stream(const char* name, TRAPS);

  // Debugging
  NOT_PRODUCT(void compile_the_world(Handle loader, TRAPS);)
};

class SharedPathsMiscInfo;

class ClassLoader: AllStatic {
 public:
  enum ClassLoaderType {
    BOOT = 1,
    EXT  = 2,
    APP  = 3
  };
 protected:

  // Performance counters
  static PerfCounter* _perf_accumulated_time;
  static PerfCounter* _perf_classes_inited;
  static PerfCounter* _perf_class_init_time;
  static PerfCounter* _perf_class_init_selftime;
  static PerfCounter* _perf_classes_verified;
  static PerfCounter* _perf_class_verify_time;
  static PerfCounter* _perf_class_verify_selftime;
  static PerfCounter* _perf_classes_linked;
  static PerfCounter* _perf_class_link_time;
  static PerfCounter* _perf_class_link_selftime;
  static PerfCounter* _perf_class_parse_time;
  static PerfCounter* _perf_class_parse_selftime;
  static PerfCounter* _perf_sys_class_lookup_time;
  static PerfCounter* _perf_shared_classload_time;
  static PerfCounter* _perf_sys_classload_time;
  static PerfCounter* _perf_app_classload_time;
  static PerfCounter* _perf_app_classload_selftime;
  static PerfCounter* _perf_app_classload_count;
  static PerfCounter* _perf_define_appclasses;
  static PerfCounter* _perf_define_appclass_time;
  static PerfCounter* _perf_define_appclass_selftime;
  static PerfCounter* _perf_app_classfile_bytes_read;
  static PerfCounter* _perf_sys_classfile_bytes_read;

  static PerfCounter* _sync_systemLoaderLockContentionRate;
  static PerfCounter* _sync_nonSystemLoaderLockContentionRate;
  static PerfCounter* _sync_JVMFindLoadedClassLockFreeCounter;
  static PerfCounter* _sync_JVMDefineClassLockFreeCounter;
  static PerfCounter* _sync_JNIDefineClassLockFreeCounter;

  static PerfCounter* _unsafe_defineClassCallCounter;
  static PerfCounter* _isUnsyncloadClass;
  static PerfCounter* _load_instance_class_failCounter;

  // First entry in linked list of ClassPathEntry instances.
  // This consists of entries made up by:
  //   - boot loader modules
  //     [-Xpatch]; exploded build | bootmodules.jimage;
  //   - boot loader append path
  //     [-Xbootclasspath/a]; [jvmti appended entries]
  static ClassPathEntry* _first_entry;
  // Last entry in linked list of ClassPathEntry instances
  static ClassPathEntry* _last_entry;
  static int _num_entries;

  // Pointer into the linked list of ClassPathEntry instances.
  // Marks the start of:
  //   - the boot loader's append path
  //     [-Xbootclasspath/a]; [jvmti appended entries]
  static ClassPathEntry* _first_append_entry;

  static const char* _shared_archive;

  // True if the boot path has a bootmodules.jimage
  static bool _has_bootmodules_jimage;

  // Array of module names associated with the boot class loader
  static GrowableArray<char*>* _boot_modules_array;

  // Array of module names associated with the ext class loader
  static GrowableArray<char*>* _ext_modules_array;

  // Info used by CDS
  CDS_ONLY(static SharedPathsMiscInfo * _shared_paths_misc_info;)

  // If the package for the fully qualified class name is in the boot
  // loader's package entry table then add_package() sets the has_loaded_class
  // flag so that get_system_package() will know to return a non-null (but unread)
  // value for the package's location.  And, so that the package will be added to
  // the list of packages returned by get_system_packages().
  static bool add_package(const char *fullq_class_name, TRAPS);

  // Initialization
  static void setup_bootstrap_search_path();
  static void setup_search_path(const char *class_path, bool setting_bootstrap);

  static void load_zip_library();
  static void load_jimage_library();
  static ClassPathEntry* create_class_path_entry(const char *path, const struct stat* st,
                                                 bool throw_exception, TRAPS);

 public:
  // Canonicalizes path names, so strcmp will work properly. This is mainly
  // to avoid confusing the zip library
  static bool get_canonical_path(const char* orig, char* out, int len);

<<<<<<< HEAD
  static const char* file_name_for_class_name(const char* class_name,
                                              int class_name_len);

 public:
=======
>>>>>>> 0d3483de
  static jboolean decompress(void *in, u8 inSize, void *out, u8 outSize, char **pmsg);
  static int crc32(int crc, const char* buf, int len);
  static bool update_class_path_entry_list(const char *path,
                                           bool check_for_duplicates,
                                           bool mark_append_entry,
                                           bool prepend_entry,
                                           bool throw_exception=true);
  static void print_bootclasspath();

  // Timing
  static PerfCounter* perf_accumulated_time()         { return _perf_accumulated_time; }
  static PerfCounter* perf_classes_inited()           { return _perf_classes_inited; }
  static PerfCounter* perf_class_init_time()          { return _perf_class_init_time; }
  static PerfCounter* perf_class_init_selftime()      { return _perf_class_init_selftime; }
  static PerfCounter* perf_classes_verified()         { return _perf_classes_verified; }
  static PerfCounter* perf_class_verify_time()        { return _perf_class_verify_time; }
  static PerfCounter* perf_class_verify_selftime()    { return _perf_class_verify_selftime; }
  static PerfCounter* perf_classes_linked()           { return _perf_classes_linked; }
  static PerfCounter* perf_class_link_time()          { return _perf_class_link_time; }
  static PerfCounter* perf_class_link_selftime()      { return _perf_class_link_selftime; }
  static PerfCounter* perf_class_parse_time()         { return _perf_class_parse_time; }
  static PerfCounter* perf_class_parse_selftime()     { return _perf_class_parse_selftime; }
  static PerfCounter* perf_sys_class_lookup_time()    { return _perf_sys_class_lookup_time; }
  static PerfCounter* perf_shared_classload_time()    { return _perf_shared_classload_time; }
  static PerfCounter* perf_sys_classload_time()       { return _perf_sys_classload_time; }
  static PerfCounter* perf_app_classload_time()       { return _perf_app_classload_time; }
  static PerfCounter* perf_app_classload_selftime()   { return _perf_app_classload_selftime; }
  static PerfCounter* perf_app_classload_count()      { return _perf_app_classload_count; }
  static PerfCounter* perf_define_appclasses()        { return _perf_define_appclasses; }
  static PerfCounter* perf_define_appclass_time()     { return _perf_define_appclass_time; }
  static PerfCounter* perf_define_appclass_selftime() { return _perf_define_appclass_selftime; }
  static PerfCounter* perf_app_classfile_bytes_read() { return _perf_app_classfile_bytes_read; }
  static PerfCounter* perf_sys_classfile_bytes_read() { return _perf_sys_classfile_bytes_read; }

  // Record how often system loader lock object is contended
  static PerfCounter* sync_systemLoaderLockContentionRate() {
    return _sync_systemLoaderLockContentionRate;
  }

  // Record how often non system loader lock object is contended
  static PerfCounter* sync_nonSystemLoaderLockContentionRate() {
    return _sync_nonSystemLoaderLockContentionRate;
  }

  // Record how many calls to JVM_FindLoadedClass w/o holding a lock
  static PerfCounter* sync_JVMFindLoadedClassLockFreeCounter() {
    return _sync_JVMFindLoadedClassLockFreeCounter;
  }

  // Record how many calls to JVM_DefineClass w/o holding a lock
  static PerfCounter* sync_JVMDefineClassLockFreeCounter() {
    return _sync_JVMDefineClassLockFreeCounter;
  }

  // Record how many calls to jni_DefineClass w/o holding a lock
  static PerfCounter* sync_JNIDefineClassLockFreeCounter() {
    return _sync_JNIDefineClassLockFreeCounter;
  }

  // Record how many calls to Unsafe_DefineClass
  static PerfCounter* unsafe_defineClassCallCounter() {
    return _unsafe_defineClassCallCounter;
  }

  // Record how many times SystemDictionary::load_instance_class call
  // fails with linkageError when Unsyncloadclass flag is set.
  static PerfCounter* load_instance_class_failCounter() {
    return _load_instance_class_failCounter;
  }

  // Sets _has_bootmodules_jimage to TRUE if bootmodules.jimage file exists
  static void set_has_bootmodules_jimage(bool val) {
    _has_bootmodules_jimage = val;
  }

  static bool has_bootmodules_jimage() { return _has_bootmodules_jimage; }

  // Create the ModuleEntry for java.base
  static void create_javabase();

  // Load individual .class file
<<<<<<< HEAD
  static instanceKlassHandle load_class(Symbol* class_name, TRAPS);
=======
  static instanceKlassHandle load_classfile(Symbol* h_name, bool search_append_only, TRAPS);
>>>>>>> 0d3483de

  // If the specified package has been loaded by the system, then returns
  // the name of the directory or ZIP file that the package was loaded from.
  // Returns null if the package was not loaded.
  // Note: The specified name can either be the name of a class or package.
  // If a package name is specified, then it must be "/"-separator and also
  // end with a trailing "/".
  static oop get_system_package(const char* name, TRAPS);

  // Returns an array of Java strings representing all of the currently
  // loaded system packages.
  // Note: The package names returned are "/"-separated and end with a
  // trailing "/".
  static objArrayOop get_system_packages(TRAPS);

  // Initialization
  static void initialize();
  CDS_ONLY(static void initialize_shared_path();)

  static int compute_Object_vtable();

  static ClassPathEntry* classpath_entry(int n) {
    ClassPathEntry* e = ClassLoader::_first_entry;
    while (--n >= 0) {
      assert(e != NULL, "Not that many classpath entries.");
      e = e->next();
    }
    return e;
  }

#if INCLUDE_CDS
  // Sharing dump and restore

  static void  check_shared_classpath(const char *path);
  static void  finalize_shared_paths_misc_info();
  static int   get_shared_paths_misc_info_size();
  static void* get_shared_paths_misc_info();
  static bool  check_shared_paths_misc_info(void* info, int size);
  static void  exit_with_path_failure(const char* error, const char* message);

  static jshort module_to_classloader(const char* module_name);
#endif
  static jshort classloader_type(Symbol* class_name, ClassPathEntry* e,
                                 int classpath_index, TRAPS);

  static void  trace_class_path(outputStream* out, const char* msg, const char* name = NULL);

  // VM monitoring and management support
  static jlong classloader_time_ms();
  static jlong class_method_total_size();
  static jlong class_init_count();
  static jlong class_init_time_ms();
  static jlong class_verify_time_ms();
  static jlong class_link_count();
  static jlong class_link_time_ms();

  static void set_first_append_entry(ClassPathEntry* entry);

  // indicates if class path already contains a entry (exact match by name)
  static bool contains_entry(ClassPathEntry* entry);

  // adds a class path list
  static void add_to_list(ClassPathEntry* new_entry);

  // prepends a class path list
  static void prepend_to_list(ClassPathEntry* new_entry);

  // creates a class path zip entry (returns NULL if JAR file cannot be opened)
  static ClassPathZipEntry* create_class_path_zip_entry(const char *apath);

  // add a path to class path list
  static void add_to_list(const char* apath);

  // prepend a path to class path list
  static void prepend_to_list(const char* apath);

  static bool string_ends_with(const char* str, const char* str_to_find);

  static bool is_jrt(const char* name) { return string_ends_with(name, BOOT_IMAGE_NAME); }

  static void initialize_module_loader_map(JImageFile* jimage);

  // Debugging
  static void verify()              PRODUCT_RETURN;

  // Force compilation of all methods in all classes in bootstrap class path (stress test)
#ifndef PRODUCT
 protected:
  static int _compile_the_world_class_counter;
  static int _compile_the_world_method_counter;
 public:
  static void compile_the_world();
  static void compile_the_world_in(char* name, Handle loader, TRAPS);
  static int  compile_the_world_counter() { return _compile_the_world_class_counter; }
#endif //PRODUCT
};

// PerfClassTraceTime is used to measure time for class loading related events.
// This class tracks cumulative time and exclusive time for specific event types.
// During the execution of one event, other event types (e.g. class loading and
// resolution) as well as recursive calls of the same event type could happen.
// Only one elapsed timer (cumulative) and one thread-local self timer (exclusive)
// (i.e. only one event type) are active at a time even multiple PerfClassTraceTime
// instances have been created as multiple events are happening.
class PerfClassTraceTime {
 public:
  enum {
    CLASS_LOAD   = 0,
    PARSE_CLASS  = 1,
    CLASS_LINK   = 2,
    CLASS_VERIFY = 3,
    CLASS_CLINIT = 4,
    DEFINE_CLASS = 5,
    EVENT_TYPE_COUNT = 6
  };
 protected:
  // _t tracks time from initialization to destruction of this timer instance
  // including time for all other event types, and recursive calls of this type.
  // When a timer is called recursively, the elapsedTimer _t would not be used.
  elapsedTimer     _t;
  PerfLongCounter* _timep;
  PerfLongCounter* _selftimep;
  PerfLongCounter* _eventp;
  // pointer to thread-local recursion counter and timer array
  // The thread_local timers track cumulative time for specific event types
  // exclusive of time for other event types, but including recursive calls
  // of the same type.
  int*             _recursion_counters;
  elapsedTimer*    _timers;
  int              _event_type;
  int              _prev_active_event;

 public:

  inline PerfClassTraceTime(PerfLongCounter* timep,     /* counter incremented with inclusive time */
                            PerfLongCounter* selftimep, /* counter incremented with exclusive time */
                            PerfLongCounter* eventp,    /* event counter */
                            int* recursion_counters,    /* thread-local recursion counter array */
                            elapsedTimer* timers,       /* thread-local timer array */
                            int type                    /* event type */ ) :
      _timep(timep), _selftimep(selftimep), _eventp(eventp), _recursion_counters(recursion_counters), _timers(timers), _event_type(type) {
    initialize();
  }

  inline PerfClassTraceTime(PerfLongCounter* timep,     /* counter incremented with inclusive time */
                            elapsedTimer* timers,       /* thread-local timer array */
                            int type                    /* event type */ ) :
      _timep(timep), _selftimep(NULL), _eventp(NULL), _recursion_counters(NULL), _timers(timers), _event_type(type) {
    initialize();
  }

  inline void suspend() { _t.stop(); _timers[_event_type].stop(); }
  inline void resume()  { _t.start(); _timers[_event_type].start(); }

  ~PerfClassTraceTime();
  void initialize();
};

#endif // SHARE_VM_CLASSFILE_CLASSLOADER_HPP<|MERGE_RESOLUTION|>--- conflicted
+++ resolved
@@ -36,8 +36,6 @@
 // Name of boot module image
 #define  BOOT_IMAGE_NAME "bootmodules.jimage"
 
-<<<<<<< HEAD
-=======
 // Name of the resource containing mapping from module names to defining class loader type
 #define MODULE_LOADER_MAP "jdk/internal/module/ModuleLoaderMap.dat"
 
@@ -47,7 +45,6 @@
 
 // Class path entry (directory or zip file)
 
->>>>>>> 0d3483de
 class JImageFile;
 class ClassFileStream;
 
@@ -61,16 +58,10 @@
     // may have unlocked readers, so write atomically.
     OrderAccess::release_store_ptr(&_next, next);
   }
-<<<<<<< HEAD
+  virtual bool is_jrt() = 0;
   virtual bool is_jar_file() const = 0;
   virtual const char* name() const = 0;
   virtual JImageFile* jimage() const = 0;
-=======
-  virtual bool is_jar_file() = 0;
-  virtual bool is_jrt() = 0;
-  virtual const char* name() = 0;
-  virtual JImageFile* jimage() = 0;
->>>>>>> 0d3483de
   // Constructor
   ClassPathEntry() : _next(NULL) {}
   // Attempt to locate file_name through this class path entry.
@@ -78,26 +69,16 @@
   virtual ClassFileStream* open_stream(const char* name, TRAPS) = 0;
   // Debugging
   NOT_PRODUCT(virtual void compile_the_world(Handle loader, TRAPS) = 0;)
-<<<<<<< HEAD
-    NOT_PRODUCT(virtual bool is_jrt() = 0;)
-=======
->>>>>>> 0d3483de
 };
 
 class ClassPathDirEntry: public ClassPathEntry {
  private:
   const char* _dir;           // Name of directory
  public:
-<<<<<<< HEAD
+  bool is_jrt()            { return false; }
   bool is_jar_file() const { return false;  }
   const char* name() const { return _dir; }
   JImageFile* jimage() const { return NULL; }
-=======
-  bool is_jar_file()       { return false;  }
-  bool is_jrt()            { return false; }
-  const char* name()       { return _dir; }
-  JImageFile* jimage()     { return NULL; }
->>>>>>> 0d3483de
   ClassPathDirEntry(const char* dir);
   ClassFileStream* open_stream(const char* name, TRAPS);
   // Debugging
@@ -124,16 +105,10 @@
   jzfile* _zip;              // The zip archive
   const char*   _zip_name;   // Name of zip archive
  public:
-<<<<<<< HEAD
+  bool is_jrt()            { return false; }
   bool is_jar_file() const { return true;  }
   const char* name() const { return _zip_name; }
   JImageFile* jimage() const { return NULL; }
-=======
-  bool is_jar_file()       { return true;  }
-  bool is_jrt()            { return false; }
-  const char* name()       { return _zip_name; }
-  JImageFile* jimage()     { return NULL; }
->>>>>>> 0d3483de
   ClassPathZipEntry(jzfile* zip, const char* zip_name);
   ~ClassPathZipEntry();
   u1* open_entry(const char* name, jint* filesize, bool nul_terminate, TRAPS);
@@ -150,18 +125,11 @@
   JImageFile* _jimage;
   const char* _name;
 public:
-<<<<<<< HEAD
+  bool is_jrt();
   bool is_jar_file() const { return false; }
   bool is_open() const { return _jimage != NULL; }
   const char* name() const { return _name == NULL ? "" : _name; }
   JImageFile* jimage() const { return _jimage; }
-=======
-  bool is_jar_file()  { return false;  }
-  bool is_jrt();
-  bool is_open()  { return _jimage != NULL; }
-  const char* name() { return _name == NULL ? "" : _name; }
-  JImageFile* jimage() { return _jimage; }
->>>>>>> 0d3483de
   ClassPathImageEntry(JImageFile* jimage, const char* name);
   ~ClassPathImageEntry();
   void name_to_package(const char* name, char* package, int length);
@@ -268,14 +236,10 @@
   // Canonicalizes path names, so strcmp will work properly. This is mainly
   // to avoid confusing the zip library
   static bool get_canonical_path(const char* orig, char* out, int len);
-
-<<<<<<< HEAD
   static const char* file_name_for_class_name(const char* class_name,
                                               int class_name_len);
 
  public:
-=======
->>>>>>> 0d3483de
   static jboolean decompress(void *in, u8 inSize, void *out, u8 outSize, char **pmsg);
   static int crc32(int crc, const char* buf, int len);
   static bool update_class_path_entry_list(const char *path,
@@ -357,11 +321,7 @@
   static void create_javabase();
 
   // Load individual .class file
-<<<<<<< HEAD
-  static instanceKlassHandle load_class(Symbol* class_name, TRAPS);
-=======
-  static instanceKlassHandle load_classfile(Symbol* h_name, bool search_append_only, TRAPS);
->>>>>>> 0d3483de
+  static instanceKlassHandle load_class(Symbol* class_name, bool search_append_only, TRAPS);
 
   // If the specified package has been loaded by the system, then returns
   // the name of the directory or ZIP file that the package was loaded from.
