--- conflicted
+++ resolved
@@ -100,7 +100,7 @@
 
 class ClassPathZipEntry: public ClassPathEntry {
  private:
-  jzfile* _zip;              // The zip archive
+  jzfile* _zip;        // The zip archive
   const char*   _zip_name;   // Name of zip archive
  public:
   bool is_jar_file()  { return true;  }
@@ -241,15 +241,11 @@
 
   // Canonicalizes path names, so strcmp will work properly. This is mainly
   // to avoid confusing the zip library
-<<<<<<< HEAD
-  static bool get_canonical_path(char* orig, char* out, int len);
+  static bool get_canonical_path(const char* orig, char* out, int len);
 
   // used to compute the per-loader tag
   static int _next_loader_tag;
 
-=======
-  static bool get_canonical_path(const char* orig, char* out, int len);
->>>>>>> 09482ece
  public:
   static bool update_class_path_entry_list(const char *path,
                                            bool check_for_duplicates,
