--- conflicted
+++ resolved
@@ -192,17 +192,10 @@
 /*
  * java.lang.StackTraceElement
  */
-<<<<<<< HEAD
 JNIEXPORT void JNICALL
 JVM_InitStackTraceElementArray(JNIEnv *env, jobjectArray elements, jobject throwable);
 
 JNIEXPORT void JNICALL
-=======
-JNIEXPORT void JNICALL
-JVM_InitStackTraceElementArray(JNIEnv *env, jobjectArray elements, jobject throwable);
-
-JNIEXPORT void JNICALL
->>>>>>> 35e828c2
 JVM_InitStackTraceElement(JNIEnv* env, jobject element, jobject stackFrameInfo);
 
 /*
