/*
 * Copyright (c) 2003, 2010, Oracle and/or its affiliates. All rights reserved.
 * DO NOT ALTER OR REMOVE COPYRIGHT NOTICES OR THIS FILE HEADER.
 *
 * This code is free software; you can redistribute it and/or modify it
 * under the terms of the GNU General Public License version 2 only, as
 * published by the Free Software Foundation.
 *
 * This code is distributed in the hope that it will be useful, but WITHOUT
 * ANY WARRANTY; without even the implied warranty of MERCHANTABILITY or
 * FITNESS FOR A PARTICULAR PURPOSE.  See the GNU General Public License
 * version 2 for more details (a copy is included in the LICENSE file that
 * accompanied this code).
 *
 * You should have received a copy of the GNU General Public License version
 * 2 along with this work; if not, write to the Free Software Foundation,
 * Inc., 51 Franklin St, Fifth Floor, Boston, MA 02110-1301 USA.
 *
 * Please contact Oracle, 500 Oracle Parkway, Redwood Shores, CA 94065 USA
 * or visit www.oracle.com if you need additional information or have any
 * questions.
 *
 */
# include "incls/_precompiled.incl"
# include "incls/_jvmtiManageCapabilities.cpp.incl"

static const jint CAPA_SIZE = (JVMTI_INTERNAL_CAPABILITY_COUNT + 7) / 8;

  // capabilities which are always potentially available
jvmtiCapabilities JvmtiManageCapabilities::always_capabilities;

  // capabilities which are potentially available during OnLoad
jvmtiCapabilities JvmtiManageCapabilities::onload_capabilities;

  // capabilities which are always potentially available
  // but to only one environment
jvmtiCapabilities JvmtiManageCapabilities::always_solo_capabilities;

  // capabilities which are potentially available during OnLoad
  // but to only one environment
jvmtiCapabilities JvmtiManageCapabilities::onload_solo_capabilities;

  // remaining capabilities which are always potentially available
  // but to only one environment
jvmtiCapabilities JvmtiManageCapabilities::always_solo_remaining_capabilities;

  // remaining capabilities which are potentially available during OnLoad
  // but to only one environment
jvmtiCapabilities JvmtiManageCapabilities::onload_solo_remaining_capabilities;

  // all capabilities ever acquired
jvmtiCapabilities JvmtiManageCapabilities::acquired_capabilities;

void JvmtiManageCapabilities::initialize() {
  always_capabilities = init_always_capabilities();
  if (JvmtiEnv::get_phase() != JVMTI_PHASE_ONLOAD) {
    recompute_always_capabilities();
  }
  onload_capabilities = init_onload_capabilities();
  always_solo_capabilities = init_always_solo_capabilities();
  onload_solo_capabilities = init_onload_solo_capabilities();
  always_solo_remaining_capabilities = init_always_solo_capabilities();
  onload_solo_remaining_capabilities = init_onload_solo_capabilities();
  memset(&acquired_capabilities, 0, sizeof(acquired_capabilities));
}

// if the capability sets are initialized in the onload phase then
// it happens before class data sharing (CDS) is initialized. If it
// turns out that CDS gets disabled then we must adjust the always
// capabilities. To ensure a consistent view of the capabililties
// anything we add here should already be in the onload set.
void JvmtiManageCapabilities::recompute_always_capabilities() {
  if (!UseSharedSpaces) {
    jvmtiCapabilities jc = always_capabilities;
    jc.can_generate_all_class_hook_events = 1;
    always_capabilities = jc;
  }
}


// corresponding init functions
jvmtiCapabilities JvmtiManageCapabilities::init_always_capabilities() {
  jvmtiCapabilities jc;

  memset(&jc, 0, sizeof(jc));
  jc.can_get_bytecodes = 1;
  jc.can_signal_thread = 1;
  jc.can_get_source_file_name = 1;
  jc.can_get_line_numbers = 1;
  jc.can_get_synthetic_attribute = 1;
  jc.can_get_monitor_info = 1;
  jc.can_get_constant_pool = 1;
  jc.can_generate_monitor_events = 1;
  jc.can_generate_garbage_collection_events = 1;
  jc.can_generate_compiled_method_load_events = 1;
  jc.can_generate_native_method_bind_events = 1;
  jc.can_generate_vm_object_alloc_events = 1;
  if (os::is_thread_cpu_time_supported()) {
    jc.can_get_current_thread_cpu_time = 1;
    jc.can_get_thread_cpu_time = 1;
  }
  jc.can_redefine_classes = 1;
  jc.can_redefine_any_class = 1;
  jc.can_retransform_classes = 1;
  jc.can_retransform_any_class = 1;
  jc.can_set_native_method_prefix = 1;
  jc.can_tag_objects = 1;
  jc.can_generate_object_free_events = 1;
  jc.can_generate_resource_exhaustion_heap_events = 1;
  jc.can_generate_resource_exhaustion_threads_events = 1;
  return jc;
}

jvmtiCapabilities JvmtiManageCapabilities::init_onload_capabilities() {
  jvmtiCapabilities jc;

  memset(&jc, 0, sizeof(jc));
#ifndef CC_INTERP
  jc.can_pop_frame = 1;
  jc.can_force_early_return = 1;
#endif // !CC_INTERP
  jc.can_get_source_debug_extension = 1;
  jc.can_access_local_variables = 1;
  jc.can_maintain_original_method_order = 1;
  jc.can_generate_all_class_hook_events = 1;
  jc.can_generate_single_step_events = 1;
  jc.can_generate_exception_events = 1;
  jc.can_generate_frame_pop_events = 1;
  jc.can_generate_method_entry_events = 1;
  jc.can_generate_method_exit_events = 1;
  jc.can_get_owned_monitor_info = 1;
  jc.can_get_owned_monitor_stack_depth_info = 1;
  jc.can_get_current_contended_monitor = 1;
  // jc.can_get_monitor_info = 1;
  jc.can_tag_objects = 1;                 // TODO: this should have been removed
  jc.can_generate_object_free_events = 1; // TODO: this should have been removed
  return jc;
}


jvmtiCapabilities JvmtiManageCapabilities::init_always_solo_capabilities() {
  jvmtiCapabilities jc;

  memset(&jc, 0, sizeof(jc));
  jc.can_suspend = 1;
  return jc;
}


jvmtiCapabilities JvmtiManageCapabilities::init_onload_solo_capabilities() {
  jvmtiCapabilities jc;

  memset(&jc, 0, sizeof(jc));
  jc.can_generate_field_modification_events = 1;
  jc.can_generate_field_access_events = 1;
  jc.can_generate_breakpoint_events = 1;
  return jc;
}


jvmtiCapabilities *JvmtiManageCapabilities::either(const jvmtiCapabilities *a, const jvmtiCapabilities *b,
                                                   jvmtiCapabilities *result) {
  char *ap = (char *)a;
  char *bp = (char *)b;
  char *resultp = (char *)result;

  for (int i = 0; i < CAPA_SIZE; ++i) {
    *resultp++ = *ap++ | *bp++;
  }

  return result;
}


jvmtiCapabilities *JvmtiManageCapabilities::both(const jvmtiCapabilities *a, const jvmtiCapabilities *b,
                                                    jvmtiCapabilities *result) {
  char *ap = (char *)a;
  char *bp = (char *)b;
  char *resultp = (char *)result;

  for (int i = 0; i < CAPA_SIZE; ++i) {
    *resultp++ = *ap++ & *bp++;
  }

  return result;
}


jvmtiCapabilities *JvmtiManageCapabilities::exclude(const jvmtiCapabilities *a, const jvmtiCapabilities *b,
                                                    jvmtiCapabilities *result) {
  char *ap = (char *)a;
  char *bp = (char *)b;
  char *resultp = (char *)result;

  for (int i = 0; i < CAPA_SIZE; ++i) {
    *resultp++ = *ap++ & ~*bp++;
  }

  return result;
}


bool JvmtiManageCapabilities::has_some(const jvmtiCapabilities *a) {
  char *ap = (char *)a;

  for (int i = 0; i < CAPA_SIZE; ++i) {
    if (*ap++ != 0) {
      return true;
    }
  }

  return false;
}


void JvmtiManageCapabilities::copy_capabilities(const jvmtiCapabilities *from, jvmtiCapabilities *to) {
  char *ap = (char *)from;
  char *resultp = (char *)to;

  for (int i = 0; i < CAPA_SIZE; ++i) {
    *resultp++ = *ap++;
  }
}


void JvmtiManageCapabilities::get_potential_capabilities(const jvmtiCapabilities *current,
                                                         const jvmtiCapabilities *prohibited,
                                                         jvmtiCapabilities *result) {
  // exclude prohibited capabilities, must be before adding current
  exclude(&always_capabilities, prohibited, result);

  // must include current since it may possess solo capabilities and now prohibited
  either(result, current, result);

  // add other remaining
  either(result, &always_solo_remaining_capabilities, result);

  // if this is during OnLoad more capabilities are available
  if (JvmtiEnv::get_phase() == JVMTI_PHASE_ONLOAD) {
    either(result, &onload_capabilities, result);
    either(result, &onload_solo_remaining_capabilities, result);
  }
}

jvmtiError JvmtiManageCapabilities::add_capabilities(const jvmtiCapabilities *current,
                                                     const jvmtiCapabilities *prohibited,
                                                     const jvmtiCapabilities *desired,
                                                     jvmtiCapabilities *result) {
  // check that the capabilities being added are potential capabilities
  jvmtiCapabilities temp;
  get_potential_capabilities(current, prohibited, &temp);
  if (has_some(exclude(desired, &temp, &temp))) {
    return JVMTI_ERROR_NOT_AVAILABLE;
  }

  // add to the set of ever acquired capabilities
  either(&acquired_capabilities, desired, &acquired_capabilities);

  // onload capabilities that got added are now permanent - so, also remove from onload
  both(&onload_capabilities, desired, &temp);
  either(&always_capabilities, &temp, &always_capabilities);
  exclude(&onload_capabilities, &temp, &onload_capabilities);

  // same for solo capabilities (transferred capabilities in the remaining sets handled as part of standard grab - below)
  both(&onload_solo_capabilities, desired, &temp);
  either(&always_solo_capabilities, &temp, &always_solo_capabilities);
  exclude(&onload_solo_capabilities, &temp, &onload_solo_capabilities);

  // remove solo capabilities that are now taken
  exclude(&always_solo_remaining_capabilities, desired, &always_solo_remaining_capabilities);
  exclude(&onload_solo_remaining_capabilities, desired, &onload_solo_remaining_capabilities);

  // return the result
  either(current, desired, result);

  update();

  return JVMTI_ERROR_NONE;
}


void JvmtiManageCapabilities::relinquish_capabilities(const jvmtiCapabilities *current,
                                                      const jvmtiCapabilities *unwanted,
                                                      jvmtiCapabilities *result) {
  jvmtiCapabilities to_trash;
  jvmtiCapabilities temp;

  // can't give up what you don't have
  both(current, unwanted, &to_trash);

  // restore solo capabilities but only those that belong
  either(&always_solo_remaining_capabilities, both(&always_solo_capabilities, &to_trash, &temp),
         &always_solo_remaining_capabilities);
  either(&onload_solo_remaining_capabilities, both(&onload_solo_capabilities, &to_trash, &temp),
         &onload_solo_remaining_capabilities);

  update();

  // return the result
  exclude(current, unwanted, result);
}


void JvmtiManageCapabilities::update() {
  jvmtiCapabilities avail;

  // all capabilities
  either(&always_capabilities, &always_solo_capabilities, &avail);

  bool interp_events =
    avail.can_generate_field_access_events ||
    avail.can_generate_field_modification_events ||
    avail.can_generate_single_step_events ||
    avail.can_generate_frame_pop_events ||
    avail.can_generate_method_entry_events ||
    avail.can_generate_method_exit_events;
  bool enter_all_methods =
    interp_events ||
    avail.can_generate_breakpoint_events;
  UseFastEmptyMethods = !enter_all_methods;
  UseFastAccessorMethods = !enter_all_methods;

  if (avail.can_generate_breakpoint_events) {
    RewriteFrequentPairs = false;
  }

  // If can_redefine_classes is enabled in the onload phase then we know that the
  // dependency information recorded by the compiler is complete.
  if ((avail.can_redefine_classes || avail.can_retransform_classes) &&
      JvmtiEnv::get_phase() == JVMTI_PHASE_ONLOAD) {
    JvmtiExport::set_all_dependencies_are_recorded(true);
  }

  JvmtiExport::set_can_get_source_debug_extension(avail.can_get_source_debug_extension);
  JvmtiExport::set_can_maintain_original_method_order(avail.can_maintain_original_method_order);
  JvmtiExport::set_can_post_interpreter_events(interp_events);
  JvmtiExport::set_can_hotswap_or_post_breakpoint(
    avail.can_generate_breakpoint_events ||
    avail.can_redefine_classes ||
    avail.can_retransform_classes);
  JvmtiExport::set_can_modify_any_class(
    avail.can_generate_breakpoint_events ||
    avail.can_generate_all_class_hook_events);
  JvmtiExport::set_can_walk_any_space(
    avail.can_tag_objects);   // disable sharing in onload phase
  // This controls whether the compilers keep extra locals live to
  // improve the debugging experience so only set them if the selected
  // capabilities look like a debugger.
  JvmtiExport::set_can_access_local_variables(
<<<<<<< HEAD
    avail.can_access_local_variables  ||
    avail.can_redefine_classes ||
    avail.can_retransform_classes);
=======
    avail.can_access_local_variables ||
    avail.can_generate_breakpoint_events ||
    avail.can_generate_frame_pop_events);
>>>>>>> eb8bd999
  JvmtiExport::set_can_post_on_exceptions(
    avail.can_generate_exception_events ||
    avail.can_generate_frame_pop_events ||
    avail.can_generate_method_exit_events);
  JvmtiExport::set_can_post_breakpoint(avail.can_generate_breakpoint_events);
  JvmtiExport::set_can_post_field_access(avail.can_generate_field_access_events);
  JvmtiExport::set_can_post_field_modification(avail.can_generate_field_modification_events);
  JvmtiExport::set_can_post_method_entry(avail.can_generate_method_entry_events);
  JvmtiExport::set_can_post_method_exit(avail.can_generate_method_exit_events ||
                                        avail.can_generate_frame_pop_events);
  JvmtiExport::set_can_pop_frame(avail.can_pop_frame);
  JvmtiExport::set_can_force_early_return(avail.can_force_early_return);
  JvmtiExport::set_should_clean_up_heap_objects(avail.can_generate_breakpoint_events);
}

#ifndef PRODUCT

void JvmtiManageCapabilities:: print(const jvmtiCapabilities* cap) {
  tty->print_cr("----- capabilities -----");
  if (cap->can_tag_objects)
    tty->print_cr("can_tag_objects");
  if (cap->can_generate_field_modification_events)
    tty->print_cr("can_generate_field_modification_events");
  if (cap->can_generate_field_access_events)
    tty->print_cr("can_generate_field_access_events");
  if (cap->can_get_bytecodes)
    tty->print_cr("can_get_bytecodes");
  if (cap->can_get_synthetic_attribute)
    tty->print_cr("can_get_synthetic_attribute");
  if (cap->can_get_owned_monitor_info)
    tty->print_cr("can_get_owned_monitor_info");
  if (cap->can_get_current_contended_monitor)
    tty->print_cr("can_get_current_contended_monitor");
  if (cap->can_get_monitor_info)
    tty->print_cr("can_get_monitor_info");
  if (cap->can_get_constant_pool)
    tty->print_cr("can_get_constant_pool");
  if (cap->can_pop_frame)
    tty->print_cr("can_pop_frame");
  if (cap->can_force_early_return)
    tty->print_cr("can_force_early_return");
  if (cap->can_redefine_classes)
    tty->print_cr("can_redefine_classes");
  if (cap->can_retransform_classes)
    tty->print_cr("can_retransform_classes");
  if (cap->can_signal_thread)
    tty->print_cr("can_signal_thread");
  if (cap->can_get_source_file_name)
    tty->print_cr("can_get_source_file_name");
  if (cap->can_get_line_numbers)
    tty->print_cr("can_get_line_numbers");
  if (cap->can_get_source_debug_extension)
    tty->print_cr("can_get_source_debug_extension");
  if (cap->can_access_local_variables)
    tty->print_cr("can_access_local_variables");
  if (cap->can_maintain_original_method_order)
    tty->print_cr("can_maintain_original_method_order");
  if (cap->can_generate_single_step_events)
    tty->print_cr("can_generate_single_step_events");
  if (cap->can_generate_exception_events)
    tty->print_cr("can_generate_exception_events");
  if (cap->can_generate_frame_pop_events)
    tty->print_cr("can_generate_frame_pop_events");
  if (cap->can_generate_breakpoint_events)
    tty->print_cr("can_generate_breakpoint_events");
  if (cap->can_suspend)
    tty->print_cr("can_suspend");
  if (cap->can_redefine_any_class )
    tty->print_cr("can_redefine_any_class");
  if (cap->can_retransform_any_class )
    tty->print_cr("can_retransform_any_class");
  if (cap->can_get_current_thread_cpu_time)
    tty->print_cr("can_get_current_thread_cpu_time");
  if (cap->can_get_thread_cpu_time)
    tty->print_cr("can_get_thread_cpu_time");
  if (cap->can_generate_method_entry_events)
    tty->print_cr("can_generate_method_entry_events");
  if (cap->can_generate_method_exit_events)
    tty->print_cr("can_generate_method_exit_events");
  if (cap->can_generate_all_class_hook_events)
    tty->print_cr("can_generate_all_class_hook_events");
  if (cap->can_generate_compiled_method_load_events)
    tty->print_cr("can_generate_compiled_method_load_events");
  if (cap->can_generate_monitor_events)
    tty->print_cr("can_generate_monitor_events");
  if (cap->can_generate_vm_object_alloc_events)
    tty->print_cr("can_generate_vm_object_alloc_events");
  if (cap->can_generate_native_method_bind_events)
    tty->print_cr("can_generate_native_method_bind_events");
  if (cap->can_generate_garbage_collection_events)
    tty->print_cr("can_generate_garbage_collection_events");
  if (cap->can_generate_object_free_events)
    tty->print_cr("can_generate_object_free_events");
  if (cap->can_generate_resource_exhaustion_heap_events)
    tty->print_cr("can_generate_resource_exhaustion_heap_events");
  if (cap->can_generate_resource_exhaustion_threads_events)
    tty->print_cr("can_generate_resource_exhaustion_threads_events");
}

#endif<|MERGE_RESOLUTION|>--- conflicted
+++ resolved
@@ -347,15 +347,9 @@
   // improve the debugging experience so only set them if the selected
   // capabilities look like a debugger.
   JvmtiExport::set_can_access_local_variables(
-<<<<<<< HEAD
-    avail.can_access_local_variables  ||
-    avail.can_redefine_classes ||
-    avail.can_retransform_classes);
-=======
     avail.can_access_local_variables ||
     avail.can_generate_breakpoint_events ||
     avail.can_generate_frame_pop_events);
->>>>>>> eb8bd999
   JvmtiExport::set_can_post_on_exceptions(
     avail.can_generate_exception_events ||
     avail.can_generate_frame_pop_events ||
