--- conflicted
+++ resolved
@@ -27,10 +27,7 @@
 #include <new>
 
 #include "classfile/classLoaderData.hpp"
-<<<<<<< HEAD
-=======
 #include "classfile/modules.hpp"
->>>>>>> aa109797
 #include "classfile/stringTable.hpp"
 #include "code/codeCache.hpp"
 #include "jvmtifiles/jvmtiEnv.hpp"
@@ -1196,7 +1193,6 @@
 WB_ENTRY(jlong, WB_MetaspaceCapacityUntilGC(JNIEnv* env, jobject wb))
   return (jlong) MetaspaceGC::capacity_until_GC();
 WB_END
-
 
 
 WB_ENTRY(void, WB_AssertMatchingSafepointCalls(JNIEnv* env, jobject o, jboolean mutexSafepointValue, jboolean attemptedNoSafepointValue))
@@ -1512,8 +1508,6 @@
   {CC"getCodeBlob",        CC"(J)[Ljava/lang/Object;",(void*)&WB_GetCodeBlob        },
   {CC"getThreadStackSize", CC"()J",                   (void*)&WB_GetThreadStackSize },
   {CC"getThreadRemainingStackSize", CC"()J",          (void*)&WB_GetThreadRemainingStackSize },
-<<<<<<< HEAD
-=======
   {CC"DefineModule",       CC"(Ljava/lang/Object;Ljava/lang/String;Ljava/lang/String;[Ljava/lang/Object;)V",
                                                       (void*)&WB_DefineModule },
   {CC"AddModuleExports",   CC"(Ljava/lang/Object;Ljava/lang/String;Ljava/lang/Object;)V",
@@ -1530,7 +1524,6 @@
                                                       (void*)&WB_AddModuleExportsToAllUnnamed },
   {CC"AddModuleExportsToAll", CC"(Ljava/lang/Object;Ljava/lang/String;)V",
                                                       (void*)&WB_AddModuleExportsToAll },
->>>>>>> aa109797
   {CC"assertMatchingSafepointCalls", CC"(ZZ)V",       (void*)&WB_AssertMatchingSafepointCalls },
   {CC"isMonitorInflated0", CC"(Ljava/lang/Object;)Z", (void*)&WB_IsMonitorInflated  },
   {CC"forceSafepoint",     CC"()V",                   (void*)&WB_ForceSafepoint     },
