--- conflicted
+++ resolved
@@ -154,12 +154,9 @@
   // zero out the control input.
   virtual Node *Ideal(PhaseGVN *phase, bool can_reshape);
 
-<<<<<<< HEAD
   // Split instance field load through Phi.
   Node* split_through_phi(PhaseGVN *phase);
 
-=======
->>>>>>> 2571633a
   // Recover original value from boxed values
   Node *eliminate_autobox(PhaseGVN *phase);
 
@@ -378,7 +375,6 @@
   virtual int Opcode() const;
   virtual const Type *Value( PhaseTransform *phase ) const;
   virtual Node *Identity( PhaseTransform *phase );
-<<<<<<< HEAD
   virtual bool depends_only_on_test() const { return true; }
 
   // Polymorphic factory method:
@@ -400,9 +396,6 @@
   virtual const Type *Value( PhaseTransform *phase ) const;
   virtual Node *Identity( PhaseTransform *phase );
   virtual bool depends_only_on_test() const { return true; }
-=======
-  virtual bool depends_only_on_test() const { return true; } 
->>>>>>> 2571633a
 };
 
 
