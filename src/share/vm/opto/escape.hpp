--- conflicted
+++ resolved
@@ -88,12 +88,8 @@
 //     CreateEx
 //     ConP
 //     LoadKlass
-<<<<<<< HEAD
 //     ThreadLocal
 //
-=======
-//     
->>>>>>> 2571633a
 // AddP nodes are fields.
 //
 // After building the graph, a pass is made over the nodes, deleting deferred
