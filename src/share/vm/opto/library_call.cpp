/*
 * Copyright (c) 1999, 2016, Oracle and/or its affiliates. All rights reserved.
 * DO NOT ALTER OR REMOVE COPYRIGHT NOTICES OR THIS FILE HEADER.
 *
 * This code is free software; you can redistribute it and/or modify it
 * under the terms of the GNU General Public License version 2 only, as
 * published by the Free Software Foundation.
 *
 * This code is distributed in the hope that it will be useful, but WITHOUT
 * ANY WARRANTY; without even the implied warranty of MERCHANTABILITY or
 * FITNESS FOR A PARTICULAR PURPOSE.  See the GNU General Public License
 * version 2 for more details (a copy is included in the LICENSE file that
 * accompanied this code).
 *
 * You should have received a copy of the GNU General Public License version
 * 2 along with this work; if not, write to the Free Software Foundation,
 * Inc., 51 Franklin St, Fifth Floor, Boston, MA 02110-1301 USA.
 *
 * Please contact Oracle, 500 Oracle Parkway, Redwood Shores, CA 94065 USA
 * or visit www.oracle.com if you need additional information or have any
 * questions.
 *
 */

#include "precompiled.hpp"
#include "asm/macroAssembler.hpp"
#include "classfile/systemDictionary.hpp"
#include "classfile/vmSymbols.hpp"
#include "compiler/compileBroker.hpp"
#include "compiler/compileLog.hpp"
#include "oops/objArrayKlass.hpp"
#include "opto/addnode.hpp"
#include "opto/arraycopynode.hpp"
#include "opto/c2compiler.hpp"
#include "opto/callGenerator.hpp"
#include "opto/castnode.hpp"
#include "opto/cfgnode.hpp"
#include "opto/convertnode.hpp"
#include "opto/countbitsnode.hpp"
#include "opto/intrinsicnode.hpp"
#include "opto/idealKit.hpp"
#include "opto/mathexactnode.hpp"
#include "opto/movenode.hpp"
#include "opto/mulnode.hpp"
#include "opto/narrowptrnode.hpp"
#include "opto/opaquenode.hpp"
#include "opto/parse.hpp"
#include "opto/runtime.hpp"
#include "opto/subnode.hpp"
#include "prims/nativeLookup.hpp"
#include "runtime/sharedRuntime.hpp"
#ifdef TRACE_HAVE_INTRINSICS
#include "trace/traceMacros.hpp"
#endif

class LibraryIntrinsic : public InlineCallGenerator {
  // Extend the set of intrinsics known to the runtime:
 public:
 private:
  bool             _is_virtual;
  bool             _does_virtual_dispatch;
  int8_t           _predicates_count;  // Intrinsic is predicated by several conditions
  int8_t           _last_predicate; // Last generated predicate
  vmIntrinsics::ID _intrinsic_id;

 public:
  LibraryIntrinsic(ciMethod* m, bool is_virtual, int predicates_count, bool does_virtual_dispatch, vmIntrinsics::ID id)
    : InlineCallGenerator(m),
      _is_virtual(is_virtual),
      _does_virtual_dispatch(does_virtual_dispatch),
      _predicates_count((int8_t)predicates_count),
      _last_predicate((int8_t)-1),
      _intrinsic_id(id)
  {
  }
  virtual bool is_intrinsic() const { return true; }
  virtual bool is_virtual()   const { return _is_virtual; }
  virtual bool is_predicated() const { return _predicates_count > 0; }
  virtual int  predicates_count() const { return _predicates_count; }
  virtual bool does_virtual_dispatch()   const { return _does_virtual_dispatch; }
  virtual JVMState* generate(JVMState* jvms);
  virtual Node* generate_predicate(JVMState* jvms, int predicate);
  vmIntrinsics::ID intrinsic_id() const { return _intrinsic_id; }
};


// Local helper class for LibraryIntrinsic:
class LibraryCallKit : public GraphKit {
 private:
  LibraryIntrinsic* _intrinsic;     // the library intrinsic being called
  Node*             _result;        // the result node, if any
  int               _reexecute_sp;  // the stack pointer when bytecode needs to be reexecuted

  const TypeOopPtr* sharpen_unsafe_type(Compile::AliasType* alias_type, const TypePtr *adr_type, bool is_native_ptr = false);

 public:
  LibraryCallKit(JVMState* jvms, LibraryIntrinsic* intrinsic)
    : GraphKit(jvms),
      _intrinsic(intrinsic),
      _result(NULL)
  {
    // Check if this is a root compile.  In that case we don't have a caller.
    if (!jvms->has_method()) {
      _reexecute_sp = sp();
    } else {
      // Find out how many arguments the interpreter needs when deoptimizing
      // and save the stack pointer value so it can used by uncommon_trap.
      // We find the argument count by looking at the declared signature.
      bool ignored_will_link;
      ciSignature* declared_signature = NULL;
      ciMethod* ignored_callee = caller()->get_method_at_bci(bci(), ignored_will_link, &declared_signature);
      const int nargs = declared_signature->arg_size_for_bc(caller()->java_code_at_bci(bci()));
      _reexecute_sp = sp() + nargs;  // "push" arguments back on stack
    }
  }

  virtual LibraryCallKit* is_LibraryCallKit() const { return (LibraryCallKit*)this; }

  ciMethod*         caller()    const    { return jvms()->method(); }
  int               bci()       const    { return jvms()->bci(); }
  LibraryIntrinsic* intrinsic() const    { return _intrinsic; }
  vmIntrinsics::ID  intrinsic_id() const { return _intrinsic->intrinsic_id(); }
  ciMethod*         callee()    const    { return _intrinsic->method(); }

  bool  try_to_inline(int predicate);
  Node* try_to_predicate(int predicate);

  void push_result() {
    // Push the result onto the stack.
    if (!stopped() && result() != NULL) {
      BasicType bt = result()->bottom_type()->basic_type();
      push_node(bt, result());
    }
  }

 private:
  void fatal_unexpected_iid(vmIntrinsics::ID iid) {
    fatal("unexpected intrinsic %d: %s", iid, vmIntrinsics::name_at(iid));
  }

  void  set_result(Node* n) { assert(_result == NULL, "only set once"); _result = n; }
  void  set_result(RegionNode* region, PhiNode* value);
  Node*     result() { return _result; }

  virtual int reexecute_sp() { return _reexecute_sp; }

  // Helper functions to inline natives
  Node* generate_guard(Node* test, RegionNode* region, float true_prob);
  Node* generate_slow_guard(Node* test, RegionNode* region);
  Node* generate_fair_guard(Node* test, RegionNode* region);
  Node* generate_negative_guard(Node* index, RegionNode* region,
                                // resulting CastII of index:
                                Node* *pos_index = NULL);
  Node* generate_limit_guard(Node* offset, Node* subseq_length,
                             Node* array_length,
                             RegionNode* region);
  void  generate_string_range_check(Node* array, Node* offset,
                                    Node* length, bool char_count);
  Node* generate_current_thread(Node* &tls_output);
  Node* load_mirror_from_klass(Node* klass);
  Node* load_klass_from_mirror_common(Node* mirror, bool never_see_null,
                                      RegionNode* region, int null_path,
                                      int offset);
  Node* load_klass_from_mirror(Node* mirror, bool never_see_null,
                               RegionNode* region, int null_path) {
    int offset = java_lang_Class::klass_offset_in_bytes();
    return load_klass_from_mirror_common(mirror, never_see_null,
                                         region, null_path,
                                         offset);
  }
  Node* load_array_klass_from_mirror(Node* mirror, bool never_see_null,
                                     RegionNode* region, int null_path) {
    int offset = java_lang_Class::array_klass_offset_in_bytes();
    return load_klass_from_mirror_common(mirror, never_see_null,
                                         region, null_path,
                                         offset);
  }
  Node* generate_access_flags_guard(Node* kls,
                                    int modifier_mask, int modifier_bits,
                                    RegionNode* region);
  Node* generate_interface_guard(Node* kls, RegionNode* region);
  Node* generate_array_guard(Node* kls, RegionNode* region) {
    return generate_array_guard_common(kls, region, false, false);
  }
  Node* generate_non_array_guard(Node* kls, RegionNode* region) {
    return generate_array_guard_common(kls, region, false, true);
  }
  Node* generate_objArray_guard(Node* kls, RegionNode* region) {
    return generate_array_guard_common(kls, region, true, false);
  }
  Node* generate_non_objArray_guard(Node* kls, RegionNode* region) {
    return generate_array_guard_common(kls, region, true, true);
  }
  Node* generate_array_guard_common(Node* kls, RegionNode* region,
                                    bool obj_array, bool not_array);
  Node* generate_virtual_guard(Node* obj_klass, RegionNode* slow_region);
  CallJavaNode* generate_method_call(vmIntrinsics::ID method_id,
                                     bool is_virtual = false, bool is_static = false);
  CallJavaNode* generate_method_call_static(vmIntrinsics::ID method_id) {
    return generate_method_call(method_id, false, true);
  }
  CallJavaNode* generate_method_call_virtual(vmIntrinsics::ID method_id) {
    return generate_method_call(method_id, true, false);
  }
  Node * load_field_from_object(Node * fromObj, const char * fieldName, const char * fieldTypeString, bool is_exact, bool is_static, ciInstanceKlass * fromKls);
  Node * field_address_from_object(Node * fromObj, const char * fieldName, const char * fieldTypeString, bool is_exact, bool is_static, ciInstanceKlass * fromKls);

  Node* make_string_method_node(int opcode, Node* str1_start, Node* cnt1, Node* str2_start, Node* cnt2, StrIntrinsicNode::ArgEnc ae);
  bool inline_string_compareTo(StrIntrinsicNode::ArgEnc ae);
  bool inline_string_indexOf(StrIntrinsicNode::ArgEnc ae);
  bool inline_string_indexOfI(StrIntrinsicNode::ArgEnc ae);
  Node* make_indexOf_node(Node* src_start, Node* src_count, Node* tgt_start, Node* tgt_count,
                          RegionNode* region, Node* phi, StrIntrinsicNode::ArgEnc ae);
  bool inline_string_indexOfChar();
  bool inline_string_equals(StrIntrinsicNode::ArgEnc ae);
  bool inline_string_toBytesU();
  bool inline_string_getCharsU();
  bool inline_string_copy(bool compress);
  bool inline_string_char_access(bool is_store);
  Node* round_double_node(Node* n);
  bool runtime_math(const TypeFunc* call_type, address funcAddr, const char* funcName);
  bool inline_math_native(vmIntrinsics::ID id);
  bool inline_trig(vmIntrinsics::ID id);
  bool inline_math(vmIntrinsics::ID id);
  template <typename OverflowOp>
  bool inline_math_overflow(Node* arg1, Node* arg2);
  void inline_math_mathExact(Node* math, Node* test);
  bool inline_math_addExactI(bool is_increment);
  bool inline_math_addExactL(bool is_increment);
  bool inline_math_multiplyExactI();
  bool inline_math_multiplyExactL();
  bool inline_math_negateExactI();
  bool inline_math_negateExactL();
  bool inline_math_subtractExactI(bool is_decrement);
  bool inline_math_subtractExactL(bool is_decrement);
  bool inline_min_max(vmIntrinsics::ID id);
  bool inline_notify(vmIntrinsics::ID id);
  Node* generate_min_max(vmIntrinsics::ID id, Node* x, Node* y);
  // This returns Type::AnyPtr, RawPtr, or OopPtr.
  int classify_unsafe_addr(Node* &base, Node* &offset);
  Node* make_unsafe_address(Node* base, Node* offset);
  // Helper for inline_unsafe_access.
  // Generates the guards that check whether the result of
  // Unsafe.getObject should be recorded in an SATB log buffer.
  void insert_pre_barrier(Node* base_oop, Node* offset, Node* pre_val, bool need_mem_bar);

  typedef enum { Relaxed, Opaque, Volatile, Acquire, Release } AccessKind;
  bool inline_unsafe_access(bool is_native_ptr, bool is_store, BasicType type, AccessKind kind, bool is_unaligned);
  static bool klass_needs_init_guard(Node* kls);
  bool inline_unsafe_allocate();
  bool inline_unsafe_copyMemory();
  bool inline_native_currentThread();

  bool inline_native_time_funcs(address method, const char* funcName);
  bool inline_native_isInterrupted();
  bool inline_native_Class_query(vmIntrinsics::ID id);
  bool inline_native_subtype_check();

  bool inline_native_newArray();
  bool inline_native_getLength();
  bool inline_array_copyOf(bool is_copyOfRange);
  bool inline_array_equals(StrIntrinsicNode::ArgEnc ae);
  bool inline_objects_checkIndex();
  void copy_to_clone(Node* obj, Node* alloc_obj, Node* obj_size, bool is_array, bool card_mark);
  bool inline_native_clone(bool is_virtual);
  bool inline_native_Reflection_getCallerClass();
  // Helper function for inlining native object hash method
  bool inline_native_hashcode(bool is_virtual, bool is_static);
  bool inline_native_getClass();

  // Helper functions for inlining arraycopy
  bool inline_arraycopy();
  AllocateArrayNode* tightly_coupled_allocation(Node* ptr,
                                                RegionNode* slow_region);
  JVMState* arraycopy_restore_alloc_state(AllocateArrayNode* alloc, int& saved_reexecute_sp);
  void arraycopy_move_allocation_here(AllocateArrayNode* alloc, Node* dest, JVMState* saved_jvms, int saved_reexecute_sp);

  typedef enum { LS_get_add, LS_get_set, LS_cmp_swap, LS_cmp_swap_weak, LS_cmp_exchange } LoadStoreKind;
  MemNode::MemOrd access_kind_to_memord_LS(AccessKind access_kind, bool is_store);
  MemNode::MemOrd access_kind_to_memord(AccessKind access_kind);
  bool inline_unsafe_load_store(BasicType type,  LoadStoreKind kind, AccessKind access_kind);
  bool inline_unsafe_fence(vmIntrinsics::ID id);
  bool inline_fp_conversions(vmIntrinsics::ID id);
  bool inline_number_methods(vmIntrinsics::ID id);
  bool inline_reference_get();
  bool inline_Class_cast();
  bool inline_aescrypt_Block(vmIntrinsics::ID id);
  bool inline_cipherBlockChaining_AESCrypt(vmIntrinsics::ID id);
  bool inline_counterMode_AESCrypt(vmIntrinsics::ID id);
  Node* inline_cipherBlockChaining_AESCrypt_predicate(bool decrypting);
  Node* inline_counterMode_AESCrypt_predicate();
  Node* get_key_start_from_aescrypt_object(Node* aescrypt_object);
  Node* get_original_key_start_from_aescrypt_object(Node* aescrypt_object);
  bool inline_ghash_processBlocks();
  bool inline_sha_implCompress(vmIntrinsics::ID id);
  bool inline_digestBase_implCompressMB(int predicate);
  bool inline_sha_implCompressMB(Node* digestBaseObj, ciInstanceKlass* instklass_SHA,
                                 bool long_state, address stubAddr, const char *stubName,
                                 Node* src_start, Node* ofs, Node* limit);
  Node* get_state_from_sha_object(Node *sha_object);
  Node* get_state_from_sha5_object(Node *sha_object);
  Node* inline_digestBase_implCompressMB_predicate(int predicate);
  bool inline_encodeISOArray();
  bool inline_updateCRC32();
  bool inline_updateBytesCRC32();
  bool inline_updateByteBufferCRC32();
  Node* get_table_from_crc32c_class(ciInstanceKlass *crc32c_class);
  bool inline_updateBytesCRC32C();
  bool inline_updateDirectByteBufferCRC32C();
  bool inline_updateBytesAdler32();
  bool inline_updateByteBufferAdler32();
  bool inline_multiplyToLen();
  bool inline_hasNegatives();
  bool inline_squareToLen();
  bool inline_mulAdd();
  bool inline_montgomeryMultiply();
  bool inline_montgomerySquare();
  bool inline_vectorizedMismatch();

  bool inline_profileBoolean();
  bool inline_isCompileConstant();
};

//---------------------------make_vm_intrinsic----------------------------
CallGenerator* Compile::make_vm_intrinsic(ciMethod* m, bool is_virtual) {
  vmIntrinsics::ID id = m->intrinsic_id();
  assert(id != vmIntrinsics::_none, "must be a VM intrinsic");

  if (!m->is_loaded()) {
    // Do not attempt to inline unloaded methods.
    return NULL;
  }

  C2Compiler* compiler = (C2Compiler*)CompileBroker::compiler(CompLevel_full_optimization);
  bool is_available = false;

  {
    // For calling is_intrinsic_supported and is_intrinsic_disabled_by_flag
    // the compiler must transition to '_thread_in_vm' state because both
    // methods access VM-internal data.
    VM_ENTRY_MARK;
    methodHandle mh(THREAD, m->get_Method());
    is_available = compiler->is_intrinsic_supported(mh, is_virtual) &&
                   !C->directive()->is_intrinsic_disabled(mh) &&
                   !vmIntrinsics::is_disabled_by_flags(mh);

  }

  if (is_available) {
    assert(id <= vmIntrinsics::LAST_COMPILER_INLINE, "caller responsibility");
    assert(id != vmIntrinsics::_Object_init && id != vmIntrinsics::_invoke, "enum out of order?");
    return new LibraryIntrinsic(m, is_virtual,
                                vmIntrinsics::predicates_needed(id),
                                vmIntrinsics::does_virtual_dispatch(id),
                                (vmIntrinsics::ID) id);
  } else {
    return NULL;
  }
}

//----------------------register_library_intrinsics-----------------------
// Initialize this file's data structures, for each Compile instance.
void Compile::register_library_intrinsics() {
  // Nothing to do here.
}

JVMState* LibraryIntrinsic::generate(JVMState* jvms) {
  LibraryCallKit kit(jvms, this);
  Compile* C = kit.C;
  int nodes = C->unique();
#ifndef PRODUCT
  if ((C->print_intrinsics() || C->print_inlining()) && Verbose) {
    char buf[1000];
    const char* str = vmIntrinsics::short_name_as_C_string(intrinsic_id(), buf, sizeof(buf));
    tty->print_cr("Intrinsic %s", str);
  }
#endif
  ciMethod* callee = kit.callee();
  const int bci    = kit.bci();

  // Try to inline the intrinsic.
  if ((CheckIntrinsics ? callee->intrinsic_candidate() : true) &&
      kit.try_to_inline(_last_predicate)) {
    if (C->print_intrinsics() || C->print_inlining()) {
      C->print_inlining(callee, jvms->depth() - 1, bci, is_virtual() ? "(intrinsic, virtual)" : "(intrinsic)");
    }
    C->gather_intrinsic_statistics(intrinsic_id(), is_virtual(), Compile::_intrinsic_worked);
    if (C->log()) {
      C->log()->elem("intrinsic id='%s'%s nodes='%d'",
                     vmIntrinsics::name_at(intrinsic_id()),
                     (is_virtual() ? " virtual='1'" : ""),
                     C->unique() - nodes);
    }
    // Push the result from the inlined method onto the stack.
    kit.push_result();
    C->print_inlining_update(this);
    return kit.transfer_exceptions_into_jvms();
  }

  // The intrinsic bailed out
  if (C->print_intrinsics() || C->print_inlining()) {
    if (jvms->has_method()) {
      // Not a root compile.
      const char* msg;
      if (callee->intrinsic_candidate()) {
        msg = is_virtual() ? "failed to inline (intrinsic, virtual)" : "failed to inline (intrinsic)";
      } else {
        msg = is_virtual() ? "failed to inline (intrinsic, virtual), method not annotated"
                           : "failed to inline (intrinsic), method not annotated";
      }
      C->print_inlining(callee, jvms->depth() - 1, bci, msg);
    } else {
      // Root compile
      tty->print("Did not generate intrinsic %s%s at bci:%d in",
               vmIntrinsics::name_at(intrinsic_id()),
               (is_virtual() ? " (virtual)" : ""), bci);
    }
  }
  C->gather_intrinsic_statistics(intrinsic_id(), is_virtual(), Compile::_intrinsic_failed);
  C->print_inlining_update(this);
  return NULL;
}

Node* LibraryIntrinsic::generate_predicate(JVMState* jvms, int predicate) {
  LibraryCallKit kit(jvms, this);
  Compile* C = kit.C;
  int nodes = C->unique();
  _last_predicate = predicate;
#ifndef PRODUCT
  assert(is_predicated() && predicate < predicates_count(), "sanity");
  if ((C->print_intrinsics() || C->print_inlining()) && Verbose) {
    char buf[1000];
    const char* str = vmIntrinsics::short_name_as_C_string(intrinsic_id(), buf, sizeof(buf));
    tty->print_cr("Predicate for intrinsic %s", str);
  }
#endif
  ciMethod* callee = kit.callee();
  const int bci    = kit.bci();

  Node* slow_ctl = kit.try_to_predicate(predicate);
  if (!kit.failing()) {
    if (C->print_intrinsics() || C->print_inlining()) {
      C->print_inlining(callee, jvms->depth() - 1, bci, is_virtual() ? "(intrinsic, virtual, predicate)" : "(intrinsic, predicate)");
    }
    C->gather_intrinsic_statistics(intrinsic_id(), is_virtual(), Compile::_intrinsic_worked);
    if (C->log()) {
      C->log()->elem("predicate_intrinsic id='%s'%s nodes='%d'",
                     vmIntrinsics::name_at(intrinsic_id()),
                     (is_virtual() ? " virtual='1'" : ""),
                     C->unique() - nodes);
    }
    return slow_ctl; // Could be NULL if the check folds.
  }

  // The intrinsic bailed out
  if (C->print_intrinsics() || C->print_inlining()) {
    if (jvms->has_method()) {
      // Not a root compile.
      const char* msg = "failed to generate predicate for intrinsic";
      C->print_inlining(kit.callee(), jvms->depth() - 1, bci, msg);
    } else {
      // Root compile
      C->print_inlining_stream()->print("Did not generate predicate for intrinsic %s%s at bci:%d in",
                                        vmIntrinsics::name_at(intrinsic_id()),
                                        (is_virtual() ? " (virtual)" : ""), bci);
    }
  }
  C->gather_intrinsic_statistics(intrinsic_id(), is_virtual(), Compile::_intrinsic_failed);
  return NULL;
}

bool LibraryCallKit::try_to_inline(int predicate) {
  // Handle symbolic names for otherwise undistinguished boolean switches:
  const bool is_store       = true;
  const bool is_compress    = true;
  const bool is_native_ptr  = true;
  const bool is_static      = true;
  const bool is_volatile    = true;

  if (!jvms()->has_method()) {
    // Root JVMState has a null method.
    assert(map()->memory()->Opcode() == Op_Parm, "");
    // Insert the memory aliasing node
    set_all_memory(reset_memory());
  }
  assert(merged_memory(), "");


  switch (intrinsic_id()) {
  case vmIntrinsics::_hashCode:                 return inline_native_hashcode(intrinsic()->is_virtual(), !is_static);
  case vmIntrinsics::_identityHashCode:         return inline_native_hashcode(/*!virtual*/ false,         is_static);
  case vmIntrinsics::_getClass:                 return inline_native_getClass();

  case vmIntrinsics::_dsin:
  case vmIntrinsics::_dcos:
  case vmIntrinsics::_dtan:
  case vmIntrinsics::_dabs:
  case vmIntrinsics::_datan2:
  case vmIntrinsics::_dsqrt:
  case vmIntrinsics::_dexp:
  case vmIntrinsics::_dlog:
  case vmIntrinsics::_dlog10:
  case vmIntrinsics::_dpow:                     return inline_math_native(intrinsic_id());

  case vmIntrinsics::_min:
  case vmIntrinsics::_max:                      return inline_min_max(intrinsic_id());

  case vmIntrinsics::_notify:
  case vmIntrinsics::_notifyAll:
    if (InlineNotify) {
      return inline_notify(intrinsic_id());
    }
    return false;

  case vmIntrinsics::_addExactI:                return inline_math_addExactI(false /* add */);
  case vmIntrinsics::_addExactL:                return inline_math_addExactL(false /* add */);
  case vmIntrinsics::_decrementExactI:          return inline_math_subtractExactI(true /* decrement */);
  case vmIntrinsics::_decrementExactL:          return inline_math_subtractExactL(true /* decrement */);
  case vmIntrinsics::_incrementExactI:          return inline_math_addExactI(true /* increment */);
  case vmIntrinsics::_incrementExactL:          return inline_math_addExactL(true /* increment */);
  case vmIntrinsics::_multiplyExactI:           return inline_math_multiplyExactI();
  case vmIntrinsics::_multiplyExactL:           return inline_math_multiplyExactL();
  case vmIntrinsics::_negateExactI:             return inline_math_negateExactI();
  case vmIntrinsics::_negateExactL:             return inline_math_negateExactL();
  case vmIntrinsics::_subtractExactI:           return inline_math_subtractExactI(false /* subtract */);
  case vmIntrinsics::_subtractExactL:           return inline_math_subtractExactL(false /* subtract */);

  case vmIntrinsics::_arraycopy:                return inline_arraycopy();

  case vmIntrinsics::_compareToL:               return inline_string_compareTo(StrIntrinsicNode::LL);
  case vmIntrinsics::_compareToU:               return inline_string_compareTo(StrIntrinsicNode::UU);
  case vmIntrinsics::_compareToLU:              return inline_string_compareTo(StrIntrinsicNode::LU);
  case vmIntrinsics::_compareToUL:              return inline_string_compareTo(StrIntrinsicNode::UL);

  case vmIntrinsics::_indexOfL:                 return inline_string_indexOf(StrIntrinsicNode::LL);
  case vmIntrinsics::_indexOfU:                 return inline_string_indexOf(StrIntrinsicNode::UU);
  case vmIntrinsics::_indexOfUL:                return inline_string_indexOf(StrIntrinsicNode::UL);
  case vmIntrinsics::_indexOfIL:                return inline_string_indexOfI(StrIntrinsicNode::LL);
  case vmIntrinsics::_indexOfIU:                return inline_string_indexOfI(StrIntrinsicNode::UU);
  case vmIntrinsics::_indexOfIUL:               return inline_string_indexOfI(StrIntrinsicNode::UL);
  case vmIntrinsics::_indexOfU_char:            return inline_string_indexOfChar();

  case vmIntrinsics::_equalsL:                  return inline_string_equals(StrIntrinsicNode::LL);
  case vmIntrinsics::_equalsU:                  return inline_string_equals(StrIntrinsicNode::UU);

  case vmIntrinsics::_toBytesStringU:           return inline_string_toBytesU();
  case vmIntrinsics::_getCharsStringU:          return inline_string_getCharsU();
  case vmIntrinsics::_getCharStringU:           return inline_string_char_access(!is_store);
  case vmIntrinsics::_putCharStringU:           return inline_string_char_access( is_store);

  case vmIntrinsics::_compressStringC:
  case vmIntrinsics::_compressStringB:          return inline_string_copy( is_compress);
  case vmIntrinsics::_inflateStringC:
  case vmIntrinsics::_inflateStringB:           return inline_string_copy(!is_compress);

  case vmIntrinsics::_getObject:                return inline_unsafe_access(!is_native_ptr, !is_store, T_OBJECT,   Relaxed, false);
  case vmIntrinsics::_getBoolean:               return inline_unsafe_access(!is_native_ptr, !is_store, T_BOOLEAN,  Relaxed, false);
  case vmIntrinsics::_getByte:                  return inline_unsafe_access(!is_native_ptr, !is_store, T_BYTE,     Relaxed, false);
  case vmIntrinsics::_getShort:                 return inline_unsafe_access(!is_native_ptr, !is_store, T_SHORT,    Relaxed, false);
  case vmIntrinsics::_getChar:                  return inline_unsafe_access(!is_native_ptr, !is_store, T_CHAR,     Relaxed, false);
  case vmIntrinsics::_getInt:                   return inline_unsafe_access(!is_native_ptr, !is_store, T_INT,      Relaxed, false);
  case vmIntrinsics::_getLong:                  return inline_unsafe_access(!is_native_ptr, !is_store, T_LONG,     Relaxed, false);
  case vmIntrinsics::_getFloat:                 return inline_unsafe_access(!is_native_ptr, !is_store, T_FLOAT,    Relaxed, false);
  case vmIntrinsics::_getDouble:                return inline_unsafe_access(!is_native_ptr, !is_store, T_DOUBLE,   Relaxed, false);

  case vmIntrinsics::_putObject:                return inline_unsafe_access(!is_native_ptr,  is_store, T_OBJECT,   Relaxed, false);
  case vmIntrinsics::_putBoolean:               return inline_unsafe_access(!is_native_ptr,  is_store, T_BOOLEAN,  Relaxed, false);
  case vmIntrinsics::_putByte:                  return inline_unsafe_access(!is_native_ptr,  is_store, T_BYTE,     Relaxed, false);
  case vmIntrinsics::_putShort:                 return inline_unsafe_access(!is_native_ptr,  is_store, T_SHORT,    Relaxed, false);
  case vmIntrinsics::_putChar:                  return inline_unsafe_access(!is_native_ptr,  is_store, T_CHAR,     Relaxed, false);
  case vmIntrinsics::_putInt:                   return inline_unsafe_access(!is_native_ptr,  is_store, T_INT,      Relaxed, false);
  case vmIntrinsics::_putLong:                  return inline_unsafe_access(!is_native_ptr,  is_store, T_LONG,     Relaxed, false);
  case vmIntrinsics::_putFloat:                 return inline_unsafe_access(!is_native_ptr,  is_store, T_FLOAT,    Relaxed, false);
  case vmIntrinsics::_putDouble:                return inline_unsafe_access(!is_native_ptr,  is_store, T_DOUBLE,   Relaxed, false);

  case vmIntrinsics::_getByte_raw:              return inline_unsafe_access( is_native_ptr, !is_store, T_BYTE,     Relaxed, false);
  case vmIntrinsics::_getShort_raw:             return inline_unsafe_access( is_native_ptr, !is_store, T_SHORT,    Relaxed, false);
  case vmIntrinsics::_getChar_raw:              return inline_unsafe_access( is_native_ptr, !is_store, T_CHAR,     Relaxed, false);
  case vmIntrinsics::_getInt_raw:               return inline_unsafe_access( is_native_ptr, !is_store, T_INT,      Relaxed, false);
  case vmIntrinsics::_getLong_raw:              return inline_unsafe_access( is_native_ptr, !is_store, T_LONG,     Relaxed, false);
  case vmIntrinsics::_getFloat_raw:             return inline_unsafe_access( is_native_ptr, !is_store, T_FLOAT,    Relaxed, false);
  case vmIntrinsics::_getDouble_raw:            return inline_unsafe_access( is_native_ptr, !is_store, T_DOUBLE,   Relaxed, false);
  case vmIntrinsics::_getAddress_raw:           return inline_unsafe_access( is_native_ptr, !is_store, T_ADDRESS,  Relaxed, false);

  case vmIntrinsics::_putByte_raw:              return inline_unsafe_access( is_native_ptr,  is_store, T_BYTE,     Relaxed, false);
  case vmIntrinsics::_putShort_raw:             return inline_unsafe_access( is_native_ptr,  is_store, T_SHORT,    Relaxed, false);
  case vmIntrinsics::_putChar_raw:              return inline_unsafe_access( is_native_ptr,  is_store, T_CHAR,     Relaxed, false);
  case vmIntrinsics::_putInt_raw:               return inline_unsafe_access( is_native_ptr,  is_store, T_INT,      Relaxed, false);
  case vmIntrinsics::_putLong_raw:              return inline_unsafe_access( is_native_ptr,  is_store, T_LONG,     Relaxed, false);
  case vmIntrinsics::_putFloat_raw:             return inline_unsafe_access( is_native_ptr,  is_store, T_FLOAT,    Relaxed, false);
  case vmIntrinsics::_putDouble_raw:            return inline_unsafe_access( is_native_ptr,  is_store, T_DOUBLE,   Relaxed, false);
  case vmIntrinsics::_putAddress_raw:           return inline_unsafe_access( is_native_ptr,  is_store, T_ADDRESS,  Relaxed, false);

  case vmIntrinsics::_getObjectVolatile:        return inline_unsafe_access(!is_native_ptr, !is_store, T_OBJECT,   Volatile, false);
  case vmIntrinsics::_getBooleanVolatile:       return inline_unsafe_access(!is_native_ptr, !is_store, T_BOOLEAN,  Volatile, false);
  case vmIntrinsics::_getByteVolatile:          return inline_unsafe_access(!is_native_ptr, !is_store, T_BYTE,     Volatile, false);
  case vmIntrinsics::_getShortVolatile:         return inline_unsafe_access(!is_native_ptr, !is_store, T_SHORT,    Volatile, false);
  case vmIntrinsics::_getCharVolatile:          return inline_unsafe_access(!is_native_ptr, !is_store, T_CHAR,     Volatile, false);
  case vmIntrinsics::_getIntVolatile:           return inline_unsafe_access(!is_native_ptr, !is_store, T_INT,      Volatile, false);
  case vmIntrinsics::_getLongVolatile:          return inline_unsafe_access(!is_native_ptr, !is_store, T_LONG,     Volatile, false);
  case vmIntrinsics::_getFloatVolatile:         return inline_unsafe_access(!is_native_ptr, !is_store, T_FLOAT,    Volatile, false);
  case vmIntrinsics::_getDoubleVolatile:        return inline_unsafe_access(!is_native_ptr, !is_store, T_DOUBLE,   Volatile, false);

  case vmIntrinsics::_putObjectVolatile:        return inline_unsafe_access(!is_native_ptr,  is_store, T_OBJECT,   Volatile, false);
  case vmIntrinsics::_putBooleanVolatile:       return inline_unsafe_access(!is_native_ptr,  is_store, T_BOOLEAN,  Volatile, false);
  case vmIntrinsics::_putByteVolatile:          return inline_unsafe_access(!is_native_ptr,  is_store, T_BYTE,     Volatile, false);
  case vmIntrinsics::_putShortVolatile:         return inline_unsafe_access(!is_native_ptr,  is_store, T_SHORT,    Volatile, false);
  case vmIntrinsics::_putCharVolatile:          return inline_unsafe_access(!is_native_ptr,  is_store, T_CHAR,     Volatile, false);
  case vmIntrinsics::_putIntVolatile:           return inline_unsafe_access(!is_native_ptr,  is_store, T_INT,      Volatile, false);
  case vmIntrinsics::_putLongVolatile:          return inline_unsafe_access(!is_native_ptr,  is_store, T_LONG,     Volatile, false);
  case vmIntrinsics::_putFloatVolatile:         return inline_unsafe_access(!is_native_ptr,  is_store, T_FLOAT,    Volatile, false);
  case vmIntrinsics::_putDoubleVolatile:        return inline_unsafe_access(!is_native_ptr,  is_store, T_DOUBLE,   Volatile, false);

  case vmIntrinsics::_getShortUnaligned:        return inline_unsafe_access(!is_native_ptr, !is_store, T_SHORT,    Relaxed, true);
  case vmIntrinsics::_getCharUnaligned:         return inline_unsafe_access(!is_native_ptr, !is_store, T_CHAR,     Relaxed, true);
  case vmIntrinsics::_getIntUnaligned:          return inline_unsafe_access(!is_native_ptr, !is_store, T_INT,      Relaxed, true);
  case vmIntrinsics::_getLongUnaligned:         return inline_unsafe_access(!is_native_ptr, !is_store, T_LONG,     Relaxed, true);

  case vmIntrinsics::_putShortUnaligned:        return inline_unsafe_access(!is_native_ptr,  is_store, T_SHORT,    Relaxed, true);
  case vmIntrinsics::_putCharUnaligned:         return inline_unsafe_access(!is_native_ptr,  is_store, T_CHAR,     Relaxed, true);
  case vmIntrinsics::_putIntUnaligned:          return inline_unsafe_access(!is_native_ptr,  is_store, T_INT,      Relaxed, true);
  case vmIntrinsics::_putLongUnaligned:         return inline_unsafe_access(!is_native_ptr,  is_store, T_LONG,     Relaxed, true);

  case vmIntrinsics::_putOrderedObject:         return inline_unsafe_access(!is_native_ptr,  is_store, T_OBJECT,   Release, false);
  case vmIntrinsics::_putOrderedInt:            return inline_unsafe_access(!is_native_ptr,  is_store, T_INT,      Release, false);
  case vmIntrinsics::_putOrderedLong:           return inline_unsafe_access(!is_native_ptr,  is_store, T_LONG,     Release, false);

  case vmIntrinsics::_getObjectAcquire:         return inline_unsafe_access(!is_native_ptr, !is_store, T_OBJECT,   Acquire, false);
  case vmIntrinsics::_getBooleanAcquire:        return inline_unsafe_access(!is_native_ptr, !is_store, T_BOOLEAN,  Acquire, false);
  case vmIntrinsics::_getByteAcquire:           return inline_unsafe_access(!is_native_ptr, !is_store, T_BYTE,     Acquire, false);
  case vmIntrinsics::_getShortAcquire:          return inline_unsafe_access(!is_native_ptr, !is_store, T_SHORT,    Acquire, false);
  case vmIntrinsics::_getCharAcquire:           return inline_unsafe_access(!is_native_ptr, !is_store, T_CHAR,     Acquire, false);
  case vmIntrinsics::_getIntAcquire:            return inline_unsafe_access(!is_native_ptr, !is_store, T_INT,      Acquire, false);
  case vmIntrinsics::_getLongAcquire:           return inline_unsafe_access(!is_native_ptr, !is_store, T_LONG,     Acquire, false);
  case vmIntrinsics::_getFloatAcquire:          return inline_unsafe_access(!is_native_ptr, !is_store, T_FLOAT,    Acquire, false);
  case vmIntrinsics::_getDoubleAcquire:         return inline_unsafe_access(!is_native_ptr, !is_store, T_DOUBLE,   Acquire, false);

  case vmIntrinsics::_putObjectRelease:         return inline_unsafe_access(!is_native_ptr,  is_store, T_OBJECT,   Release, false);
  case vmIntrinsics::_putBooleanRelease:        return inline_unsafe_access(!is_native_ptr,  is_store, T_BOOLEAN,  Release, false);
  case vmIntrinsics::_putByteRelease:           return inline_unsafe_access(!is_native_ptr,  is_store, T_BYTE,     Release, false);
  case vmIntrinsics::_putShortRelease:          return inline_unsafe_access(!is_native_ptr,  is_store, T_SHORT,    Release, false);
  case vmIntrinsics::_putCharRelease:           return inline_unsafe_access(!is_native_ptr,  is_store, T_CHAR,     Release, false);
  case vmIntrinsics::_putIntRelease:            return inline_unsafe_access(!is_native_ptr,  is_store, T_INT,      Release, false);
  case vmIntrinsics::_putLongRelease:           return inline_unsafe_access(!is_native_ptr,  is_store, T_LONG,     Release, false);
  case vmIntrinsics::_putFloatRelease:          return inline_unsafe_access(!is_native_ptr,  is_store, T_FLOAT,    Release, false);
  case vmIntrinsics::_putDoubleRelease:         return inline_unsafe_access(!is_native_ptr,  is_store, T_DOUBLE,   Release, false);

  case vmIntrinsics::_getObjectOpaque:          return inline_unsafe_access(!is_native_ptr, !is_store, T_OBJECT,   Opaque, false);
  case vmIntrinsics::_getBooleanOpaque:         return inline_unsafe_access(!is_native_ptr, !is_store, T_BOOLEAN,  Opaque, false);
  case vmIntrinsics::_getByteOpaque:            return inline_unsafe_access(!is_native_ptr, !is_store, T_BYTE,     Opaque, false);
  case vmIntrinsics::_getShortOpaque:           return inline_unsafe_access(!is_native_ptr, !is_store, T_SHORT,    Opaque, false);
  case vmIntrinsics::_getCharOpaque:            return inline_unsafe_access(!is_native_ptr, !is_store, T_CHAR,     Opaque, false);
  case vmIntrinsics::_getIntOpaque:             return inline_unsafe_access(!is_native_ptr, !is_store, T_INT,      Opaque, false);
  case vmIntrinsics::_getLongOpaque:            return inline_unsafe_access(!is_native_ptr, !is_store, T_LONG,     Opaque, false);
  case vmIntrinsics::_getFloatOpaque:           return inline_unsafe_access(!is_native_ptr, !is_store, T_FLOAT,    Opaque, false);
  case vmIntrinsics::_getDoubleOpaque:          return inline_unsafe_access(!is_native_ptr, !is_store, T_DOUBLE,   Opaque, false);

  case vmIntrinsics::_putObjectOpaque:          return inline_unsafe_access(!is_native_ptr,  is_store, T_OBJECT,   Opaque, false);
  case vmIntrinsics::_putBooleanOpaque:         return inline_unsafe_access(!is_native_ptr,  is_store, T_BOOLEAN,  Opaque, false);
  case vmIntrinsics::_putByteOpaque:            return inline_unsafe_access(!is_native_ptr,  is_store, T_BYTE,     Opaque, false);
  case vmIntrinsics::_putShortOpaque:           return inline_unsafe_access(!is_native_ptr,  is_store, T_SHORT,    Opaque, false);
  case vmIntrinsics::_putCharOpaque:            return inline_unsafe_access(!is_native_ptr,  is_store, T_CHAR,     Opaque, false);
  case vmIntrinsics::_putIntOpaque:             return inline_unsafe_access(!is_native_ptr,  is_store, T_INT,      Opaque, false);
  case vmIntrinsics::_putLongOpaque:            return inline_unsafe_access(!is_native_ptr,  is_store, T_LONG,     Opaque, false);
  case vmIntrinsics::_putFloatOpaque:           return inline_unsafe_access(!is_native_ptr,  is_store, T_FLOAT,    Opaque, false);
  case vmIntrinsics::_putDoubleOpaque:          return inline_unsafe_access(!is_native_ptr,  is_store, T_DOUBLE,   Opaque, false);

  case vmIntrinsics::_compareAndSwapObject:             return inline_unsafe_load_store(T_OBJECT, LS_cmp_swap,      Volatile);
  case vmIntrinsics::_compareAndSwapInt:                return inline_unsafe_load_store(T_INT,    LS_cmp_swap,      Volatile);
  case vmIntrinsics::_compareAndSwapLong:               return inline_unsafe_load_store(T_LONG,   LS_cmp_swap,      Volatile);

  case vmIntrinsics::_weakCompareAndSwapObject:         return inline_unsafe_load_store(T_OBJECT, LS_cmp_swap_weak, Relaxed);
  case vmIntrinsics::_weakCompareAndSwapObjectAcquire:  return inline_unsafe_load_store(T_OBJECT, LS_cmp_swap_weak, Acquire);
  case vmIntrinsics::_weakCompareAndSwapObjectRelease:  return inline_unsafe_load_store(T_OBJECT, LS_cmp_swap_weak, Release);
  case vmIntrinsics::_weakCompareAndSwapInt:            return inline_unsafe_load_store(T_INT,    LS_cmp_swap_weak, Relaxed);
  case vmIntrinsics::_weakCompareAndSwapIntAcquire:     return inline_unsafe_load_store(T_INT,    LS_cmp_swap_weak, Acquire);
  case vmIntrinsics::_weakCompareAndSwapIntRelease:     return inline_unsafe_load_store(T_INT,    LS_cmp_swap_weak, Release);
  case vmIntrinsics::_weakCompareAndSwapLong:           return inline_unsafe_load_store(T_LONG,   LS_cmp_swap_weak, Relaxed);
  case vmIntrinsics::_weakCompareAndSwapLongAcquire:    return inline_unsafe_load_store(T_LONG,   LS_cmp_swap_weak, Acquire);
  case vmIntrinsics::_weakCompareAndSwapLongRelease:    return inline_unsafe_load_store(T_LONG,   LS_cmp_swap_weak, Release);

  case vmIntrinsics::_compareAndExchangeObjectVolatile: return inline_unsafe_load_store(T_OBJECT, LS_cmp_exchange,  Volatile);
  case vmIntrinsics::_compareAndExchangeObjectAcquire:  return inline_unsafe_load_store(T_OBJECT, LS_cmp_exchange,  Acquire);
  case vmIntrinsics::_compareAndExchangeObjectRelease:  return inline_unsafe_load_store(T_OBJECT, LS_cmp_exchange,  Release);
  case vmIntrinsics::_compareAndExchangeIntVolatile:    return inline_unsafe_load_store(T_INT,    LS_cmp_exchange,  Volatile);
  case vmIntrinsics::_compareAndExchangeIntAcquire:     return inline_unsafe_load_store(T_INT,    LS_cmp_exchange,  Acquire);
  case vmIntrinsics::_compareAndExchangeIntRelease:     return inline_unsafe_load_store(T_INT,    LS_cmp_exchange,  Release);
  case vmIntrinsics::_compareAndExchangeLongVolatile:   return inline_unsafe_load_store(T_LONG,   LS_cmp_exchange,  Volatile);
  case vmIntrinsics::_compareAndExchangeLongAcquire:    return inline_unsafe_load_store(T_LONG,   LS_cmp_exchange,  Acquire);
  case vmIntrinsics::_compareAndExchangeLongRelease:    return inline_unsafe_load_store(T_LONG,   LS_cmp_exchange,  Release);

  case vmIntrinsics::_getAndAddInt:                     return inline_unsafe_load_store(T_INT,    LS_get_add,       Volatile);
  case vmIntrinsics::_getAndAddLong:                    return inline_unsafe_load_store(T_LONG,   LS_get_add,       Volatile);
  case vmIntrinsics::_getAndSetInt:                     return inline_unsafe_load_store(T_INT,    LS_get_set,       Volatile);
  case vmIntrinsics::_getAndSetLong:                    return inline_unsafe_load_store(T_LONG,   LS_get_set,       Volatile);
  case vmIntrinsics::_getAndSetObject:                  return inline_unsafe_load_store(T_OBJECT, LS_get_set,       Volatile);

  case vmIntrinsics::_loadFence:
  case vmIntrinsics::_storeFence:
  case vmIntrinsics::_fullFence:                return inline_unsafe_fence(intrinsic_id());

  case vmIntrinsics::_currentThread:            return inline_native_currentThread();
  case vmIntrinsics::_isInterrupted:            return inline_native_isInterrupted();

#ifdef TRACE_HAVE_INTRINSICS
  case vmIntrinsics::_counterTime:              return inline_native_time_funcs(CAST_FROM_FN_PTR(address, TRACE_TIME_METHOD), "counterTime");
#endif
  case vmIntrinsics::_currentTimeMillis:        return inline_native_time_funcs(CAST_FROM_FN_PTR(address, os::javaTimeMillis), "currentTimeMillis");
  case vmIntrinsics::_nanoTime:                 return inline_native_time_funcs(CAST_FROM_FN_PTR(address, os::javaTimeNanos), "nanoTime");
  case vmIntrinsics::_allocateInstance:         return inline_unsafe_allocate();
  case vmIntrinsics::_copyMemory:               return inline_unsafe_copyMemory();
  case vmIntrinsics::_newArray:                 return inline_native_newArray();
  case vmIntrinsics::_getLength:                return inline_native_getLength();
  case vmIntrinsics::_copyOf:                   return inline_array_copyOf(false);
  case vmIntrinsics::_copyOfRange:              return inline_array_copyOf(true);
  case vmIntrinsics::_equalsB:                  return inline_array_equals(StrIntrinsicNode::LL);
  case vmIntrinsics::_equalsC:                  return inline_array_equals(StrIntrinsicNode::UU);
  case vmIntrinsics::_Objects_checkIndex:       return inline_objects_checkIndex();
  case vmIntrinsics::_clone:                    return inline_native_clone(intrinsic()->is_virtual());

  case vmIntrinsics::_isAssignableFrom:         return inline_native_subtype_check();

  case vmIntrinsics::_isInstance:
  case vmIntrinsics::_getModifiers:
  case vmIntrinsics::_isInterface:
  case vmIntrinsics::_isArray:
  case vmIntrinsics::_isPrimitive:
  case vmIntrinsics::_getSuperclass:
  case vmIntrinsics::_getClassAccessFlags:      return inline_native_Class_query(intrinsic_id());

  case vmIntrinsics::_floatToRawIntBits:
  case vmIntrinsics::_floatToIntBits:
  case vmIntrinsics::_intBitsToFloat:
  case vmIntrinsics::_doubleToRawLongBits:
  case vmIntrinsics::_doubleToLongBits:
  case vmIntrinsics::_longBitsToDouble:         return inline_fp_conversions(intrinsic_id());

  case vmIntrinsics::_numberOfLeadingZeros_i:
  case vmIntrinsics::_numberOfLeadingZeros_l:
  case vmIntrinsics::_numberOfTrailingZeros_i:
  case vmIntrinsics::_numberOfTrailingZeros_l:
  case vmIntrinsics::_bitCount_i:
  case vmIntrinsics::_bitCount_l:
  case vmIntrinsics::_reverseBytes_i:
  case vmIntrinsics::_reverseBytes_l:
  case vmIntrinsics::_reverseBytes_s:
  case vmIntrinsics::_reverseBytes_c:           return inline_number_methods(intrinsic_id());

  case vmIntrinsics::_getCallerClass:           return inline_native_Reflection_getCallerClass();

  case vmIntrinsics::_Reference_get:            return inline_reference_get();

  case vmIntrinsics::_Class_cast:               return inline_Class_cast();

  case vmIntrinsics::_aescrypt_encryptBlock:
  case vmIntrinsics::_aescrypt_decryptBlock:    return inline_aescrypt_Block(intrinsic_id());

  case vmIntrinsics::_cipherBlockChaining_encryptAESCrypt:
  case vmIntrinsics::_cipherBlockChaining_decryptAESCrypt:
    return inline_cipherBlockChaining_AESCrypt(intrinsic_id());

  case vmIntrinsics::_counterMode_AESCrypt:
    return inline_counterMode_AESCrypt(intrinsic_id());

  case vmIntrinsics::_sha_implCompress:
  case vmIntrinsics::_sha2_implCompress:
  case vmIntrinsics::_sha5_implCompress:
    return inline_sha_implCompress(intrinsic_id());

  case vmIntrinsics::_digestBase_implCompressMB:
    return inline_digestBase_implCompressMB(predicate);

  case vmIntrinsics::_multiplyToLen:
    return inline_multiplyToLen();

  case vmIntrinsics::_squareToLen:
    return inline_squareToLen();

  case vmIntrinsics::_mulAdd:
    return inline_mulAdd();

  case vmIntrinsics::_montgomeryMultiply:
    return inline_montgomeryMultiply();
  case vmIntrinsics::_montgomerySquare:
    return inline_montgomerySquare();

  case vmIntrinsics::_vectorizedMismatch:
    return inline_vectorizedMismatch();

  case vmIntrinsics::_ghash_processBlocks:
    return inline_ghash_processBlocks();

  case vmIntrinsics::_encodeISOArray:
  case vmIntrinsics::_encodeByteISOArray:
    return inline_encodeISOArray();

  case vmIntrinsics::_updateCRC32:
    return inline_updateCRC32();
  case vmIntrinsics::_updateBytesCRC32:
    return inline_updateBytesCRC32();
  case vmIntrinsics::_updateByteBufferCRC32:
    return inline_updateByteBufferCRC32();

  case vmIntrinsics::_updateBytesCRC32C:
    return inline_updateBytesCRC32C();
  case vmIntrinsics::_updateDirectByteBufferCRC32C:
    return inline_updateDirectByteBufferCRC32C();

  case vmIntrinsics::_updateBytesAdler32:
    return inline_updateBytesAdler32();
  case vmIntrinsics::_updateByteBufferAdler32:
    return inline_updateByteBufferAdler32();

  case vmIntrinsics::_profileBoolean:
    return inline_profileBoolean();
  case vmIntrinsics::_isCompileConstant:
    return inline_isCompileConstant();

  case vmIntrinsics::_hasNegatives:
    return inline_hasNegatives();

  default:
    // If you get here, it may be that someone has added a new intrinsic
    // to the list in vmSymbols.hpp without implementing it here.
#ifndef PRODUCT
    if ((PrintMiscellaneous && (Verbose || WizardMode)) || PrintOpto) {
      tty->print_cr("*** Warning: Unimplemented intrinsic %s(%d)",
                    vmIntrinsics::name_at(intrinsic_id()), intrinsic_id());
    }
#endif
    return false;
  }
}

Node* LibraryCallKit::try_to_predicate(int predicate) {
  if (!jvms()->has_method()) {
    // Root JVMState has a null method.
    assert(map()->memory()->Opcode() == Op_Parm, "");
    // Insert the memory aliasing node
    set_all_memory(reset_memory());
  }
  assert(merged_memory(), "");

  switch (intrinsic_id()) {
  case vmIntrinsics::_cipherBlockChaining_encryptAESCrypt:
    return inline_cipherBlockChaining_AESCrypt_predicate(false);
  case vmIntrinsics::_cipherBlockChaining_decryptAESCrypt:
    return inline_cipherBlockChaining_AESCrypt_predicate(true);
  case vmIntrinsics::_counterMode_AESCrypt:
    return inline_counterMode_AESCrypt_predicate();
  case vmIntrinsics::_digestBase_implCompressMB:
    return inline_digestBase_implCompressMB_predicate(predicate);

  default:
    // If you get here, it may be that someone has added a new intrinsic
    // to the list in vmSymbols.hpp without implementing it here.
#ifndef PRODUCT
    if ((PrintMiscellaneous && (Verbose || WizardMode)) || PrintOpto) {
      tty->print_cr("*** Warning: Unimplemented predicate for intrinsic %s(%d)",
                    vmIntrinsics::name_at(intrinsic_id()), intrinsic_id());
    }
#endif
    Node* slow_ctl = control();
    set_control(top()); // No fast path instrinsic
    return slow_ctl;
  }
}

//------------------------------set_result-------------------------------
// Helper function for finishing intrinsics.
void LibraryCallKit::set_result(RegionNode* region, PhiNode* value) {
  record_for_igvn(region);
  set_control(_gvn.transform(region));
  set_result( _gvn.transform(value));
  assert(value->type()->basic_type() == result()->bottom_type()->basic_type(), "sanity");
}

//------------------------------generate_guard---------------------------
// Helper function for generating guarded fast-slow graph structures.
// The given 'test', if true, guards a slow path.  If the test fails
// then a fast path can be taken.  (We generally hope it fails.)
// In all cases, GraphKit::control() is updated to the fast path.
// The returned value represents the control for the slow path.
// The return value is never 'top'; it is either a valid control
// or NULL if it is obvious that the slow path can never be taken.
// Also, if region and the slow control are not NULL, the slow edge
// is appended to the region.
Node* LibraryCallKit::generate_guard(Node* test, RegionNode* region, float true_prob) {
  if (stopped()) {
    // Already short circuited.
    return NULL;
  }

  // Build an if node and its projections.
  // If test is true we take the slow path, which we assume is uncommon.
  if (_gvn.type(test) == TypeInt::ZERO) {
    // The slow branch is never taken.  No need to build this guard.
    return NULL;
  }

  IfNode* iff = create_and_map_if(control(), test, true_prob, COUNT_UNKNOWN);

  Node* if_slow = _gvn.transform(new IfTrueNode(iff));
  if (if_slow == top()) {
    // The slow branch is never taken.  No need to build this guard.
    return NULL;
  }

  if (region != NULL)
    region->add_req(if_slow);

  Node* if_fast = _gvn.transform(new IfFalseNode(iff));
  set_control(if_fast);

  return if_slow;
}

inline Node* LibraryCallKit::generate_slow_guard(Node* test, RegionNode* region) {
  return generate_guard(test, region, PROB_UNLIKELY_MAG(3));
}
inline Node* LibraryCallKit::generate_fair_guard(Node* test, RegionNode* region) {
  return generate_guard(test, region, PROB_FAIR);
}

inline Node* LibraryCallKit::generate_negative_guard(Node* index, RegionNode* region,
                                                     Node* *pos_index) {
  if (stopped())
    return NULL;                // already stopped
  if (_gvn.type(index)->higher_equal(TypeInt::POS)) // [0,maxint]
    return NULL;                // index is already adequately typed
  Node* cmp_lt = _gvn.transform(new CmpINode(index, intcon(0)));
  Node* bol_lt = _gvn.transform(new BoolNode(cmp_lt, BoolTest::lt));
  Node* is_neg = generate_guard(bol_lt, region, PROB_MIN);
  if (is_neg != NULL && pos_index != NULL) {
    // Emulate effect of Parse::adjust_map_after_if.
    Node* ccast = new CastIINode(index, TypeInt::POS);
    ccast->set_req(0, control());
    (*pos_index) = _gvn.transform(ccast);
  }
  return is_neg;
}

// Make sure that 'position' is a valid limit index, in [0..length].
// There are two equivalent plans for checking this:
//   A. (offset + copyLength)  unsigned<=  arrayLength
//   B. offset  <=  (arrayLength - copyLength)
// We require that all of the values above, except for the sum and
// difference, are already known to be non-negative.
// Plan A is robust in the face of overflow, if offset and copyLength
// are both hugely positive.
//
// Plan B is less direct and intuitive, but it does not overflow at
// all, since the difference of two non-negatives is always
// representable.  Whenever Java methods must perform the equivalent
// check they generally use Plan B instead of Plan A.
// For the moment we use Plan A.
inline Node* LibraryCallKit::generate_limit_guard(Node* offset,
                                                  Node* subseq_length,
                                                  Node* array_length,
                                                  RegionNode* region) {
  if (stopped())
    return NULL;                // already stopped
  bool zero_offset = _gvn.type(offset) == TypeInt::ZERO;
  if (zero_offset && subseq_length->eqv_uncast(array_length))
    return NULL;                // common case of whole-array copy
  Node* last = subseq_length;
  if (!zero_offset)             // last += offset
    last = _gvn.transform(new AddINode(last, offset));
  Node* cmp_lt = _gvn.transform(new CmpUNode(array_length, last));
  Node* bol_lt = _gvn.transform(new BoolNode(cmp_lt, BoolTest::lt));
  Node* is_over = generate_guard(bol_lt, region, PROB_MIN);
  return is_over;
}

// Emit range checks for the given String.value byte array
void LibraryCallKit::generate_string_range_check(Node* array, Node* offset, Node* count, bool char_count) {
  if (stopped()) {
    return; // already stopped
  }
  RegionNode* bailout = new RegionNode(1);
  record_for_igvn(bailout);
  if (char_count) {
    // Convert char count to byte count
    count = _gvn.transform(new LShiftINode(count, intcon(1)));
  }

  // Offset and count must not be negative
  generate_negative_guard(offset, bailout);
  generate_negative_guard(count, bailout);
  // Offset + count must not exceed length of array
  generate_limit_guard(offset, count, load_array_length(array), bailout);

  if (bailout->req() > 1) {
    PreserveJVMState pjvms(this);
    set_control(_gvn.transform(bailout));
    uncommon_trap(Deoptimization::Reason_intrinsic,
                  Deoptimization::Action_maybe_recompile);
  }
}

//--------------------------generate_current_thread--------------------
Node* LibraryCallKit::generate_current_thread(Node* &tls_output) {
  ciKlass*    thread_klass = env()->Thread_klass();
  const Type* thread_type  = TypeOopPtr::make_from_klass(thread_klass)->cast_to_ptr_type(TypePtr::NotNull);
  Node* thread = _gvn.transform(new ThreadLocalNode());
  Node* p = basic_plus_adr(top()/*!oop*/, thread, in_bytes(JavaThread::threadObj_offset()));
  Node* threadObj = make_load(NULL, p, thread_type, T_OBJECT, MemNode::unordered);
  tls_output = thread;
  return threadObj;
}


//------------------------------make_string_method_node------------------------
// Helper method for String intrinsic functions. This version is called with
// str1 and str2 pointing to byte[] nodes containing Latin1 or UTF16 encoded
// characters (depending on 'is_byte'). cnt1 and cnt2 are pointing to Int nodes
// containing the lengths of str1 and str2.
Node* LibraryCallKit::make_string_method_node(int opcode, Node* str1_start, Node* cnt1, Node* str2_start, Node* cnt2, StrIntrinsicNode::ArgEnc ae) {
  Node* result = NULL;
  switch (opcode) {
  case Op_StrIndexOf:
    result = new StrIndexOfNode(control(), memory(TypeAryPtr::BYTES),
                                str1_start, cnt1, str2_start, cnt2, ae);
    break;
  case Op_StrComp:
    result = new StrCompNode(control(), memory(TypeAryPtr::BYTES),
                             str1_start, cnt1, str2_start, cnt2, ae);
    break;
  case Op_StrEquals:
    // We already know that cnt1 == cnt2 here (checked in 'inline_string_equals').
    // Use the constant length if there is one because optimized match rule may exist.
    result = new StrEqualsNode(control(), memory(TypeAryPtr::BYTES),
                               str1_start, str2_start, cnt2->is_Con() ? cnt2 : cnt1, ae);
    break;
  default:
    ShouldNotReachHere();
    return NULL;
  }

  // All these intrinsics have checks.
  C->set_has_split_ifs(true); // Has chance for split-if optimization

  return _gvn.transform(result);
}

//------------------------------inline_string_compareTo------------------------
bool LibraryCallKit::inline_string_compareTo(StrIntrinsicNode::ArgEnc ae) {
  Node* arg1 = argument(0);
  Node* arg2 = argument(1);

  // Get start addr and length of first argument
  Node* arg1_start  = array_element_address(arg1, intcon(0), T_BYTE);
  Node* arg1_cnt    = load_array_length(arg1);

  // Get start addr and length of second argument
  Node* arg2_start  = array_element_address(arg2, intcon(0), T_BYTE);
  Node* arg2_cnt    = load_array_length(arg2);

  Node* result = make_string_method_node(Op_StrComp, arg1_start, arg1_cnt, arg2_start, arg2_cnt, ae);
  set_result(result);
  return true;
}

//------------------------------inline_string_equals------------------------
bool LibraryCallKit::inline_string_equals(StrIntrinsicNode::ArgEnc ae) {
  Node* arg1 = argument(0);
  Node* arg2 = argument(1);

  // paths (plus control) merge
  RegionNode* region = new RegionNode(3);
  Node* phi = new PhiNode(region, TypeInt::BOOL);

  if (!stopped()) {
    // Get start addr and length of first argument
    Node* arg1_start  = array_element_address(arg1, intcon(0), T_BYTE);
    Node* arg1_cnt    = load_array_length(arg1);

    // Get start addr and length of second argument
    Node* arg2_start  = array_element_address(arg2, intcon(0), T_BYTE);
    Node* arg2_cnt    = load_array_length(arg2);

    // Check for arg1_cnt != arg2_cnt
    Node* cmp = _gvn.transform(new CmpINode(arg1_cnt, arg2_cnt));
    Node* bol = _gvn.transform(new BoolNode(cmp, BoolTest::ne));
    Node* if_ne = generate_slow_guard(bol, NULL);
    if (if_ne != NULL) {
      phi->init_req(2, intcon(0));
      region->init_req(2, if_ne);
    }

    // Check for count == 0 is done by assembler code for StrEquals.

    if (!stopped()) {
      Node* equals = make_string_method_node(Op_StrEquals, arg1_start, arg1_cnt, arg2_start, arg2_cnt, ae);
      phi->init_req(1, equals);
      region->init_req(1, control());
    }
  }

  // post merge
  set_control(_gvn.transform(region));
  record_for_igvn(region);

  set_result(_gvn.transform(phi));
  return true;
}

//------------------------------inline_array_equals----------------------------
bool LibraryCallKit::inline_array_equals(StrIntrinsicNode::ArgEnc ae) {
  assert(ae == StrIntrinsicNode::UU || ae == StrIntrinsicNode::LL, "unsupported array types");
  Node* arg1 = argument(0);
  Node* arg2 = argument(1);

  const TypeAryPtr* mtype = (ae == StrIntrinsicNode::UU) ? TypeAryPtr::CHARS : TypeAryPtr::BYTES;
  set_result(_gvn.transform(new AryEqNode(control(), memory(mtype), arg1, arg2, ae)));
  return true;
}

//------------------------------inline_hasNegatives------------------------------
bool LibraryCallKit::inline_hasNegatives() {
  if (too_many_traps(Deoptimization::Reason_intrinsic)) {
    return false;
  }

  assert(callee()->signature()->size() == 3, "hasNegatives has 3 parameters");
  // no receiver since it is static method
  Node* ba         = argument(0);
  Node* offset     = argument(1);
  Node* len        = argument(2);

  // Range checks
  generate_string_range_check(ba, offset, len, false);
  if (stopped()) {
    return true;
  }
  Node* ba_start = array_element_address(ba, offset, T_BYTE);
  Node* result = new HasNegativesNode(control(), memory(TypeAryPtr::BYTES), ba_start, len);
  set_result(_gvn.transform(result));
  return true;
}

bool LibraryCallKit::inline_objects_checkIndex() {
  Node* index = argument(0);
  Node* length = argument(1);
  if (too_many_traps(Deoptimization::Reason_intrinsic) || too_many_traps(Deoptimization::Reason_range_check)) {
    return false;
  }

  Node* len_pos_cmp = _gvn.transform(new CmpINode(length, intcon(0)));
  Node* len_pos_bol = _gvn.transform(new BoolNode(len_pos_cmp, BoolTest::ge));

  {
    BuildCutout unless(this, len_pos_bol, PROB_MAX);
    uncommon_trap(Deoptimization::Reason_intrinsic,
                  Deoptimization::Action_make_not_entrant);
  }

  if (stopped()) {
    return false;
  }

  Node* rc_cmp = _gvn.transform(new CmpUNode(index, length));
  BoolTest::mask btest = BoolTest::lt;
  Node* rc_bool = _gvn.transform(new BoolNode(rc_cmp, btest));
  RangeCheckNode* rc = new RangeCheckNode(control(), rc_bool, PROB_MAX, COUNT_UNKNOWN);
  _gvn.set_type(rc, rc->Value(&_gvn));
  if (!rc_bool->is_Con()) {
    record_for_igvn(rc);
  }
  set_control(_gvn.transform(new IfTrueNode(rc)));
  {
    PreserveJVMState pjvms(this);
    set_control(_gvn.transform(new IfFalseNode(rc)));
    uncommon_trap(Deoptimization::Reason_range_check,
                  Deoptimization::Action_make_not_entrant);
  }

  if (stopped()) {
    return false;
  }

  Node* result = new CastIINode(index, TypeInt::make(0, _gvn.type(length)->is_int()->_hi, Type::WidenMax));
  result->set_req(0, control());
  result = _gvn.transform(result);
  set_result(result);
  replace_in_map(index, result);
  return true;
}

//------------------------------inline_string_indexOf------------------------
bool LibraryCallKit::inline_string_indexOf(StrIntrinsicNode::ArgEnc ae) {
  if (!Matcher::match_rule_supported(Op_StrIndexOf)) {
    return false;
  }
  Node* src = argument(0);
  Node* tgt = argument(1);

  // Make the merge point
  RegionNode* result_rgn = new RegionNode(4);
  Node*       result_phi = new PhiNode(result_rgn, TypeInt::INT);

  // Get start addr and length of source string
  Node* src_start = array_element_address(src, intcon(0), T_BYTE);
  Node* src_count = load_array_length(src);

  // Get start addr and length of substring
  Node* tgt_start = array_element_address(tgt, intcon(0), T_BYTE);
  Node* tgt_count = load_array_length(tgt);

  if (ae == StrIntrinsicNode::UU || ae == StrIntrinsicNode::UL) {
    // Divide src size by 2 if String is UTF16 encoded
    src_count = _gvn.transform(new RShiftINode(src_count, intcon(1)));
  }
  if (ae == StrIntrinsicNode::UU) {
    // Divide substring size by 2 if String is UTF16 encoded
    tgt_count = _gvn.transform(new RShiftINode(tgt_count, intcon(1)));
  }

  Node* result = make_indexOf_node(src_start, src_count, tgt_start, tgt_count, result_rgn, result_phi, ae);
  if (result != NULL) {
    result_phi->init_req(3, result);
    result_rgn->init_req(3, control());
  }
  set_control(_gvn.transform(result_rgn));
  record_for_igvn(result_rgn);
  set_result(_gvn.transform(result_phi));

  return true;
}

//-----------------------------inline_string_indexOf-----------------------
bool LibraryCallKit::inline_string_indexOfI(StrIntrinsicNode::ArgEnc ae) {
  if (too_many_traps(Deoptimization::Reason_intrinsic)) {
    return false;
  }
  if (!Matcher::match_rule_supported(Op_StrIndexOf)) {
    return false;
  }
  assert(callee()->signature()->size() == 5, "String.indexOf() has 5 arguments");
  Node* src         = argument(0); // byte[]
  Node* src_count   = argument(1); // char count
  Node* tgt         = argument(2); // byte[]
  Node* tgt_count   = argument(3); // char count
  Node* from_index  = argument(4); // char index

  // Multiply byte array index by 2 if String is UTF16 encoded
  Node* src_offset = (ae == StrIntrinsicNode::LL) ? from_index : _gvn.transform(new LShiftINode(from_index, intcon(1)));
  src_count = _gvn.transform(new SubINode(src_count, from_index));
  Node* src_start = array_element_address(src, src_offset, T_BYTE);
  Node* tgt_start = array_element_address(tgt, intcon(0), T_BYTE);

  // Range checks
  generate_string_range_check(src, src_offset, src_count, ae != StrIntrinsicNode::LL);
  generate_string_range_check(tgt, intcon(0), tgt_count, ae == StrIntrinsicNode::UU);
  if (stopped()) {
    return true;
  }

  RegionNode* region = new RegionNode(5);
  Node* phi = new PhiNode(region, TypeInt::INT);

  Node* result = make_indexOf_node(src_start, src_count, tgt_start, tgt_count, region, phi, ae);
  if (result != NULL) {
    // The result is index relative to from_index if substring was found, -1 otherwise.
    // Generate code which will fold into cmove.
    Node* cmp = _gvn.transform(new CmpINode(result, intcon(0)));
    Node* bol = _gvn.transform(new BoolNode(cmp, BoolTest::lt));

    Node* if_lt = generate_slow_guard(bol, NULL);
    if (if_lt != NULL) {
      // result == -1
      phi->init_req(3, result);
      region->init_req(3, if_lt);
    }
    if (!stopped()) {
      result = _gvn.transform(new AddINode(result, from_index));
      phi->init_req(4, result);
      region->init_req(4, control());
    }
  }

  set_control(_gvn.transform(region));
  record_for_igvn(region);
  set_result(_gvn.transform(phi));

  return true;
}

// Create StrIndexOfNode with fast path checks
Node* LibraryCallKit::make_indexOf_node(Node* src_start, Node* src_count, Node* tgt_start, Node* tgt_count,
                                        RegionNode* region, Node* phi, StrIntrinsicNode::ArgEnc ae) {
  // Check for substr count > string count
  Node* cmp = _gvn.transform(new CmpINode(tgt_count, src_count));
  Node* bol = _gvn.transform(new BoolNode(cmp, BoolTest::gt));
  Node* if_gt = generate_slow_guard(bol, NULL);
  if (if_gt != NULL) {
    phi->init_req(1, intcon(-1));
    region->init_req(1, if_gt);
  }
  if (!stopped()) {
    // Check for substr count == 0
    cmp = _gvn.transform(new CmpINode(tgt_count, intcon(0)));
    bol = _gvn.transform(new BoolNode(cmp, BoolTest::eq));
    Node* if_zero = generate_slow_guard(bol, NULL);
    if (if_zero != NULL) {
      phi->init_req(2, intcon(0));
      region->init_req(2, if_zero);
    }
  }
  if (!stopped()) {
    return make_string_method_node(Op_StrIndexOf, src_start, src_count, tgt_start, tgt_count, ae);
  }
  return NULL;
}

//-----------------------------inline_string_indexOfChar-----------------------
bool LibraryCallKit::inline_string_indexOfChar() {
  if (too_many_traps(Deoptimization::Reason_intrinsic)) {
    return false;
  }
  if (!Matcher::match_rule_supported(Op_StrIndexOfChar)) {
    return false;
  }
  assert(callee()->signature()->size() == 4, "String.indexOfChar() has 4 arguments");
  Node* src         = argument(0); // byte[]
  Node* tgt         = argument(1); // tgt is int ch
  Node* from_index  = argument(2);
  Node* max         = argument(3);

  Node* src_offset = _gvn.transform(new LShiftINode(from_index, intcon(1)));
  Node* src_start = array_element_address(src, src_offset, T_BYTE);
  Node* src_count = _gvn.transform(new SubINode(max, from_index));

  // Range checks
  generate_string_range_check(src, src_offset, src_count, true);
  if (stopped()) {
    return true;
  }

  RegionNode* region = new RegionNode(3);
  Node* phi = new PhiNode(region, TypeInt::INT);

  Node* result = new StrIndexOfCharNode(control(), memory(TypeAryPtr::BYTES), src_start, src_count, tgt, StrIntrinsicNode::none);
  C->set_has_split_ifs(true); // Has chance for split-if optimization
  _gvn.transform(result);

  Node* cmp = _gvn.transform(new CmpINode(result, intcon(0)));
  Node* bol = _gvn.transform(new BoolNode(cmp, BoolTest::lt));

  Node* if_lt = generate_slow_guard(bol, NULL);
  if (if_lt != NULL) {
    // result == -1
    phi->init_req(2, result);
    region->init_req(2, if_lt);
  }
  if (!stopped()) {
    result = _gvn.transform(new AddINode(result, from_index));
    phi->init_req(1, result);
    region->init_req(1, control());
  }
  set_control(_gvn.transform(region));
  record_for_igvn(region);
  set_result(_gvn.transform(phi));

  return true;
}
//---------------------------inline_string_copy---------------------
// compressIt == true --> generate a compressed copy operation (compress char[]/byte[] to byte[])
//   int StringUTF16.compress(char[] src, int srcOff, byte[] dst, int dstOff, int len)
//   int StringUTF16.compress(byte[] src, int srcOff, byte[] dst, int dstOff, int len)
// compressIt == false --> generate an inflated copy operation (inflate byte[] to char[]/byte[])
//   void StringLatin1.inflate(byte[] src, int srcOff, char[] dst, int dstOff, int len)
//   void StringLatin1.inflate(byte[] src, int srcOff, byte[] dst, int dstOff, int len)
bool LibraryCallKit::inline_string_copy(bool compress) {
  if (too_many_traps(Deoptimization::Reason_intrinsic)) {
    return false;
  }
  int nargs = 5;  // 2 oops, 3 ints
  assert(callee()->signature()->size() == nargs, "string copy has 5 arguments");

  Node* src         = argument(0);
  Node* src_offset  = argument(1);
  Node* dst         = argument(2);
  Node* dst_offset  = argument(3);
  Node* length      = argument(4);

  // Check for allocation before we add nodes that would confuse
  // tightly_coupled_allocation()
  AllocateArrayNode* alloc = tightly_coupled_allocation(dst, NULL);

  // Figure out the size and type of the elements we will be copying.
  const Type* src_type = src->Value(&_gvn);
  const Type* dst_type = dst->Value(&_gvn);
  BasicType src_elem = src_type->isa_aryptr()->klass()->as_array_klass()->element_type()->basic_type();
  BasicType dst_elem = dst_type->isa_aryptr()->klass()->as_array_klass()->element_type()->basic_type();
  assert((compress && dst_elem == T_BYTE && (src_elem == T_BYTE || src_elem == T_CHAR)) ||
         (!compress && src_elem == T_BYTE && (dst_elem == T_BYTE || dst_elem == T_CHAR)),
         "Unsupported array types for inline_string_copy");

  // Range checks
  generate_string_range_check(src, src_offset, length, compress && src_elem == T_BYTE);
  generate_string_range_check(dst, dst_offset, length, !compress && dst_elem == T_BYTE);
  if (stopped()) {
    return true;
  }

  // Convert char[] offsets to byte[] offsets
  if (compress && src_elem == T_BYTE) {
    src_offset = _gvn.transform(new LShiftINode(src_offset, intcon(1)));
  } else if (!compress && dst_elem == T_BYTE) {
    dst_offset = _gvn.transform(new LShiftINode(dst_offset, intcon(1)));
  }

  Node* src_start = array_element_address(src, src_offset, src_elem);
  Node* dst_start = array_element_address(dst, dst_offset, dst_elem);
  // 'src_start' points to src array + scaled offset
  // 'dst_start' points to dst array + scaled offset
  Node* count = NULL;
  if (compress) {
    count = compress_string(src_start, TypeAryPtr::get_array_body_type(src_elem), dst_start, length);
  } else {
    inflate_string(src_start, dst_start, TypeAryPtr::get_array_body_type(dst_elem), length);
  }

  if (alloc != NULL) {
    if (alloc->maybe_set_complete(&_gvn)) {
      // "You break it, you buy it."
      InitializeNode* init = alloc->initialization();
      assert(init->is_complete(), "we just did this");
      init->set_complete_with_arraycopy();
      assert(dst->is_CheckCastPP(), "sanity");
      assert(dst->in(0)->in(0) == init, "dest pinned");
    }
    // Do not let stores that initialize this object be reordered with
    // a subsequent store that would make this object accessible by
    // other threads.
    // Record what AllocateNode this StoreStore protects so that
    // escape analysis can go from the MemBarStoreStoreNode to the
    // AllocateNode and eliminate the MemBarStoreStoreNode if possible
    // based on the escape status of the AllocateNode.
    insert_mem_bar(Op_MemBarStoreStore, alloc->proj_out(AllocateNode::RawAddress));
  }
  if (compress) {
    set_result(_gvn.transform(count));
  }
  return true;
}

#ifdef _LP64
#define XTOP ,top() /*additional argument*/
#else  //_LP64
#define XTOP        /*no additional argument*/
#endif //_LP64

//------------------------inline_string_toBytesU--------------------------
// public static byte[] StringUTF16.toBytes(char[] value, int off, int len)
bool LibraryCallKit::inline_string_toBytesU() {
  if (too_many_traps(Deoptimization::Reason_intrinsic)) {
    return false;
  }
  // Get the arguments.
  Node* value     = argument(0);
  Node* offset    = argument(1);
  Node* length    = argument(2);

  Node* newcopy = NULL;

  // Set the original stack and the reexecute bit for the interpreter to reexecute
  // the bytecode that invokes StringUTF16.toBytes() if deoptimization happens.
  { PreserveReexecuteState preexecs(this);
    jvms()->set_should_reexecute(true);

    // Check if a null path was taken unconditionally.
    value = null_check(value);

    RegionNode* bailout = new RegionNode(1);
    record_for_igvn(bailout);

    // Range checks
    generate_negative_guard(offset, bailout);
    generate_negative_guard(length, bailout);
    generate_limit_guard(offset, length, load_array_length(value), bailout);
    // Make sure that resulting byte[] length does not overflow Integer.MAX_VALUE
    generate_limit_guard(length, intcon(0), intcon(max_jint/2), bailout);

    if (bailout->req() > 1) {
      PreserveJVMState pjvms(this);
      set_control(_gvn.transform(bailout));
      uncommon_trap(Deoptimization::Reason_intrinsic,
                    Deoptimization::Action_maybe_recompile);
    }
    if (stopped()) {
      return true;
    }

    Node* size = _gvn.transform(new LShiftINode(length, intcon(1)));
    Node* klass_node = makecon(TypeKlassPtr::make(ciTypeArrayKlass::make(T_BYTE)));
    newcopy = new_array(klass_node, size, 0);  // no arguments to push
    AllocateArrayNode* alloc = tightly_coupled_allocation(newcopy, NULL);

    // Calculate starting addresses.
    Node* src_start = array_element_address(value, offset, T_CHAR);
    Node* dst_start = basic_plus_adr(newcopy, arrayOopDesc::base_offset_in_bytes(T_BYTE));

    // Check if src array address is aligned to HeapWordSize (dst is always aligned)
    const TypeInt* toffset = gvn().type(offset)->is_int();
    bool aligned = toffset->is_con() && ((toffset->get_con() * type2aelembytes(T_CHAR)) % HeapWordSize == 0);

    // Figure out which arraycopy runtime method to call (disjoint, uninitialized).
    const char* copyfunc_name = "arraycopy";
    address     copyfunc_addr = StubRoutines::select_arraycopy_function(T_CHAR, aligned, true, copyfunc_name, true);
    Node* call = make_runtime_call(RC_LEAF|RC_NO_FP,
                      OptoRuntime::fast_arraycopy_Type(),
                      copyfunc_addr, copyfunc_name, TypeRawPtr::BOTTOM,
                      src_start, dst_start, ConvI2X(length) XTOP);
    // Do not let reads from the cloned object float above the arraycopy.
    if (alloc != NULL) {
      if (alloc->maybe_set_complete(&_gvn)) {
        // "You break it, you buy it."
        InitializeNode* init = alloc->initialization();
        assert(init->is_complete(), "we just did this");
        init->set_complete_with_arraycopy();
        assert(newcopy->is_CheckCastPP(), "sanity");
        assert(newcopy->in(0)->in(0) == init, "dest pinned");
      }
      // Do not let stores that initialize this object be reordered with
      // a subsequent store that would make this object accessible by
      // other threads.
      // Record what AllocateNode this StoreStore protects so that
      // escape analysis can go from the MemBarStoreStoreNode to the
      // AllocateNode and eliminate the MemBarStoreStoreNode if possible
      // based on the escape status of the AllocateNode.
      insert_mem_bar(Op_MemBarStoreStore, alloc->proj_out(AllocateNode::RawAddress));
    } else {
      insert_mem_bar(Op_MemBarCPUOrder);
    }
  } // original reexecute is set back here

  C->set_has_split_ifs(true); // Has chance for split-if optimization
  if (!stopped()) {
    set_result(newcopy);
  }
  return true;
}

//------------------------inline_string_getCharsU--------------------------
// public void StringUTF16.getChars(byte[] src, int srcBegin, int srcEnd, char dst[], int dstBegin)
bool LibraryCallKit::inline_string_getCharsU() {
  if (too_many_traps(Deoptimization::Reason_intrinsic)) {
    return false;
  }

  // Get the arguments.
  Node* src       = argument(0);
  Node* src_begin = argument(1);
  Node* src_end   = argument(2); // exclusive offset (i < src_end)
  Node* dst       = argument(3);
  Node* dst_begin = argument(4);

  // Check for allocation before we add nodes that would confuse
  // tightly_coupled_allocation()
  AllocateArrayNode* alloc = tightly_coupled_allocation(dst, NULL);

  // Check if a null path was taken unconditionally.
  src = null_check(src);
  dst = null_check(dst);
  if (stopped()) {
    return true;
  }

  // Get length and convert char[] offset to byte[] offset
  Node* length = _gvn.transform(new SubINode(src_end, src_begin));
  src_begin = _gvn.transform(new LShiftINode(src_begin, intcon(1)));

  // Range checks
  generate_string_range_check(src, src_begin, length, true);
  generate_string_range_check(dst, dst_begin, length, false);
  if (stopped()) {
    return true;
  }

  if (!stopped()) {
    // Calculate starting addresses.
    Node* src_start = array_element_address(src, src_begin, T_BYTE);
    Node* dst_start = array_element_address(dst, dst_begin, T_CHAR);

    // Check if array addresses are aligned to HeapWordSize
    const TypeInt* tsrc = gvn().type(src_begin)->is_int();
    const TypeInt* tdst = gvn().type(dst_begin)->is_int();
    bool aligned = tsrc->is_con() && ((tsrc->get_con() * type2aelembytes(T_BYTE)) % HeapWordSize == 0) &&
                   tdst->is_con() && ((tdst->get_con() * type2aelembytes(T_CHAR)) % HeapWordSize == 0);

    // Figure out which arraycopy runtime method to call (disjoint, uninitialized).
    const char* copyfunc_name = "arraycopy";
    address     copyfunc_addr = StubRoutines::select_arraycopy_function(T_CHAR, aligned, true, copyfunc_name, true);
    Node* call = make_runtime_call(RC_LEAF|RC_NO_FP,
                      OptoRuntime::fast_arraycopy_Type(),
                      copyfunc_addr, copyfunc_name, TypeRawPtr::BOTTOM,
                      src_start, dst_start, ConvI2X(length) XTOP);
    // Do not let reads from the cloned object float above the arraycopy.
    if (alloc != NULL) {
      if (alloc->maybe_set_complete(&_gvn)) {
        // "You break it, you buy it."
        InitializeNode* init = alloc->initialization();
        assert(init->is_complete(), "we just did this");
        init->set_complete_with_arraycopy();
        assert(dst->is_CheckCastPP(), "sanity");
        assert(dst->in(0)->in(0) == init, "dest pinned");
      }
      // Do not let stores that initialize this object be reordered with
      // a subsequent store that would make this object accessible by
      // other threads.
      // Record what AllocateNode this StoreStore protects so that
      // escape analysis can go from the MemBarStoreStoreNode to the
      // AllocateNode and eliminate the MemBarStoreStoreNode if possible
      // based on the escape status of the AllocateNode.
      insert_mem_bar(Op_MemBarStoreStore, alloc->proj_out(AllocateNode::RawAddress));
    } else {
      insert_mem_bar(Op_MemBarCPUOrder);
    }
  }

  C->set_has_split_ifs(true); // Has chance for split-if optimization
  return true;
}

//----------------------inline_string_char_access----------------------------
// Store/Load char to/from byte[] array.
// static void StringUTF16.putChar(byte[] val, int index, int c)
// static char StringUTF16.getChar(byte[] val, int index)
bool LibraryCallKit::inline_string_char_access(bool is_store) {
  Node* value  = argument(0);
  Node* index  = argument(1);
  Node* ch = is_store ? argument(2) : NULL;

  // This intrinsic accesses byte[] array as char[] array. Computing the offsets
  // correctly requires matched array shapes.
  assert (arrayOopDesc::base_offset_in_bytes(T_CHAR) == arrayOopDesc::base_offset_in_bytes(T_BYTE),
          "sanity: byte[] and char[] bases agree");
  assert (type2aelembytes(T_CHAR) == type2aelembytes(T_BYTE)*2,
          "sanity: byte[] and char[] scales agree");

  // Bail when getChar over constants is requested: constant folding would
  // reject folding mismatched char access over byte[]. A normal inlining for getChar
  // Java method would constant fold nicely instead.
  if (!is_store && value->is_Con() && index->is_Con()) {
    return false;
  }

  Node* adr = array_element_address(value, index, T_CHAR);
  if (is_store) {
    (void) store_to_memory(control(), adr, ch, T_CHAR, TypeAryPtr::BYTES, MemNode::unordered,
                           false, false, true /* mismatched */);
  } else {
    ch = make_load(control(), adr, TypeInt::CHAR, T_CHAR, TypeAryPtr::BYTES, MemNode::unordered,
                   LoadNode::DependsOnlyOnTest, false, false, true /* mismatched */);
    set_result(ch);
  }
  return true;
}

//--------------------------round_double_node--------------------------------
// Round a double node if necessary.
Node* LibraryCallKit::round_double_node(Node* n) {
  if (Matcher::strict_fp_requires_explicit_rounding && UseSSE <= 1)
    n = _gvn.transform(new RoundDoubleNode(0, n));
  return n;
}

//------------------------------inline_math-----------------------------------
// public static double Math.abs(double)
// public static double Math.sqrt(double)
// public static double Math.log(double)
// public static double Math.log10(double)
bool LibraryCallKit::inline_math(vmIntrinsics::ID id) {
  Node* arg = round_double_node(argument(0));
  Node* n = NULL;
  switch (id) {
  case vmIntrinsics::_dabs:   n = new AbsDNode(                arg);  break;
  case vmIntrinsics::_dsqrt:  n = new SqrtDNode(C, control(),  arg);  break;
  case vmIntrinsics::_dlog10: n = new Log10DNode(C, control(), arg);  break;
  default:  fatal_unexpected_iid(id);  break;
  }
  set_result(_gvn.transform(n));
  return true;
}

//------------------------------inline_trig----------------------------------
// Inline sin/cos/tan instructions, if possible.  If rounding is required, do
// argument reduction which will turn into a fast/slow diamond.
bool LibraryCallKit::inline_trig(vmIntrinsics::ID id) {
  Node* arg = round_double_node(argument(0));
  Node* n = NULL;

  switch (id) {
  case vmIntrinsics::_dtan:  n = new TanDNode(C, control(), arg);  break;
  default:  fatal_unexpected_iid(id);  break;
  }
  n = _gvn.transform(n);

  // Rounding required?  Check for argument reduction!
  if (Matcher::strict_fp_requires_explicit_rounding) {
    static const double     pi_4 =  0.7853981633974483;
    static const double neg_pi_4 = -0.7853981633974483;
    // pi/2 in 80-bit extended precision
    // static const unsigned char pi_2_bits_x[] = {0x35,0xc2,0x68,0x21,0xa2,0xda,0x0f,0xc9,0xff,0x3f,0x00,0x00,0x00,0x00,0x00,0x00};
    // -pi/2 in 80-bit extended precision
    // static const unsigned char neg_pi_2_bits_x[] = {0x35,0xc2,0x68,0x21,0xa2,0xda,0x0f,0xc9,0xff,0xbf,0x00,0x00,0x00,0x00,0x00,0x00};
    // Cutoff value for using this argument reduction technique
    //static const double    pi_2_minus_epsilon =  1.564660403643354;
    //static const double neg_pi_2_plus_epsilon = -1.564660403643354;

    // Pseudocode for sin:
    // if (x <= Math.PI / 4.0) {
    //   if (x >= -Math.PI / 4.0) return  fsin(x);
    //   if (x >= -Math.PI / 2.0) return -fcos(x + Math.PI / 2.0);
    // } else {
    //   if (x <=  Math.PI / 2.0) return  fcos(x - Math.PI / 2.0);
    // }
    // return StrictMath.sin(x);

    // Pseudocode for cos:
    // if (x <= Math.PI / 4.0) {
    //   if (x >= -Math.PI / 4.0) return  fcos(x);
    //   if (x >= -Math.PI / 2.0) return  fsin(x + Math.PI / 2.0);
    // } else {
    //   if (x <=  Math.PI / 2.0) return -fsin(x - Math.PI / 2.0);
    // }
    // return StrictMath.cos(x);

    // Actually, sticking in an 80-bit Intel value into C2 will be tough; it
    // requires a special machine instruction to load it.  Instead we'll try
    // the 'easy' case.  If we really need the extra range +/- PI/2 we'll
    // probably do the math inside the SIN encoding.

    // Make the merge point
    RegionNode* r = new RegionNode(3);
    Node* phi = new PhiNode(r, Type::DOUBLE);

    // Flatten arg so we need only 1 test
    Node *abs = _gvn.transform(new AbsDNode(arg));
    // Node for PI/4 constant
    Node *pi4 = makecon(TypeD::make(pi_4));
    // Check PI/4 : abs(arg)
    Node *cmp = _gvn.transform(new CmpDNode(pi4,abs));
    // Check: If PI/4 < abs(arg) then go slow
    Node *bol = _gvn.transform(new BoolNode( cmp, BoolTest::lt ));
    // Branch either way
    IfNode *iff = create_and_xform_if(control(),bol, PROB_STATIC_FREQUENT, COUNT_UNKNOWN);
    set_control(opt_iff(r,iff));

    // Set fast path result
    phi->init_req(2, n);

    // Slow path - non-blocking leaf call
    Node* call = NULL;
    switch (id) {
    case vmIntrinsics::_dtan:
      call = make_runtime_call(RC_LEAF, OptoRuntime::Math_D_D_Type(),
                               CAST_FROM_FN_PTR(address, SharedRuntime::dtan),
                               "Tan", NULL, arg, top());
      break;
    }
    assert(control()->in(0) == call, "");
    Node* slow_result = _gvn.transform(new ProjNode(call, TypeFunc::Parms));
    r->init_req(1, control());
    phi->init_req(1, slow_result);

    // Post-merge
    set_control(_gvn.transform(r));
    record_for_igvn(r);
    n = _gvn.transform(phi);

    C->set_has_split_ifs(true); // Has chance for split-if optimization
  }
  set_result(n);
  return true;
}

//------------------------------runtime_math-----------------------------
bool LibraryCallKit::runtime_math(const TypeFunc* call_type, address funcAddr, const char* funcName) {
  assert(call_type == OptoRuntime::Math_DD_D_Type() || call_type == OptoRuntime::Math_D_D_Type(),
         "must be (DD)D or (D)D type");

  // Inputs
  Node* a = round_double_node(argument(0));
  Node* b = (call_type == OptoRuntime::Math_DD_D_Type()) ? round_double_node(argument(2)) : NULL;

  const TypePtr* no_memory_effects = NULL;
  Node* trig = make_runtime_call(RC_LEAF, call_type, funcAddr, funcName,
                                 no_memory_effects,
                                 a, top(), b, b ? top() : NULL);
  Node* value = _gvn.transform(new ProjNode(trig, TypeFunc::Parms+0));
#ifdef ASSERT
  Node* value_top = _gvn.transform(new ProjNode(trig, TypeFunc::Parms+1));
  assert(value_top == top(), "second value must be top");
#endif

  set_result(value);
  return true;
}

//------------------------------inline_math_native-----------------------------
bool LibraryCallKit::inline_math_native(vmIntrinsics::ID id) {
#define FN_PTR(f) CAST_FROM_FN_PTR(address, f)
  switch (id) {
    // These intrinsics are not properly supported on all hardware
  case vmIntrinsics::_dsin:
    return StubRoutines::dsin() != NULL ?
      runtime_math(OptoRuntime::Math_D_D_Type(), StubRoutines::dsin(), "dsin") :
      runtime_math(OptoRuntime::Math_D_D_Type(), FN_PTR(SharedRuntime::dsin),   "SIN");
  case vmIntrinsics::_dcos:
    return StubRoutines::dcos() != NULL ?
      runtime_math(OptoRuntime::Math_D_D_Type(), StubRoutines::dcos(), "dcos") :
      runtime_math(OptoRuntime::Math_D_D_Type(), FN_PTR(SharedRuntime::dcos),   "COS");
  case vmIntrinsics::_dtan:   return Matcher::has_match_rule(Op_TanD)   ? inline_trig(id) :
    runtime_math(OptoRuntime::Math_D_D_Type(), FN_PTR(SharedRuntime::dtan),   "TAN");

  case vmIntrinsics::_dlog:
    return StubRoutines::dlog() != NULL ?
      runtime_math(OptoRuntime::Math_D_D_Type(), StubRoutines::dlog(), "dlog") :
      runtime_math(OptoRuntime::Math_D_D_Type(), FN_PTR(SharedRuntime::dlog),   "LOG");
  case vmIntrinsics::_dlog10: return Matcher::has_match_rule(Op_Log10D) ? inline_math(id) :
    runtime_math(OptoRuntime::Math_D_D_Type(), FN_PTR(SharedRuntime::dlog10), "LOG10");

    // These intrinsics are supported on all hardware
  case vmIntrinsics::_dsqrt:  return Matcher::match_rule_supported(Op_SqrtD) ? inline_math(id) : false;
  case vmIntrinsics::_dabs:   return Matcher::has_match_rule(Op_AbsD)   ? inline_math(id) : false;

  case vmIntrinsics::_dexp:
    return StubRoutines::dexp() != NULL ?
      runtime_math(OptoRuntime::Math_D_D_Type(), StubRoutines::dexp(),  "dexp") :
      runtime_math(OptoRuntime::Math_D_D_Type(), FN_PTR(SharedRuntime::dexp),  "EXP");
  case vmIntrinsics::_dpow:
    return StubRoutines::dpow() != NULL ?
      runtime_math(OptoRuntime::Math_DD_D_Type(), StubRoutines::dpow(), "dpow") :
      runtime_math(OptoRuntime::Math_DD_D_Type(), FN_PTR(SharedRuntime::dpow),  "POW");
#undef FN_PTR

   // These intrinsics are not yet correctly implemented
  case vmIntrinsics::_datan2:
    return false;

  default:
    fatal_unexpected_iid(id);
    return false;
  }
}

static bool is_simple_name(Node* n) {
  return (n->req() == 1         // constant
          || (n->is_Type() && n->as_Type()->type()->singleton())
          || n->is_Proj()       // parameter or return value
          || n->is_Phi()        // local of some sort
          );
}

//----------------------------inline_notify-----------------------------------*
bool LibraryCallKit::inline_notify(vmIntrinsics::ID id) {
  const TypeFunc* ftype = OptoRuntime::monitor_notify_Type();
  address func;
  if (id == vmIntrinsics::_notify) {
    func = OptoRuntime::monitor_notify_Java();
  } else {
    func = OptoRuntime::monitor_notifyAll_Java();
  }
  Node* call = make_runtime_call(RC_NO_LEAF, ftype, func, NULL, TypeRawPtr::BOTTOM, argument(0));
  make_slow_call_ex(call, env()->Throwable_klass(), false);
  return true;
}


//----------------------------inline_min_max-----------------------------------
bool LibraryCallKit::inline_min_max(vmIntrinsics::ID id) {
  set_result(generate_min_max(id, argument(0), argument(1)));
  return true;
}

void LibraryCallKit::inline_math_mathExact(Node* math, Node *test) {
  Node* bol = _gvn.transform( new BoolNode(test, BoolTest::overflow) );
  IfNode* check = create_and_map_if(control(), bol, PROB_UNLIKELY_MAG(3), COUNT_UNKNOWN);
  Node* fast_path = _gvn.transform( new IfFalseNode(check));
  Node* slow_path = _gvn.transform( new IfTrueNode(check) );

  {
    PreserveJVMState pjvms(this);
    PreserveReexecuteState preexecs(this);
    jvms()->set_should_reexecute(true);

    set_control(slow_path);
    set_i_o(i_o());

    uncommon_trap(Deoptimization::Reason_intrinsic,
                  Deoptimization::Action_none);
  }

  set_control(fast_path);
  set_result(math);
}

template <typename OverflowOp>
bool LibraryCallKit::inline_math_overflow(Node* arg1, Node* arg2) {
  typedef typename OverflowOp::MathOp MathOp;

  MathOp* mathOp = new MathOp(arg1, arg2);
  Node* operation = _gvn.transform( mathOp );
  Node* ofcheck = _gvn.transform( new OverflowOp(arg1, arg2) );
  inline_math_mathExact(operation, ofcheck);
  return true;
}

bool LibraryCallKit::inline_math_addExactI(bool is_increment) {
  return inline_math_overflow<OverflowAddINode>(argument(0), is_increment ? intcon(1) : argument(1));
}

bool LibraryCallKit::inline_math_addExactL(bool is_increment) {
  return inline_math_overflow<OverflowAddLNode>(argument(0), is_increment ? longcon(1) : argument(2));
}

bool LibraryCallKit::inline_math_subtractExactI(bool is_decrement) {
  return inline_math_overflow<OverflowSubINode>(argument(0), is_decrement ? intcon(1) : argument(1));
}

bool LibraryCallKit::inline_math_subtractExactL(bool is_decrement) {
  return inline_math_overflow<OverflowSubLNode>(argument(0), is_decrement ? longcon(1) : argument(2));
}

bool LibraryCallKit::inline_math_negateExactI() {
  return inline_math_overflow<OverflowSubINode>(intcon(0), argument(0));
}

bool LibraryCallKit::inline_math_negateExactL() {
  return inline_math_overflow<OverflowSubLNode>(longcon(0), argument(0));
}

bool LibraryCallKit::inline_math_multiplyExactI() {
  return inline_math_overflow<OverflowMulINode>(argument(0), argument(1));
}

bool LibraryCallKit::inline_math_multiplyExactL() {
  return inline_math_overflow<OverflowMulLNode>(argument(0), argument(2));
}

Node*
LibraryCallKit::generate_min_max(vmIntrinsics::ID id, Node* x0, Node* y0) {
  // These are the candidate return value:
  Node* xvalue = x0;
  Node* yvalue = y0;

  if (xvalue == yvalue) {
    return xvalue;
  }

  bool want_max = (id == vmIntrinsics::_max);

  const TypeInt* txvalue = _gvn.type(xvalue)->isa_int();
  const TypeInt* tyvalue = _gvn.type(yvalue)->isa_int();
  if (txvalue == NULL || tyvalue == NULL)  return top();
  // This is not really necessary, but it is consistent with a
  // hypothetical MaxINode::Value method:
  int widen = MAX2(txvalue->_widen, tyvalue->_widen);

  // %%% This folding logic should (ideally) be in a different place.
  // Some should be inside IfNode, and there to be a more reliable
  // transformation of ?: style patterns into cmoves.  We also want
  // more powerful optimizations around cmove and min/max.

  // Try to find a dominating comparison of these guys.
  // It can simplify the index computation for Arrays.copyOf
  // and similar uses of System.arraycopy.
  // First, compute the normalized version of CmpI(x, y).
  int   cmp_op = Op_CmpI;
  Node* xkey = xvalue;
  Node* ykey = yvalue;
  Node* ideal_cmpxy = _gvn.transform(new CmpINode(xkey, ykey));
  if (ideal_cmpxy->is_Cmp()) {
    // E.g., if we have CmpI(length - offset, count),
    // it might idealize to CmpI(length, count + offset)
    cmp_op = ideal_cmpxy->Opcode();
    xkey = ideal_cmpxy->in(1);
    ykey = ideal_cmpxy->in(2);
  }

  // Start by locating any relevant comparisons.
  Node* start_from = (xkey->outcnt() < ykey->outcnt()) ? xkey : ykey;
  Node* cmpxy = NULL;
  Node* cmpyx = NULL;
  for (DUIterator_Fast kmax, k = start_from->fast_outs(kmax); k < kmax; k++) {
    Node* cmp = start_from->fast_out(k);
    if (cmp->outcnt() > 0 &&            // must have prior uses
        cmp->in(0) == NULL &&           // must be context-independent
        cmp->Opcode() == cmp_op) {      // right kind of compare
      if (cmp->in(1) == xkey && cmp->in(2) == ykey)  cmpxy = cmp;
      if (cmp->in(1) == ykey && cmp->in(2) == xkey)  cmpyx = cmp;
    }
  }

  const int NCMPS = 2;
  Node* cmps[NCMPS] = { cmpxy, cmpyx };
  int cmpn;
  for (cmpn = 0; cmpn < NCMPS; cmpn++) {
    if (cmps[cmpn] != NULL)  break;     // find a result
  }
  if (cmpn < NCMPS) {
    // Look for a dominating test that tells us the min and max.
    int depth = 0;                // Limit search depth for speed
    Node* dom = control();
    for (; dom != NULL; dom = IfNode::up_one_dom(dom, true)) {
      if (++depth >= 100)  break;
      Node* ifproj = dom;
      if (!ifproj->is_Proj())  continue;
      Node* iff = ifproj->in(0);
      if (!iff->is_If())  continue;
      Node* bol = iff->in(1);
      if (!bol->is_Bool())  continue;
      Node* cmp = bol->in(1);
      if (cmp == NULL)  continue;
      for (cmpn = 0; cmpn < NCMPS; cmpn++)
        if (cmps[cmpn] == cmp)  break;
      if (cmpn == NCMPS)  continue;
      BoolTest::mask btest = bol->as_Bool()->_test._test;
      if (ifproj->is_IfFalse())  btest = BoolTest(btest).negate();
      if (cmp->in(1) == ykey)    btest = BoolTest(btest).commute();
      // At this point, we know that 'x btest y' is true.
      switch (btest) {
      case BoolTest::eq:
        // They are proven equal, so we can collapse the min/max.
        // Either value is the answer.  Choose the simpler.
        if (is_simple_name(yvalue) && !is_simple_name(xvalue))
          return yvalue;
        return xvalue;
      case BoolTest::lt:          // x < y
      case BoolTest::le:          // x <= y
        return (want_max ? yvalue : xvalue);
      case BoolTest::gt:          // x > y
      case BoolTest::ge:          // x >= y
        return (want_max ? xvalue : yvalue);
      }
    }
  }

  // We failed to find a dominating test.
  // Let's pick a test that might GVN with prior tests.
  Node*          best_bol   = NULL;
  BoolTest::mask best_btest = BoolTest::illegal;
  for (cmpn = 0; cmpn < NCMPS; cmpn++) {
    Node* cmp = cmps[cmpn];
    if (cmp == NULL)  continue;
    for (DUIterator_Fast jmax, j = cmp->fast_outs(jmax); j < jmax; j++) {
      Node* bol = cmp->fast_out(j);
      if (!bol->is_Bool())  continue;
      BoolTest::mask btest = bol->as_Bool()->_test._test;
      if (btest == BoolTest::eq || btest == BoolTest::ne)  continue;
      if (cmp->in(1) == ykey)   btest = BoolTest(btest).commute();
      if (bol->outcnt() > (best_bol == NULL ? 0 : best_bol->outcnt())) {
        best_bol   = bol->as_Bool();
        best_btest = btest;
      }
    }
  }

  Node* answer_if_true  = NULL;
  Node* answer_if_false = NULL;
  switch (best_btest) {
  default:
    if (cmpxy == NULL)
      cmpxy = ideal_cmpxy;
    best_bol = _gvn.transform(new BoolNode(cmpxy, BoolTest::lt));
    // and fall through:
  case BoolTest::lt:          // x < y
  case BoolTest::le:          // x <= y
    answer_if_true  = (want_max ? yvalue : xvalue);
    answer_if_false = (want_max ? xvalue : yvalue);
    break;
  case BoolTest::gt:          // x > y
  case BoolTest::ge:          // x >= y
    answer_if_true  = (want_max ? xvalue : yvalue);
    answer_if_false = (want_max ? yvalue : xvalue);
    break;
  }

  jint hi, lo;
  if (want_max) {
    // We can sharpen the minimum.
    hi = MAX2(txvalue->_hi, tyvalue->_hi);
    lo = MAX2(txvalue->_lo, tyvalue->_lo);
  } else {
    // We can sharpen the maximum.
    hi = MIN2(txvalue->_hi, tyvalue->_hi);
    lo = MIN2(txvalue->_lo, tyvalue->_lo);
  }

  // Use a flow-free graph structure, to avoid creating excess control edges
  // which could hinder other optimizations.
  // Since Math.min/max is often used with arraycopy, we want
  // tightly_coupled_allocation to be able to see beyond min/max expressions.
  Node* cmov = CMoveNode::make(NULL, best_bol,
                               answer_if_false, answer_if_true,
                               TypeInt::make(lo, hi, widen));

  return _gvn.transform(cmov);

  /*
  // This is not as desirable as it may seem, since Min and Max
  // nodes do not have a full set of optimizations.
  // And they would interfere, anyway, with 'if' optimizations
  // and with CMoveI canonical forms.
  switch (id) {
  case vmIntrinsics::_min:
    result_val = _gvn.transform(new (C, 3) MinINode(x,y)); break;
  case vmIntrinsics::_max:
    result_val = _gvn.transform(new (C, 3) MaxINode(x,y)); break;
  default:
    ShouldNotReachHere();
  }
  */
}

inline int
LibraryCallKit::classify_unsafe_addr(Node* &base, Node* &offset) {
  const TypePtr* base_type = TypePtr::NULL_PTR;
  if (base != NULL)  base_type = _gvn.type(base)->isa_ptr();
  if (base_type == NULL) {
    // Unknown type.
    return Type::AnyPtr;
  } else if (base_type == TypePtr::NULL_PTR) {
    // Since this is a NULL+long form, we have to switch to a rawptr.
    base   = _gvn.transform(new CastX2PNode(offset));
    offset = MakeConX(0);
    return Type::RawPtr;
  } else if (base_type->base() == Type::RawPtr) {
    return Type::RawPtr;
  } else if (base_type->isa_oopptr()) {
    // Base is never null => always a heap address.
    if (base_type->ptr() == TypePtr::NotNull) {
      return Type::OopPtr;
    }
    // Offset is small => always a heap address.
    const TypeX* offset_type = _gvn.type(offset)->isa_intptr_t();
    if (offset_type != NULL &&
        base_type->offset() == 0 &&     // (should always be?)
        offset_type->_lo >= 0 &&
        !MacroAssembler::needs_explicit_null_check(offset_type->_hi)) {
      return Type::OopPtr;
    }
    // Otherwise, it might either be oop+off or NULL+addr.
    return Type::AnyPtr;
  } else {
    // No information:
    return Type::AnyPtr;
  }
}

inline Node* LibraryCallKit::make_unsafe_address(Node* base, Node* offset) {
  int kind = classify_unsafe_addr(base, offset);
  if (kind == Type::RawPtr) {
    return basic_plus_adr(top(), base, offset);
  } else {
    return basic_plus_adr(base, offset);
  }
}

//--------------------------inline_number_methods-----------------------------
// inline int     Integer.numberOfLeadingZeros(int)
// inline int        Long.numberOfLeadingZeros(long)
//
// inline int     Integer.numberOfTrailingZeros(int)
// inline int        Long.numberOfTrailingZeros(long)
//
// inline int     Integer.bitCount(int)
// inline int        Long.bitCount(long)
//
// inline char  Character.reverseBytes(char)
// inline short     Short.reverseBytes(short)
// inline int     Integer.reverseBytes(int)
// inline long       Long.reverseBytes(long)
bool LibraryCallKit::inline_number_methods(vmIntrinsics::ID id) {
  Node* arg = argument(0);
  Node* n = NULL;
  switch (id) {
  case vmIntrinsics::_numberOfLeadingZeros_i:   n = new CountLeadingZerosINode( arg);  break;
  case vmIntrinsics::_numberOfLeadingZeros_l:   n = new CountLeadingZerosLNode( arg);  break;
  case vmIntrinsics::_numberOfTrailingZeros_i:  n = new CountTrailingZerosINode(arg);  break;
  case vmIntrinsics::_numberOfTrailingZeros_l:  n = new CountTrailingZerosLNode(arg);  break;
  case vmIntrinsics::_bitCount_i:               n = new PopCountINode(          arg);  break;
  case vmIntrinsics::_bitCount_l:               n = new PopCountLNode(          arg);  break;
  case vmIntrinsics::_reverseBytes_c:           n = new ReverseBytesUSNode(0,   arg);  break;
  case vmIntrinsics::_reverseBytes_s:           n = new ReverseBytesSNode( 0,   arg);  break;
  case vmIntrinsics::_reverseBytes_i:           n = new ReverseBytesINode( 0,   arg);  break;
  case vmIntrinsics::_reverseBytes_l:           n = new ReverseBytesLNode( 0,   arg);  break;
  default:  fatal_unexpected_iid(id);  break;
  }
  set_result(_gvn.transform(n));
  return true;
}

//----------------------------inline_unsafe_access----------------------------

const static BasicType T_ADDRESS_HOLDER = T_LONG;

// Helper that guards and inserts a pre-barrier.
void LibraryCallKit::insert_pre_barrier(Node* base_oop, Node* offset,
                                        Node* pre_val, bool need_mem_bar) {
  // We could be accessing the referent field of a reference object. If so, when G1
  // is enabled, we need to log the value in the referent field in an SATB buffer.
  // This routine performs some compile time filters and generates suitable
  // runtime filters that guard the pre-barrier code.
  // Also add memory barrier for non volatile load from the referent field
  // to prevent commoning of loads across safepoint.
  if (!UseG1GC && !need_mem_bar)
    return;

  // Some compile time checks.

  // If offset is a constant, is it java_lang_ref_Reference::_reference_offset?
  const TypeX* otype = offset->find_intptr_t_type();
  if (otype != NULL && otype->is_con() &&
      otype->get_con() != java_lang_ref_Reference::referent_offset) {
    // Constant offset but not the reference_offset so just return
    return;
  }

  // We only need to generate the runtime guards for instances.
  const TypeOopPtr* btype = base_oop->bottom_type()->isa_oopptr();
  if (btype != NULL) {
    if (btype->isa_aryptr()) {
      // Array type so nothing to do
      return;
    }

    const TypeInstPtr* itype = btype->isa_instptr();
    if (itype != NULL) {
      // Can the klass of base_oop be statically determined to be
      // _not_ a sub-class of Reference and _not_ Object?
      ciKlass* klass = itype->klass();
      if ( klass->is_loaded() &&
          !klass->is_subtype_of(env()->Reference_klass()) &&
          !env()->Object_klass()->is_subtype_of(klass)) {
        return;
      }
    }
  }

  // The compile time filters did not reject base_oop/offset so
  // we need to generate the following runtime filters
  //
  // if (offset == java_lang_ref_Reference::_reference_offset) {
  //   if (instance_of(base, java.lang.ref.Reference)) {
  //     pre_barrier(_, pre_val, ...);
  //   }
  // }

  float likely   = PROB_LIKELY(  0.999);
  float unlikely = PROB_UNLIKELY(0.999);

  IdealKit ideal(this);
#define __ ideal.

  Node* referent_off = __ ConX(java_lang_ref_Reference::referent_offset);

  __ if_then(offset, BoolTest::eq, referent_off, unlikely); {
      // Update graphKit memory and control from IdealKit.
      sync_kit(ideal);

      Node* ref_klass_con = makecon(TypeKlassPtr::make(env()->Reference_klass()));
      Node* is_instof = gen_instanceof(base_oop, ref_klass_con);

      // Update IdealKit memory and control from graphKit.
      __ sync_kit(this);

      Node* one = __ ConI(1);
      // is_instof == 0 if base_oop == NULL
      __ if_then(is_instof, BoolTest::eq, one, unlikely); {

        // Update graphKit from IdeakKit.
        sync_kit(ideal);

        // Use the pre-barrier to record the value in the referent field
        pre_barrier(false /* do_load */,
                    __ ctrl(),
                    NULL /* obj */, NULL /* adr */, max_juint /* alias_idx */, NULL /* val */, NULL /* val_type */,
                    pre_val /* pre_val */,
                    T_OBJECT);
        if (need_mem_bar) {
          // Add memory barrier to prevent commoning reads from this field
          // across safepoint since GC can change its value.
          insert_mem_bar(Op_MemBarCPUOrder);
        }
        // Update IdealKit from graphKit.
        __ sync_kit(this);

      } __ end_if(); // _ref_type != ref_none
  } __ end_if(); // offset == referent_offset

  // Final sync IdealKit and GraphKit.
  final_sync(ideal);
#undef __
}


// Interpret Unsafe.fieldOffset cookies correctly:
extern jlong Unsafe_field_offset_to_byte_offset(jlong field_offset);

const TypeOopPtr* LibraryCallKit::sharpen_unsafe_type(Compile::AliasType* alias_type, const TypePtr *adr_type, bool is_native_ptr) {
  // Attempt to infer a sharper value type from the offset and base type.
  ciKlass* sharpened_klass = NULL;

  // See if it is an instance field, with an object type.
  if (alias_type->field() != NULL) {
    assert(!is_native_ptr, "native pointer op cannot use a java address");
    if (alias_type->field()->type()->is_klass()) {
      sharpened_klass = alias_type->field()->type()->as_klass();
    }
  }

  // See if it is a narrow oop array.
  if (adr_type->isa_aryptr()) {
    if (adr_type->offset() >= objArrayOopDesc::base_offset_in_bytes()) {
      const TypeOopPtr *elem_type = adr_type->is_aryptr()->elem()->isa_oopptr();
      if (elem_type != NULL) {
        sharpened_klass = elem_type->klass();
      }
    }
  }

  // The sharpened class might be unloaded if there is no class loader
  // contraint in place.
  if (sharpened_klass != NULL && sharpened_klass->is_loaded()) {
    const TypeOopPtr* tjp = TypeOopPtr::make_from_klass(sharpened_klass);

#ifndef PRODUCT
    if (C->print_intrinsics() || C->print_inlining()) {
      tty->print("  from base type: ");  adr_type->dump();
      tty->print("  sharpened value: ");  tjp->dump();
    }
#endif
    // Sharpen the value type.
    return tjp;
  }
  return NULL;
}

bool LibraryCallKit::inline_unsafe_access(const bool is_native_ptr, bool is_store, const BasicType type, const AccessKind kind, const bool unaligned) {
  if (callee()->is_static())  return false;  // caller must have the capability!
  guarantee(!is_store || kind != Acquire, "Acquire accesses can be produced only for loads");
  guarantee( is_store || kind != Release, "Release accesses can be produced only for stores");

#ifndef PRODUCT
  {
    ResourceMark rm;
    // Check the signatures.
    ciSignature* sig = callee()->signature();
#ifdef ASSERT
    if (!is_store) {
      // Object getObject(Object base, int/long offset), etc.
      BasicType rtype = sig->return_type()->basic_type();
      if (rtype == T_ADDRESS_HOLDER && callee()->name() == ciSymbol::getAddress_name())
          rtype = T_ADDRESS;  // it is really a C void*
      assert(rtype == type, "getter must return the expected value");
      if (!is_native_ptr) {
        assert(sig->count() == 2, "oop getter has 2 arguments");
        assert(sig->type_at(0)->basic_type() == T_OBJECT, "getter base is object");
        assert(sig->type_at(1)->basic_type() == T_LONG, "getter offset is correct");
      } else {
        assert(sig->count() == 1, "native getter has 1 argument");
        assert(sig->type_at(0)->basic_type() == T_LONG, "getter base is long");
      }
    } else {
      // void putObject(Object base, int/long offset, Object x), etc.
      assert(sig->return_type()->basic_type() == T_VOID, "putter must not return a value");
      if (!is_native_ptr) {
        assert(sig->count() == 3, "oop putter has 3 arguments");
        assert(sig->type_at(0)->basic_type() == T_OBJECT, "putter base is object");
        assert(sig->type_at(1)->basic_type() == T_LONG, "putter offset is correct");
      } else {
        assert(sig->count() == 2, "native putter has 2 arguments");
        assert(sig->type_at(0)->basic_type() == T_LONG, "putter base is long");
      }
      BasicType vtype = sig->type_at(sig->count()-1)->basic_type();
      if (vtype == T_ADDRESS_HOLDER && callee()->name() == ciSymbol::putAddress_name())
        vtype = T_ADDRESS;  // it is really a C void*
      assert(vtype == type, "putter must accept the expected value");
    }
#endif // ASSERT
 }
#endif //PRODUCT

  C->set_has_unsafe_access(true);  // Mark eventual nmethod as "unsafe".

  Node* receiver = argument(0);  // type: oop

  // Build address expression.
  Node* adr;
  Node* heap_base_oop = top();
  Node* offset = top();
  Node* val;

  if (!is_native_ptr) {
    // The base is either a Java object or a value produced by Unsafe.staticFieldBase
    Node* base = argument(1);  // type: oop
    // The offset is a value produced by Unsafe.staticFieldOffset or Unsafe.objectFieldOffset
    offset = argument(2);  // type: long
    // We currently rely on the cookies produced by Unsafe.xxxFieldOffset
    // to be plain byte offsets, which are also the same as those accepted
    // by oopDesc::field_base.
    assert(Unsafe_field_offset_to_byte_offset(11) == 11,
           "fieldOffset must be byte-scaled");
    // 32-bit machines ignore the high half!
    offset = ConvL2X(offset);
    adr = make_unsafe_address(base, offset);
    heap_base_oop = base;
    val = is_store ? argument(4) : NULL;
  } else {
    Node* ptr = argument(1);  // type: long
    ptr = ConvL2X(ptr);  // adjust Java long to machine word
    adr = make_unsafe_address(NULL, ptr);
    val = is_store ? argument(3) : NULL;
  }

  const TypePtr *adr_type = _gvn.type(adr)->isa_ptr();

  // First guess at the value type.
  const Type *value_type = Type::get_const_basic_type(type);

  // Try to categorize the address.  If it comes up as TypeJavaPtr::BOTTOM,
  // there was not enough information to nail it down.
  Compile::AliasType* alias_type = C->alias_type(adr_type);
  assert(alias_type->index() != Compile::AliasIdxBot, "no bare pointers here");

  // We will need memory barriers unless we can determine a unique
  // alias category for this reference.  (Note:  If for some reason
  // the barriers get omitted and the unsafe reference begins to "pollute"
  // the alias analysis of the rest of the graph, either Compile::can_alias
  // or Compile::must_alias will throw a diagnostic assert.)
  bool need_mem_bar;
  switch (kind) {
      case Relaxed:
          need_mem_bar = (alias_type->adr_type() == TypeOopPtr::BOTTOM);
          break;
      case Opaque:
          // Opaque uses CPUOrder membars for protection against code movement.
      case Acquire:
      case Release:
      case Volatile:
          need_mem_bar = true;
          break;
      default:
          ShouldNotReachHere();
  }

  // Some accesses require access atomicity for all types, notably longs and doubles.
  // When AlwaysAtomicAccesses is enabled, all accesses are atomic.
  bool requires_atomic_access = false;
  switch (kind) {
      case Relaxed:
      case Opaque:
          requires_atomic_access = AlwaysAtomicAccesses;
          break;
      case Acquire:
      case Release:
      case Volatile:
          requires_atomic_access = true;
          break;
      default:
          ShouldNotReachHere();
  }

  // Figure out the memory ordering.
  // Acquire/Release/Volatile accesses require marking the loads/stores with MemOrd
  MemNode::MemOrd mo = access_kind_to_memord_LS(kind, is_store);

  // If we are reading the value of the referent field of a Reference
  // object (either by using Unsafe directly or through reflection)
  // then, if G1 is enabled, we need to record the referent in an
  // SATB log buffer using the pre-barrier mechanism.
  // Also we need to add memory barrier to prevent commoning reads
  // from this field across safepoint since GC can change its value.
  bool need_read_barrier = !is_native_ptr && !is_store &&
                           offset != top() && heap_base_oop != top();

  if (!is_store && type == T_OBJECT) {
    const TypeOopPtr* tjp = sharpen_unsafe_type(alias_type, adr_type, is_native_ptr);
    if (tjp != NULL) {
      value_type = tjp;
    }
  }

  receiver = null_check(receiver);
  if (stopped()) {
    return true;
  }
  // Heap pointers get a null-check from the interpreter,
  // as a courtesy.  However, this is not guaranteed by Unsafe,
  // and it is not possible to fully distinguish unintended nulls
  // from intended ones in this API.

  // We need to emit leading and trailing CPU membars (see below) in
  // addition to memory membars for special access modes. This is a little
  // too strong, but avoids the need to insert per-alias-type
  // volatile membars (for stores; compare Parse::do_put_xxx), which
  // we cannot do effectively here because we probably only have a
  // rough approximation of type.

  switch(kind) {
    case Relaxed:
    case Opaque:
    case Acquire:
      break;
    case Release:
    case Volatile:
      if (is_store) {
        insert_mem_bar(Op_MemBarRelease);
      } else {
        if (support_IRIW_for_not_multiple_copy_atomic_cpu) {
          insert_mem_bar(Op_MemBarVolatile);
        }
      }
      break;
    default:
      ShouldNotReachHere();
  }

  // Memory barrier to prevent normal and 'unsafe' accesses from
  // bypassing each other.  Happens after null checks, so the
  // exception paths do not take memory state from the memory barrier,
  // so there's no problems making a strong assert about mixing users
  // of safe & unsafe memory.
  if (need_mem_bar) insert_mem_bar(Op_MemBarCPUOrder);

  assert(alias_type->adr_type() == TypeRawPtr::BOTTOM || alias_type->adr_type() == TypeOopPtr::BOTTOM ||
         alias_type->field() != NULL || alias_type->element() != NULL, "field, array element or unknown");
  bool mismatched = false;
  if (alias_type->element() != NULL || alias_type->field() != NULL) {
    BasicType bt;
    if (alias_type->element() != NULL) {
      // Use address type to get the element type. Alias type doesn't provide
      // enough information (e.g., doesn't differentiate between byte[] and boolean[]).
      const Type* element = adr_type->is_aryptr()->elem();
      bt = element->isa_narrowoop() ? T_OBJECT : element->array_element_basic_type();
    } else {
      bt = alias_type->field()->layout_type();
    }
    if (bt == T_ARRAY) {
      // accessing an array field with getObject is not a mismatch
      bt = T_OBJECT;
    }
    if (bt != type) {
      mismatched = true;
    }
  }
  assert(type != T_OBJECT || !unaligned, "unaligned access not supported with object type");

  if (!is_store) {
    Node* p = NULL;
    // Try to constant fold a load from a constant field
    ciField* field = alias_type->field();
    if (heap_base_oop != top() &&
        field != NULL && field->is_constant() && !mismatched) {
      // final or stable field
      const Type* con_type = Type::make_constant(alias_type->field(), heap_base_oop);
      if (con_type != NULL) {
        p = makecon(con_type);
      }
    }
    if (p == NULL) {
      // To be valid, unsafe loads may depend on other conditions than
      // the one that guards them: pin the Load node
      p = make_load(control(), adr, value_type, type, adr_type, mo, LoadNode::Pinned, requires_atomic_access, unaligned, mismatched);
      // load value
      switch (type) {
      case T_BOOLEAN:
      case T_CHAR:
      case T_BYTE:
      case T_SHORT:
      case T_INT:
      case T_LONG:
      case T_FLOAT:
      case T_DOUBLE:
        break;
      case T_OBJECT:
        if (need_read_barrier) {
          // We do not require a mem bar inside pre_barrier if need_mem_bar
          // is set: the barriers would be emitted by us.
          insert_pre_barrier(heap_base_oop, offset, p, !need_mem_bar);
        }
        break;
      case T_ADDRESS:
        // Cast to an int type.
        p = _gvn.transform(new CastP2XNode(NULL, p));
        p = ConvX2UL(p);
        break;
      default:
        fatal("unexpected type %d: %s", type, type2name(type));
        break;
      }
    }
    // The load node has the control of the preceding MemBarCPUOrder.  All
    // following nodes will have the control of the MemBarCPUOrder inserted at
    // the end of this method.  So, pushing the load onto the stack at a later
    // point is fine.
    set_result(p);
  } else {
    // place effect of store into memory
    switch (type) {
    case T_DOUBLE:
      val = dstore_rounding(val);
      break;
    case T_ADDRESS:
      // Repackage the long as a pointer.
      val = ConvL2X(val);
      val = _gvn.transform(new CastX2PNode(val));
      break;
    }

    if (type != T_OBJECT) {
      (void) store_to_memory(control(), adr, val, type, adr_type, mo, requires_atomic_access, unaligned, mismatched);
    } else {
      // Possibly an oop being stored to Java heap or native memory
      if (!TypePtr::NULL_PTR->higher_equal(_gvn.type(heap_base_oop))) {
        // oop to Java heap.
        (void) store_oop_to_unknown(control(), heap_base_oop, adr, adr_type, val, type, mo, mismatched);
      } else {
        // We can't tell at compile time if we are storing in the Java heap or outside
        // of it. So we need to emit code to conditionally do the proper type of
        // store.

        IdealKit ideal(this);
#define __ ideal.
        // QQQ who knows what probability is here??
        __ if_then(heap_base_oop, BoolTest::ne, null(), PROB_UNLIKELY(0.999)); {
          // Sync IdealKit and graphKit.
          sync_kit(ideal);
          Node* st = store_oop_to_unknown(control(), heap_base_oop, adr, adr_type, val, type, mo, mismatched);
          // Update IdealKit memory.
          __ sync_kit(this);
        } __ else_(); {
          __ store(__ ctrl(), adr, val, type, alias_type->index(), mo, requires_atomic_access, mismatched);
        } __ end_if();
        // Final sync IdealKit and GraphKit.
        final_sync(ideal);
#undef __
      }
    }
  }

  switch(kind) {
    case Relaxed:
    case Opaque:
    case Release:
      break;
    case Acquire:
    case Volatile:
      if (!is_store) {
        insert_mem_bar(Op_MemBarAcquire);
      } else {
        if (!support_IRIW_for_not_multiple_copy_atomic_cpu) {
          insert_mem_bar(Op_MemBarVolatile);
        }
      }
      break;
    default:
      ShouldNotReachHere();
  }

  if (need_mem_bar) insert_mem_bar(Op_MemBarCPUOrder);

  return true;
}

//----------------------------inline_unsafe_load_store----------------------------
// This method serves a couple of different customers (depending on LoadStoreKind):
//
// LS_cmp_swap:
//
//   boolean compareAndSwapObject(Object o, long offset, Object expected, Object x);
//   boolean compareAndSwapInt(   Object o, long offset, int    expected, int    x);
//   boolean compareAndSwapLong(  Object o, long offset, long   expected, long   x);
//
// LS_cmp_swap_weak:
//
//   boolean weakCompareAndSwapObject(       Object o, long offset, Object expected, Object x);
//   boolean weakCompareAndSwapObjectAcquire(Object o, long offset, Object expected, Object x);
//   boolean weakCompareAndSwapObjectRelease(Object o, long offset, Object expected, Object x);
//
//   boolean weakCompareAndSwapInt(          Object o, long offset, int    expected, int    x);
//   boolean weakCompareAndSwapIntAcquire(   Object o, long offset, int    expected, int    x);
//   boolean weakCompareAndSwapIntRelease(   Object o, long offset, int    expected, int    x);
//
//   boolean weakCompareAndSwapLong(         Object o, long offset, long   expected, long   x);
//   boolean weakCompareAndSwapLongAcquire(  Object o, long offset, long   expected, long   x);
//   boolean weakCompareAndSwapLongRelease(  Object o, long offset, long   expected, long   x);
//
// LS_cmp_exchange:
//
//   Object compareAndExchangeObjectVolatile(Object o, long offset, Object expected, Object x);
//   Object compareAndExchangeObjectAcquire( Object o, long offset, Object expected, Object x);
//   Object compareAndExchangeObjectRelease( Object o, long offset, Object expected, Object x);
//
//   Object compareAndExchangeIntVolatile(   Object o, long offset, Object expected, Object x);
//   Object compareAndExchangeIntAcquire(    Object o, long offset, Object expected, Object x);
//   Object compareAndExchangeIntRelease(    Object o, long offset, Object expected, Object x);
//
//   Object compareAndExchangeLongVolatile(  Object o, long offset, Object expected, Object x);
//   Object compareAndExchangeLongAcquire(   Object o, long offset, Object expected, Object x);
//   Object compareAndExchangeLongRelease(   Object o, long offset, Object expected, Object x);
//
// LS_get_add:
//
//   int  getAndAddInt( Object o, long offset, int  delta)
//   long getAndAddLong(Object o, long offset, long delta)
//
// LS_get_set:
//
//   int    getAndSet(Object o, long offset, int    newValue)
//   long   getAndSet(Object o, long offset, long   newValue)
//   Object getAndSet(Object o, long offset, Object newValue)
//
bool LibraryCallKit::inline_unsafe_load_store(const BasicType type, const LoadStoreKind kind, const AccessKind access_kind) {
  // This basic scheme here is the same as inline_unsafe_access, but
  // differs in enough details that combining them would make the code
  // overly confusing.  (This is a true fact! I originally combined
  // them, but even I was confused by it!) As much code/comments as
  // possible are retained from inline_unsafe_access though to make
  // the correspondences clearer. - dl

  if (callee()->is_static())  return false;  // caller must have the capability!

#ifndef PRODUCT
  BasicType rtype;
  {
    ResourceMark rm;
    // Check the signatures.
    ciSignature* sig = callee()->signature();
    rtype = sig->return_type()->basic_type();
    switch(kind) {
      case LS_get_add:
      case LS_get_set: {
      // Check the signatures.
#ifdef ASSERT
      assert(rtype == type, "get and set must return the expected type");
      assert(sig->count() == 3, "get and set has 3 arguments");
      assert(sig->type_at(0)->basic_type() == T_OBJECT, "get and set base is object");
      assert(sig->type_at(1)->basic_type() == T_LONG, "get and set offset is long");
      assert(sig->type_at(2)->basic_type() == type, "get and set must take expected type as new value/delta");
#endif // ASSERT
        break;
      }
      case LS_cmp_swap:
      case LS_cmp_swap_weak: {
      // Check the signatures.
#ifdef ASSERT
      assert(rtype == T_BOOLEAN, "CAS must return boolean");
      assert(sig->count() == 4, "CAS has 4 arguments");
      assert(sig->type_at(0)->basic_type() == T_OBJECT, "CAS base is object");
      assert(sig->type_at(1)->basic_type() == T_LONG, "CAS offset is long");
#endif // ASSERT
        break;
      }
      case LS_cmp_exchange: {
      // Check the signatures.
#ifdef ASSERT
      assert(rtype == type, "CAS must return the expected type");
      assert(sig->count() == 4, "CAS has 4 arguments");
      assert(sig->type_at(0)->basic_type() == T_OBJECT, "CAS base is object");
      assert(sig->type_at(1)->basic_type() == T_LONG, "CAS offset is long");
#endif // ASSERT
        break;
      }
      default:
        ShouldNotReachHere();
    }
  }
#endif //PRODUCT

  C->set_has_unsafe_access(true);  // Mark eventual nmethod as "unsafe".

  // Get arguments:
  Node* receiver = NULL;
  Node* base     = NULL;
  Node* offset   = NULL;
  Node* oldval   = NULL;
  Node* newval   = NULL;
  switch(kind) {
    case LS_cmp_swap:
    case LS_cmp_swap_weak:
    case LS_cmp_exchange: {
      const bool two_slot_type = type2size[type] == 2;
      receiver = argument(0);  // type: oop
      base     = argument(1);  // type: oop
      offset   = argument(2);  // type: long
      oldval   = argument(4);  // type: oop, int, or long
      newval   = argument(two_slot_type ? 6 : 5);  // type: oop, int, or long
      break;
    }
    case LS_get_add:
    case LS_get_set: {
      receiver = argument(0);  // type: oop
      base     = argument(1);  // type: oop
      offset   = argument(2);  // type: long
      oldval   = NULL;
      newval   = argument(4);  // type: oop, int, or long
      break;
    }
    default:
      ShouldNotReachHere();
  }

  // Null check receiver.
  receiver = null_check(receiver);
  if (stopped()) {
    return true;
  }

  // Build field offset expression.
  // We currently rely on the cookies produced by Unsafe.xxxFieldOffset
  // to be plain byte offsets, which are also the same as those accepted
  // by oopDesc::field_base.
  assert(Unsafe_field_offset_to_byte_offset(11) == 11, "fieldOffset must be byte-scaled");
  // 32-bit machines ignore the high half of long offsets
  offset = ConvL2X(offset);
  Node* adr = make_unsafe_address(base, offset);
  const TypePtr *adr_type = _gvn.type(adr)->isa_ptr();

  // For CAS, unlike inline_unsafe_access, there seems no point in
  // trying to refine types. Just use the coarse types here.
  const Type *value_type = Type::get_const_basic_type(type);
  Compile::AliasType* alias_type = C->alias_type(adr_type);
  assert(alias_type->index() != Compile::AliasIdxBot, "no bare pointers here");

  switch (kind) {
    case LS_get_set:
    case LS_cmp_exchange: {
      if (type == T_OBJECT) {
        const TypeOopPtr* tjp = sharpen_unsafe_type(alias_type, adr_type);
        if (tjp != NULL) {
          value_type = tjp;
        }
      }
      break;
    }
    case LS_cmp_swap:
    case LS_cmp_swap_weak:
    case LS_get_add:
      break;
    default:
      ShouldNotReachHere();
  }

  int alias_idx = C->get_alias_index(adr_type);

  // Memory-model-wise, a LoadStore acts like a little synchronized
  // block, so needs barriers on each side.  These don't translate
  // into actual barriers on most machines, but we still need rest of
  // compiler to respect ordering.

  switch (access_kind) {
    case Relaxed:
    case Acquire:
      break;
    case Release:
    case Volatile:
      insert_mem_bar(Op_MemBarRelease);
      break;
    default:
      ShouldNotReachHere();
  }
  insert_mem_bar(Op_MemBarCPUOrder);

  // Figure out the memory ordering.
  MemNode::MemOrd mo = access_kind_to_memord(access_kind);

  // 4984716: MemBars must be inserted before this
  //          memory node in order to avoid a false
  //          dependency which will confuse the scheduler.
  Node *mem = memory(alias_idx);

  // For now, we handle only those cases that actually exist: ints,
  // longs, and Object. Adding others should be straightforward.
  Node* load_store = NULL;
  switch(type) {
  case T_INT:
    switch(kind) {
      case LS_get_add:
        load_store = _gvn.transform(new GetAndAddINode(control(), mem, adr, newval, adr_type));
        break;
      case LS_get_set:
        load_store = _gvn.transform(new GetAndSetINode(control(), mem, adr, newval, adr_type));
        break;
      case LS_cmp_swap_weak:
        load_store = _gvn.transform(new WeakCompareAndSwapINode(control(), mem, adr, newval, oldval, mo));
        break;
      case LS_cmp_swap:
        load_store = _gvn.transform(new CompareAndSwapINode(control(), mem, adr, newval, oldval, mo));
        break;
      case LS_cmp_exchange:
        load_store = _gvn.transform(new CompareAndExchangeINode(control(), mem, adr, newval, oldval, adr_type, mo));
        break;
      default:
        ShouldNotReachHere();
    }
    break;
  case T_LONG:
    switch(kind) {
      case LS_get_add:
        load_store = _gvn.transform(new GetAndAddLNode(control(), mem, adr, newval, adr_type));
        break;
      case LS_get_set:
        load_store = _gvn.transform(new GetAndSetLNode(control(), mem, adr, newval, adr_type));
        break;
      case LS_cmp_swap_weak:
        load_store = _gvn.transform(new WeakCompareAndSwapLNode(control(), mem, adr, newval, oldval, mo));
        break;
      case LS_cmp_swap:
        load_store = _gvn.transform(new CompareAndSwapLNode(control(), mem, adr, newval, oldval, mo));
        break;
      case LS_cmp_exchange:
        load_store = _gvn.transform(new CompareAndExchangeLNode(control(), mem, adr, newval, oldval, adr_type, mo));
        break;
      default:
        ShouldNotReachHere();
    }
    break;
  case T_OBJECT:
    // Transformation of a value which could be NULL pointer (CastPP #NULL)
    // could be delayed during Parse (for example, in adjust_map_after_if()).
    // Execute transformation here to avoid barrier generation in such case.
    if (_gvn.type(newval) == TypePtr::NULL_PTR)
      newval = _gvn.makecon(TypePtr::NULL_PTR);

    // Reference stores need a store barrier.
    switch(kind) {
      case LS_get_set: {
        // If pre-barrier must execute before the oop store, old value will require do_load here.
        if (!can_move_pre_barrier()) {
          pre_barrier(true /* do_load*/,
                      control(), base, adr, alias_idx, newval, value_type->make_oopptr(),
                      NULL /* pre_val*/,
                      T_OBJECT);
        } // Else move pre_barrier to use load_store value, see below.
        break;
      }
      case LS_cmp_swap_weak:
      case LS_cmp_swap:
      case LS_cmp_exchange: {
        // Same as for newval above:
        if (_gvn.type(oldval) == TypePtr::NULL_PTR) {
          oldval = _gvn.makecon(TypePtr::NULL_PTR);
        }
        // The only known value which might get overwritten is oldval.
        pre_barrier(false /* do_load */,
                    control(), NULL, NULL, max_juint, NULL, NULL,
                    oldval /* pre_val */,
                    T_OBJECT);
        break;
      }
      default:
        ShouldNotReachHere();
    }

#ifdef _LP64
    if (adr->bottom_type()->is_ptr_to_narrowoop()) {
      Node *newval_enc = _gvn.transform(new EncodePNode(newval, newval->bottom_type()->make_narrowoop()));

      switch(kind) {
        case LS_get_set:
          load_store = _gvn.transform(new GetAndSetNNode(control(), mem, adr, newval_enc, adr_type, value_type->make_narrowoop()));
          break;
        case LS_cmp_swap_weak: {
          Node *oldval_enc = _gvn.transform(new EncodePNode(oldval, oldval->bottom_type()->make_narrowoop()));
          load_store = _gvn.transform(new WeakCompareAndSwapNNode(control(), mem, adr, newval_enc, oldval_enc, mo));
          break;
        }
        case LS_cmp_swap: {
          Node *oldval_enc = _gvn.transform(new EncodePNode(oldval, oldval->bottom_type()->make_narrowoop()));
          load_store = _gvn.transform(new CompareAndSwapNNode(control(), mem, adr, newval_enc, oldval_enc, mo));
          break;
        }
        case LS_cmp_exchange: {
          Node *oldval_enc = _gvn.transform(new EncodePNode(oldval, oldval->bottom_type()->make_narrowoop()));
          load_store = _gvn.transform(new CompareAndExchangeNNode(control(), mem, adr, newval_enc, oldval_enc, adr_type, value_type->make_narrowoop(), mo));
          break;
        }
        default:
          ShouldNotReachHere();
      }
    } else
#endif
    switch (kind) {
      case LS_get_set:
        load_store = _gvn.transform(new GetAndSetPNode(control(), mem, adr, newval, adr_type, value_type->is_oopptr()));
        break;
      case LS_cmp_swap_weak:
        load_store = _gvn.transform(new WeakCompareAndSwapPNode(control(), mem, adr, newval, oldval, mo));
        break;
      case LS_cmp_swap:
        load_store = _gvn.transform(new CompareAndSwapPNode(control(), mem, adr, newval, oldval, mo));
        break;
      case LS_cmp_exchange:
        load_store = _gvn.transform(new CompareAndExchangePNode(control(), mem, adr, newval, oldval, adr_type, value_type->is_oopptr(), mo));
        break;
      default:
        ShouldNotReachHere();
    }

    // Emit the post barrier only when the actual store happened. This makes sense
    // to check only for LS_cmp_* that can fail to set the value.
    // LS_cmp_exchange does not produce any branches by default, so there is no
    // boolean result to piggyback on. TODO: When we merge CompareAndSwap with
    // CompareAndExchange and move branches here, it would make sense to conditionalize
    // post_barriers for LS_cmp_exchange as well.
    //
    // CAS success path is marked more likely since we anticipate this is a performance
    // critical path, while CAS failure path can use the penalty for going through unlikely
    // path as backoff. Which is still better than doing a store barrier there.
    switch (kind) {
      case LS_get_set:
      case LS_cmp_exchange: {
        post_barrier(control(), load_store, base, adr, alias_idx, newval, T_OBJECT, true);
        break;
      }
      case LS_cmp_swap_weak:
      case LS_cmp_swap: {
        IdealKit ideal(this);
        ideal.if_then(load_store, BoolTest::ne, ideal.ConI(0), PROB_STATIC_FREQUENT); {
          sync_kit(ideal);
          post_barrier(ideal.ctrl(), load_store, base, adr, alias_idx, newval, T_OBJECT, true);
          ideal.sync_kit(this);
        } ideal.end_if();
        final_sync(ideal);
        break;
      }
      default:
        ShouldNotReachHere();
    }
    break;
  default:
    fatal("unexpected type %d: %s", type, type2name(type));
    break;
  }

  // SCMemProjNodes represent the memory state of a LoadStore. Their
  // main role is to prevent LoadStore nodes from being optimized away
  // when their results aren't used.
  Node* proj = _gvn.transform(new SCMemProjNode(load_store));
  set_memory(proj, alias_idx);

  if (type == T_OBJECT && (kind == LS_get_set || kind == LS_cmp_exchange)) {
#ifdef _LP64
    if (adr->bottom_type()->is_ptr_to_narrowoop()) {
      load_store = _gvn.transform(new DecodeNNode(load_store, load_store->get_ptr_type()));
    }
#endif
    if (can_move_pre_barrier()) {
      // Don't need to load pre_val. The old value is returned by load_store.
      // The pre_barrier can execute after the xchg as long as no safepoint
      // gets inserted between them.
      pre_barrier(false /* do_load */,
                  control(), NULL, NULL, max_juint, NULL, NULL,
                  load_store /* pre_val */,
                  T_OBJECT);
    }
  }

  // Add the trailing membar surrounding the access
  insert_mem_bar(Op_MemBarCPUOrder);

  switch (access_kind) {
    case Relaxed:
    case Release:
      break; // do nothing
    case Acquire:
    case Volatile:
      insert_mem_bar(Op_MemBarAcquire);
      break;
    default:
      ShouldNotReachHere();
  }

  assert(type2size[load_store->bottom_type()->basic_type()] == type2size[rtype], "result type should match");
  set_result(load_store);
  return true;
}

MemNode::MemOrd LibraryCallKit::access_kind_to_memord_LS(AccessKind kind, bool is_store) {
  MemNode::MemOrd mo = MemNode::unset;
  switch(kind) {
    case Opaque:
    case Relaxed:  mo = MemNode::unordered; break;
    case Acquire:  mo = MemNode::acquire;   break;
    case Release:  mo = MemNode::release;   break;
    case Volatile: mo = is_store ? MemNode::release : MemNode::acquire; break;
    default:
      ShouldNotReachHere();
  }
  guarantee(mo != MemNode::unset, "Should select memory ordering");
  return mo;
}

MemNode::MemOrd LibraryCallKit::access_kind_to_memord(AccessKind kind) {
  MemNode::MemOrd mo = MemNode::unset;
  switch(kind) {
    case Opaque:
    case Relaxed:  mo = MemNode::unordered; break;
    case Acquire:  mo = MemNode::acquire;   break;
    case Release:  mo = MemNode::release;   break;
    case Volatile: mo = MemNode::seqcst;    break;
    default:
      ShouldNotReachHere();
  }
  guarantee(mo != MemNode::unset, "Should select memory ordering");
  return mo;
}

bool LibraryCallKit::inline_unsafe_fence(vmIntrinsics::ID id) {
  // Regardless of form, don't allow previous ld/st to move down,
  // then issue acquire, release, or volatile mem_bar.
  insert_mem_bar(Op_MemBarCPUOrder);
  switch(id) {
    case vmIntrinsics::_loadFence:
      insert_mem_bar(Op_LoadFence);
      return true;
    case vmIntrinsics::_storeFence:
      insert_mem_bar(Op_StoreFence);
      return true;
    case vmIntrinsics::_fullFence:
      insert_mem_bar(Op_MemBarVolatile);
      return true;
    default:
      fatal_unexpected_iid(id);
      return false;
  }
}

bool LibraryCallKit::klass_needs_init_guard(Node* kls) {
  if (!kls->is_Con()) {
    return true;
  }
  const TypeKlassPtr* klsptr = kls->bottom_type()->isa_klassptr();
  if (klsptr == NULL) {
    return true;
  }
  ciInstanceKlass* ik = klsptr->klass()->as_instance_klass();
  // don't need a guard for a klass that is already initialized
  return !ik->is_initialized();
}

//----------------------------inline_unsafe_allocate---------------------------
// public native Object Unsafe.allocateInstance(Class<?> cls);
bool LibraryCallKit::inline_unsafe_allocate() {
  if (callee()->is_static())  return false;  // caller must have the capability!

  null_check_receiver();  // null-check, then ignore
  Node* cls = null_check(argument(1));
  if (stopped())  return true;

  Node* kls = load_klass_from_mirror(cls, false, NULL, 0);
  kls = null_check(kls);
  if (stopped())  return true;  // argument was like int.class

  Node* test = NULL;
  if (LibraryCallKit::klass_needs_init_guard(kls)) {
    // Note:  The argument might still be an illegal value like
    // Serializable.class or Object[].class.   The runtime will handle it.
    // But we must make an explicit check for initialization.
    Node* insp = basic_plus_adr(kls, in_bytes(InstanceKlass::init_state_offset()));
    // Use T_BOOLEAN for InstanceKlass::_init_state so the compiler
    // can generate code to load it as unsigned byte.
    Node* inst = make_load(NULL, insp, TypeInt::UBYTE, T_BOOLEAN, MemNode::unordered);
    Node* bits = intcon(InstanceKlass::fully_initialized);
    test = _gvn.transform(new SubINode(inst, bits));
    // The 'test' is non-zero if we need to take a slow path.
  }

  Node* obj = new_instance(kls, test);
  set_result(obj);
  return true;
}

<<<<<<< HEAD
#ifdef TRACE_HAVE_INTRINSICS
/*
 * oop -> myklass
 * myklass->trace_id |= USED
 * return myklass->trace_id & ~0x3
 */
bool LibraryCallKit::inline_native_classID() {
  null_check_receiver();  // null-check, then ignore
  Node* cls = null_check(argument(1), T_OBJECT);
  Node* kls = load_klass_from_mirror(cls, false, NULL, 0);
  kls = null_check(kls, T_OBJECT);
  ByteSize offset = TRACE_KLASS_TRACE_ID_OFFSET;
  Node* insp = basic_plus_adr(kls, in_bytes(offset));
  Node* tvalue = make_load(NULL, insp, TypeLong::LONG, T_LONG, MemNode::unordered);
  Node* bits = longcon(~0x03l); // ignore bit 0 & 1
  Node* andl = _gvn.transform(new AndLNode(tvalue, bits));
  Node* clsused = longcon(0x01l); // set the class bit
  Node* orl = _gvn.transform(new OrLNode(tvalue, clsused));

  const TypePtr *adr_type = _gvn.type(insp)->isa_ptr();
  store_to_memory(control(), insp, orl, T_LONG, adr_type, MemNode::unordered);
  set_result(andl);
  return true;
}

bool LibraryCallKit::inline_native_threadID() {
  Node* tls_ptr = NULL;
  Node* cur_thr = generate_current_thread(tls_ptr);
  Node* p = basic_plus_adr(top()/*!oop*/, tls_ptr, in_bytes(JavaThread::osthread_offset()));
  Node* osthread = make_load(NULL, p, TypeRawPtr::NOTNULL, T_ADDRESS, MemNode::unordered);
  p = basic_plus_adr(top()/*!oop*/, osthread, in_bytes(OSThread::thread_id_offset()));

  Node* threadid = NULL;
  size_t thread_id_size = OSThread::thread_id_size();
  if (thread_id_size == (size_t) BytesPerLong) {
    threadid = ConvL2I(make_load(control(), p, TypeLong::LONG, T_LONG, MemNode::unordered));
  } else if (thread_id_size == (size_t) BytesPerInt) {
    threadid = make_load(control(), p, TypeInt::INT, T_INT, MemNode::unordered);
  } else {
    ShouldNotReachHere();
  }
  set_result(threadid);
  return true;
}
#endif

=======
>>>>>>> 1edf3d34
//------------------------inline_native_time_funcs--------------
// inline code for System.currentTimeMillis() and System.nanoTime()
// these have the same type and signature
bool LibraryCallKit::inline_native_time_funcs(address funcAddr, const char* funcName) {
  const TypeFunc* tf = OptoRuntime::void_long_Type();
  const TypePtr* no_memory_effects = NULL;
  Node* time = make_runtime_call(RC_LEAF, tf, funcAddr, funcName, no_memory_effects);
  Node* value = _gvn.transform(new ProjNode(time, TypeFunc::Parms+0));
#ifdef ASSERT
  Node* value_top = _gvn.transform(new ProjNode(time, TypeFunc::Parms+1));
  assert(value_top == top(), "second value must be top");
#endif
  set_result(value);
  return true;
}

//------------------------inline_native_currentThread------------------
bool LibraryCallKit::inline_native_currentThread() {
  Node* junk = NULL;
  set_result(generate_current_thread(junk));
  return true;
}

//------------------------inline_native_isInterrupted------------------
// private native boolean java.lang.Thread.isInterrupted(boolean ClearInterrupted);
bool LibraryCallKit::inline_native_isInterrupted() {
  // Add a fast path to t.isInterrupted(clear_int):
  //   (t == Thread.current() &&
  //    (!TLS._osthread._interrupted || WINDOWS_ONLY(false) NOT_WINDOWS(!clear_int)))
  //   ? TLS._osthread._interrupted : /*slow path:*/ t.isInterrupted(clear_int)
  // So, in the common case that the interrupt bit is false,
  // we avoid making a call into the VM.  Even if the interrupt bit
  // is true, if the clear_int argument is false, we avoid the VM call.
  // However, if the receiver is not currentThread, we must call the VM,
  // because there must be some locking done around the operation.

  // We only go to the fast case code if we pass two guards.
  // Paths which do not pass are accumulated in the slow_region.

  enum {
    no_int_result_path   = 1, // t == Thread.current() && !TLS._osthread._interrupted
    no_clear_result_path = 2, // t == Thread.current() &&  TLS._osthread._interrupted && !clear_int
    slow_result_path     = 3, // slow path: t.isInterrupted(clear_int)
    PATH_LIMIT
  };

  // Ensure that it's not possible to move the load of TLS._osthread._interrupted flag
  // out of the function.
  insert_mem_bar(Op_MemBarCPUOrder);

  RegionNode* result_rgn = new RegionNode(PATH_LIMIT);
  PhiNode*    result_val = new PhiNode(result_rgn, TypeInt::BOOL);

  RegionNode* slow_region = new RegionNode(1);
  record_for_igvn(slow_region);

  // (a) Receiving thread must be the current thread.
  Node* rec_thr = argument(0);
  Node* tls_ptr = NULL;
  Node* cur_thr = generate_current_thread(tls_ptr);
  Node* cmp_thr = _gvn.transform(new CmpPNode(cur_thr, rec_thr));
  Node* bol_thr = _gvn.transform(new BoolNode(cmp_thr, BoolTest::ne));

  generate_slow_guard(bol_thr, slow_region);

  // (b) Interrupt bit on TLS must be false.
  Node* p = basic_plus_adr(top()/*!oop*/, tls_ptr, in_bytes(JavaThread::osthread_offset()));
  Node* osthread = make_load(NULL, p, TypeRawPtr::NOTNULL, T_ADDRESS, MemNode::unordered);
  p = basic_plus_adr(top()/*!oop*/, osthread, in_bytes(OSThread::interrupted_offset()));

  // Set the control input on the field _interrupted read to prevent it floating up.
  Node* int_bit = make_load(control(), p, TypeInt::BOOL, T_INT, MemNode::unordered);
  Node* cmp_bit = _gvn.transform(new CmpINode(int_bit, intcon(0)));
  Node* bol_bit = _gvn.transform(new BoolNode(cmp_bit, BoolTest::ne));

  IfNode* iff_bit = create_and_map_if(control(), bol_bit, PROB_UNLIKELY_MAG(3), COUNT_UNKNOWN);

  // First fast path:  if (!TLS._interrupted) return false;
  Node* false_bit = _gvn.transform(new IfFalseNode(iff_bit));
  result_rgn->init_req(no_int_result_path, false_bit);
  result_val->init_req(no_int_result_path, intcon(0));

  // drop through to next case
  set_control( _gvn.transform(new IfTrueNode(iff_bit)));

#ifndef TARGET_OS_FAMILY_windows
  // (c) Or, if interrupt bit is set and clear_int is false, use 2nd fast path.
  Node* clr_arg = argument(1);
  Node* cmp_arg = _gvn.transform(new CmpINode(clr_arg, intcon(0)));
  Node* bol_arg = _gvn.transform(new BoolNode(cmp_arg, BoolTest::ne));
  IfNode* iff_arg = create_and_map_if(control(), bol_arg, PROB_FAIR, COUNT_UNKNOWN);

  // Second fast path:  ... else if (!clear_int) return true;
  Node* false_arg = _gvn.transform(new IfFalseNode(iff_arg));
  result_rgn->init_req(no_clear_result_path, false_arg);
  result_val->init_req(no_clear_result_path, intcon(1));

  // drop through to next case
  set_control( _gvn.transform(new IfTrueNode(iff_arg)));
#else
  // To return true on Windows you must read the _interrupted field
  // and check the event state i.e. take the slow path.
#endif // TARGET_OS_FAMILY_windows

  // (d) Otherwise, go to the slow path.
  slow_region->add_req(control());
  set_control( _gvn.transform(slow_region));

  if (stopped()) {
    // There is no slow path.
    result_rgn->init_req(slow_result_path, top());
    result_val->init_req(slow_result_path, top());
  } else {
    // non-virtual because it is a private non-static
    CallJavaNode* slow_call = generate_method_call(vmIntrinsics::_isInterrupted);

    Node* slow_val = set_results_for_java_call(slow_call);
    // this->control() comes from set_results_for_java_call

    Node* fast_io  = slow_call->in(TypeFunc::I_O);
    Node* fast_mem = slow_call->in(TypeFunc::Memory);

    // These two phis are pre-filled with copies of of the fast IO and Memory
    PhiNode* result_mem  = PhiNode::make(result_rgn, fast_mem, Type::MEMORY, TypePtr::BOTTOM);
    PhiNode* result_io   = PhiNode::make(result_rgn, fast_io,  Type::ABIO);

    result_rgn->init_req(slow_result_path, control());
    result_io ->init_req(slow_result_path, i_o());
    result_mem->init_req(slow_result_path, reset_memory());
    result_val->init_req(slow_result_path, slow_val);

    set_all_memory(_gvn.transform(result_mem));
    set_i_o(       _gvn.transform(result_io));
  }

  C->set_has_split_ifs(true); // Has chance for split-if optimization
  set_result(result_rgn, result_val);
  return true;
}

//---------------------------load_mirror_from_klass----------------------------
// Given a klass oop, load its java mirror (a java.lang.Class oop).
Node* LibraryCallKit::load_mirror_from_klass(Node* klass) {
  Node* p = basic_plus_adr(klass, in_bytes(Klass::java_mirror_offset()));
  return make_load(NULL, p, TypeInstPtr::MIRROR, T_OBJECT, MemNode::unordered);
}

//-----------------------load_klass_from_mirror_common-------------------------
// Given a java mirror (a java.lang.Class oop), load its corresponding klass oop.
// Test the klass oop for null (signifying a primitive Class like Integer.TYPE),
// and branch to the given path on the region.
// If never_see_null, take an uncommon trap on null, so we can optimistically
// compile for the non-null case.
// If the region is NULL, force never_see_null = true.
Node* LibraryCallKit::load_klass_from_mirror_common(Node* mirror,
                                                    bool never_see_null,
                                                    RegionNode* region,
                                                    int null_path,
                                                    int offset) {
  if (region == NULL)  never_see_null = true;
  Node* p = basic_plus_adr(mirror, offset);
  const TypeKlassPtr*  kls_type = TypeKlassPtr::OBJECT_OR_NULL;
  Node* kls = _gvn.transform(LoadKlassNode::make(_gvn, NULL, immutable_memory(), p, TypeRawPtr::BOTTOM, kls_type));
  Node* null_ctl = top();
  kls = null_check_oop(kls, &null_ctl, never_see_null);
  if (region != NULL) {
    // Set region->in(null_path) if the mirror is a primitive (e.g, int.class).
    region->init_req(null_path, null_ctl);
  } else {
    assert(null_ctl == top(), "no loose ends");
  }
  return kls;
}

//--------------------(inline_native_Class_query helpers)---------------------
// Use this for JVM_ACC_INTERFACE, JVM_ACC_IS_CLONEABLE_FAST, JVM_ACC_HAS_FINALIZER.
// Fall through if (mods & mask) == bits, take the guard otherwise.
Node* LibraryCallKit::generate_access_flags_guard(Node* kls, int modifier_mask, int modifier_bits, RegionNode* region) {
  // Branch around if the given klass has the given modifier bit set.
  // Like generate_guard, adds a new path onto the region.
  Node* modp = basic_plus_adr(kls, in_bytes(Klass::access_flags_offset()));
  Node* mods = make_load(NULL, modp, TypeInt::INT, T_INT, MemNode::unordered);
  Node* mask = intcon(modifier_mask);
  Node* bits = intcon(modifier_bits);
  Node* mbit = _gvn.transform(new AndINode(mods, mask));
  Node* cmp  = _gvn.transform(new CmpINode(mbit, bits));
  Node* bol  = _gvn.transform(new BoolNode(cmp, BoolTest::ne));
  return generate_fair_guard(bol, region);
}
Node* LibraryCallKit::generate_interface_guard(Node* kls, RegionNode* region) {
  return generate_access_flags_guard(kls, JVM_ACC_INTERFACE, 0, region);
}

//-------------------------inline_native_Class_query-------------------
bool LibraryCallKit::inline_native_Class_query(vmIntrinsics::ID id) {
  const Type* return_type = TypeInt::BOOL;
  Node* prim_return_value = top();  // what happens if it's a primitive class?
  bool never_see_null = !too_many_traps(Deoptimization::Reason_null_check);
  bool expect_prim = false;     // most of these guys expect to work on refs

  enum { _normal_path = 1, _prim_path = 2, PATH_LIMIT };

  Node* mirror = argument(0);
  Node* obj    = top();

  switch (id) {
  case vmIntrinsics::_isInstance:
    // nothing is an instance of a primitive type
    prim_return_value = intcon(0);
    obj = argument(1);
    break;
  case vmIntrinsics::_getModifiers:
    prim_return_value = intcon(JVM_ACC_ABSTRACT | JVM_ACC_FINAL | JVM_ACC_PUBLIC);
    assert(is_power_of_2((int)JVM_ACC_WRITTEN_FLAGS+1), "change next line");
    return_type = TypeInt::make(0, JVM_ACC_WRITTEN_FLAGS, Type::WidenMin);
    break;
  case vmIntrinsics::_isInterface:
    prim_return_value = intcon(0);
    break;
  case vmIntrinsics::_isArray:
    prim_return_value = intcon(0);
    expect_prim = true;  // cf. ObjectStreamClass.getClassSignature
    break;
  case vmIntrinsics::_isPrimitive:
    prim_return_value = intcon(1);
    expect_prim = true;  // obviously
    break;
  case vmIntrinsics::_getSuperclass:
    prim_return_value = null();
    return_type = TypeInstPtr::MIRROR->cast_to_ptr_type(TypePtr::BotPTR);
    break;
  case vmIntrinsics::_getClassAccessFlags:
    prim_return_value = intcon(JVM_ACC_ABSTRACT | JVM_ACC_FINAL | JVM_ACC_PUBLIC);
    return_type = TypeInt::INT;  // not bool!  6297094
    break;
  default:
    fatal_unexpected_iid(id);
    break;
  }

  const TypeInstPtr* mirror_con = _gvn.type(mirror)->isa_instptr();
  if (mirror_con == NULL)  return false;  // cannot happen?

#ifndef PRODUCT
  if (C->print_intrinsics() || C->print_inlining()) {
    ciType* k = mirror_con->java_mirror_type();
    if (k) {
      tty->print("Inlining %s on constant Class ", vmIntrinsics::name_at(intrinsic_id()));
      k->print_name();
      tty->cr();
    }
  }
#endif

  // Null-check the mirror, and the mirror's klass ptr (in case it is a primitive).
  RegionNode* region = new RegionNode(PATH_LIMIT);
  record_for_igvn(region);
  PhiNode* phi = new PhiNode(region, return_type);

  // The mirror will never be null of Reflection.getClassAccessFlags, however
  // it may be null for Class.isInstance or Class.getModifiers. Throw a NPE
  // if it is. See bug 4774291.

  // For Reflection.getClassAccessFlags(), the null check occurs in
  // the wrong place; see inline_unsafe_access(), above, for a similar
  // situation.
  mirror = null_check(mirror);
  // If mirror or obj is dead, only null-path is taken.
  if (stopped())  return true;

  if (expect_prim)  never_see_null = false;  // expect nulls (meaning prims)

  // Now load the mirror's klass metaobject, and null-check it.
  // Side-effects region with the control path if the klass is null.
  Node* kls = load_klass_from_mirror(mirror, never_see_null, region, _prim_path);
  // If kls is null, we have a primitive mirror.
  phi->init_req(_prim_path, prim_return_value);
  if (stopped()) { set_result(region, phi); return true; }
  bool safe_for_replace = (region->in(_prim_path) == top());

  Node* p;  // handy temp
  Node* null_ctl;

  // Now that we have the non-null klass, we can perform the real query.
  // For constant classes, the query will constant-fold in LoadNode::Value.
  Node* query_value = top();
  switch (id) {
  case vmIntrinsics::_isInstance:
    // nothing is an instance of a primitive type
    query_value = gen_instanceof(obj, kls, safe_for_replace);
    break;

  case vmIntrinsics::_getModifiers:
    p = basic_plus_adr(kls, in_bytes(Klass::modifier_flags_offset()));
    query_value = make_load(NULL, p, TypeInt::INT, T_INT, MemNode::unordered);
    break;

  case vmIntrinsics::_isInterface:
    // (To verify this code sequence, check the asserts in JVM_IsInterface.)
    if (generate_interface_guard(kls, region) != NULL)
      // A guard was added.  If the guard is taken, it was an interface.
      phi->add_req(intcon(1));
    // If we fall through, it's a plain class.
    query_value = intcon(0);
    break;

  case vmIntrinsics::_isArray:
    // (To verify this code sequence, check the asserts in JVM_IsArrayClass.)
    if (generate_array_guard(kls, region) != NULL)
      // A guard was added.  If the guard is taken, it was an array.
      phi->add_req(intcon(1));
    // If we fall through, it's a plain class.
    query_value = intcon(0);
    break;

  case vmIntrinsics::_isPrimitive:
    query_value = intcon(0); // "normal" path produces false
    break;

  case vmIntrinsics::_getSuperclass:
    // The rules here are somewhat unfortunate, but we can still do better
    // with random logic than with a JNI call.
    // Interfaces store null or Object as _super, but must report null.
    // Arrays store an intermediate super as _super, but must report Object.
    // Other types can report the actual _super.
    // (To verify this code sequence, check the asserts in JVM_IsInterface.)
    if (generate_interface_guard(kls, region) != NULL)
      // A guard was added.  If the guard is taken, it was an interface.
      phi->add_req(null());
    if (generate_array_guard(kls, region) != NULL)
      // A guard was added.  If the guard is taken, it was an array.
      phi->add_req(makecon(TypeInstPtr::make(env()->Object_klass()->java_mirror())));
    // If we fall through, it's a plain class.  Get its _super.
    p = basic_plus_adr(kls, in_bytes(Klass::super_offset()));
    kls = _gvn.transform(LoadKlassNode::make(_gvn, NULL, immutable_memory(), p, TypeRawPtr::BOTTOM, TypeKlassPtr::OBJECT_OR_NULL));
    null_ctl = top();
    kls = null_check_oop(kls, &null_ctl);
    if (null_ctl != top()) {
      // If the guard is taken, Object.superClass is null (both klass and mirror).
      region->add_req(null_ctl);
      phi   ->add_req(null());
    }
    if (!stopped()) {
      query_value = load_mirror_from_klass(kls);
    }
    break;

  case vmIntrinsics::_getClassAccessFlags:
    p = basic_plus_adr(kls, in_bytes(Klass::access_flags_offset()));
    query_value = make_load(NULL, p, TypeInt::INT, T_INT, MemNode::unordered);
    break;

  default:
    fatal_unexpected_iid(id);
    break;
  }

  // Fall-through is the normal case of a query to a real class.
  phi->init_req(1, query_value);
  region->init_req(1, control());

  C->set_has_split_ifs(true); // Has chance for split-if optimization
  set_result(region, phi);
  return true;
}

//-------------------------inline_Class_cast-------------------
bool LibraryCallKit::inline_Class_cast() {
  Node* mirror = argument(0); // Class
  Node* obj    = argument(1);
  const TypeInstPtr* mirror_con = _gvn.type(mirror)->isa_instptr();
  if (mirror_con == NULL) {
    return false;  // dead path (mirror->is_top()).
  }
  if (obj == NULL || obj->is_top()) {
    return false;  // dead path
  }
  const TypeOopPtr* tp = _gvn.type(obj)->isa_oopptr();

  // First, see if Class.cast() can be folded statically.
  // java_mirror_type() returns non-null for compile-time Class constants.
  ciType* tm = mirror_con->java_mirror_type();
  if (tm != NULL && tm->is_klass() &&
      tp != NULL && tp->klass() != NULL) {
    if (!tp->klass()->is_loaded()) {
      // Don't use intrinsic when class is not loaded.
      return false;
    } else {
      int static_res = C->static_subtype_check(tm->as_klass(), tp->klass());
      if (static_res == Compile::SSC_always_true) {
        // isInstance() is true - fold the code.
        set_result(obj);
        return true;
      } else if (static_res == Compile::SSC_always_false) {
        // Don't use intrinsic, have to throw ClassCastException.
        // If the reference is null, the non-intrinsic bytecode will
        // be optimized appropriately.
        return false;
      }
    }
  }

  // Bailout intrinsic and do normal inlining if exception path is frequent.
  if (too_many_traps(Deoptimization::Reason_intrinsic)) {
    return false;
  }

  // Generate dynamic checks.
  // Class.cast() is java implementation of _checkcast bytecode.
  // Do checkcast (Parse::do_checkcast()) optimizations here.

  mirror = null_check(mirror);
  // If mirror is dead, only null-path is taken.
  if (stopped()) {
    return true;
  }

  // Not-subtype or the mirror's klass ptr is NULL (in case it is a primitive).
  enum { _bad_type_path = 1, _prim_path = 2, PATH_LIMIT };
  RegionNode* region = new RegionNode(PATH_LIMIT);
  record_for_igvn(region);

  // Now load the mirror's klass metaobject, and null-check it.
  // If kls is null, we have a primitive mirror and
  // nothing is an instance of a primitive type.
  Node* kls = load_klass_from_mirror(mirror, false, region, _prim_path);

  Node* res = top();
  if (!stopped()) {
    Node* bad_type_ctrl = top();
    // Do checkcast optimizations.
    res = gen_checkcast(obj, kls, &bad_type_ctrl);
    region->init_req(_bad_type_path, bad_type_ctrl);
  }
  if (region->in(_prim_path) != top() ||
      region->in(_bad_type_path) != top()) {
    // Let Interpreter throw ClassCastException.
    PreserveJVMState pjvms(this);
    set_control(_gvn.transform(region));
    uncommon_trap(Deoptimization::Reason_intrinsic,
                  Deoptimization::Action_maybe_recompile);
  }
  if (!stopped()) {
    set_result(res);
  }
  return true;
}


//--------------------------inline_native_subtype_check------------------------
// This intrinsic takes the JNI calls out of the heart of
// UnsafeFieldAccessorImpl.set, which improves Field.set, readObject, etc.
bool LibraryCallKit::inline_native_subtype_check() {
  // Pull both arguments off the stack.
  Node* args[2];                // two java.lang.Class mirrors: superc, subc
  args[0] = argument(0);
  args[1] = argument(1);
  Node* klasses[2];             // corresponding Klasses: superk, subk
  klasses[0] = klasses[1] = top();

  enum {
    // A full decision tree on {superc is prim, subc is prim}:
    _prim_0_path = 1,           // {P,N} => false
                                // {P,P} & superc!=subc => false
    _prim_same_path,            // {P,P} & superc==subc => true
    _prim_1_path,               // {N,P} => false
    _ref_subtype_path,          // {N,N} & subtype check wins => true
    _both_ref_path,             // {N,N} & subtype check loses => false
    PATH_LIMIT
  };

  RegionNode* region = new RegionNode(PATH_LIMIT);
  Node*       phi    = new PhiNode(region, TypeInt::BOOL);
  record_for_igvn(region);

  const TypePtr* adr_type = TypeRawPtr::BOTTOM;   // memory type of loads
  const TypeKlassPtr* kls_type = TypeKlassPtr::OBJECT_OR_NULL;
  int class_klass_offset = java_lang_Class::klass_offset_in_bytes();

  // First null-check both mirrors and load each mirror's klass metaobject.
  int which_arg;
  for (which_arg = 0; which_arg <= 1; which_arg++) {
    Node* arg = args[which_arg];
    arg = null_check(arg);
    if (stopped())  break;
    args[which_arg] = arg;

    Node* p = basic_plus_adr(arg, class_klass_offset);
    Node* kls = LoadKlassNode::make(_gvn, NULL, immutable_memory(), p, adr_type, kls_type);
    klasses[which_arg] = _gvn.transform(kls);
  }

  // Having loaded both klasses, test each for null.
  bool never_see_null = !too_many_traps(Deoptimization::Reason_null_check);
  for (which_arg = 0; which_arg <= 1; which_arg++) {
    Node* kls = klasses[which_arg];
    Node* null_ctl = top();
    kls = null_check_oop(kls, &null_ctl, never_see_null);
    int prim_path = (which_arg == 0 ? _prim_0_path : _prim_1_path);
    region->init_req(prim_path, null_ctl);
    if (stopped())  break;
    klasses[which_arg] = kls;
  }

  if (!stopped()) {
    // now we have two reference types, in klasses[0..1]
    Node* subk   = klasses[1];  // the argument to isAssignableFrom
    Node* superk = klasses[0];  // the receiver
    region->set_req(_both_ref_path, gen_subtype_check(subk, superk));
    // now we have a successful reference subtype check
    region->set_req(_ref_subtype_path, control());
  }

  // If both operands are primitive (both klasses null), then
  // we must return true when they are identical primitives.
  // It is convenient to test this after the first null klass check.
  set_control(region->in(_prim_0_path)); // go back to first null check
  if (!stopped()) {
    // Since superc is primitive, make a guard for the superc==subc case.
    Node* cmp_eq = _gvn.transform(new CmpPNode(args[0], args[1]));
    Node* bol_eq = _gvn.transform(new BoolNode(cmp_eq, BoolTest::eq));
    generate_guard(bol_eq, region, PROB_FAIR);
    if (region->req() == PATH_LIMIT+1) {
      // A guard was added.  If the added guard is taken, superc==subc.
      region->swap_edges(PATH_LIMIT, _prim_same_path);
      region->del_req(PATH_LIMIT);
    }
    region->set_req(_prim_0_path, control()); // Not equal after all.
  }

  // these are the only paths that produce 'true':
  phi->set_req(_prim_same_path,   intcon(1));
  phi->set_req(_ref_subtype_path, intcon(1));

  // pull together the cases:
  assert(region->req() == PATH_LIMIT, "sane region");
  for (uint i = 1; i < region->req(); i++) {
    Node* ctl = region->in(i);
    if (ctl == NULL || ctl == top()) {
      region->set_req(i, top());
      phi   ->set_req(i, top());
    } else if (phi->in(i) == NULL) {
      phi->set_req(i, intcon(0)); // all other paths produce 'false'
    }
  }

  set_control(_gvn.transform(region));
  set_result(_gvn.transform(phi));
  return true;
}

//---------------------generate_array_guard_common------------------------
Node* LibraryCallKit::generate_array_guard_common(Node* kls, RegionNode* region,
                                                  bool obj_array, bool not_array) {

  if (stopped()) {
    return NULL;
  }

  // If obj_array/non_array==false/false:
  // Branch around if the given klass is in fact an array (either obj or prim).
  // If obj_array/non_array==false/true:
  // Branch around if the given klass is not an array klass of any kind.
  // If obj_array/non_array==true/true:
  // Branch around if the kls is not an oop array (kls is int[], String, etc.)
  // If obj_array/non_array==true/false:
  // Branch around if the kls is an oop array (Object[] or subtype)
  //
  // Like generate_guard, adds a new path onto the region.
  jint  layout_con = 0;
  Node* layout_val = get_layout_helper(kls, layout_con);
  if (layout_val == NULL) {
    bool query = (obj_array
                  ? Klass::layout_helper_is_objArray(layout_con)
                  : Klass::layout_helper_is_array(layout_con));
    if (query == not_array) {
      return NULL;                       // never a branch
    } else {                             // always a branch
      Node* always_branch = control();
      if (region != NULL)
        region->add_req(always_branch);
      set_control(top());
      return always_branch;
    }
  }
  // Now test the correct condition.
  jint  nval = (obj_array
                ? ((jint)Klass::_lh_array_tag_type_value
                   <<    Klass::_lh_array_tag_shift)
                : Klass::_lh_neutral_value);
  Node* cmp = _gvn.transform(new CmpINode(layout_val, intcon(nval)));
  BoolTest::mask btest = BoolTest::lt;  // correct for testing is_[obj]array
  // invert the test if we are looking for a non-array
  if (not_array)  btest = BoolTest(btest).negate();
  Node* bol = _gvn.transform(new BoolNode(cmp, btest));
  return generate_fair_guard(bol, region);
}


//-----------------------inline_native_newArray--------------------------
// private static native Object java.lang.reflect.newArray(Class<?> componentType, int length);
bool LibraryCallKit::inline_native_newArray() {
  Node* mirror    = argument(0);
  Node* count_val = argument(1);

  mirror = null_check(mirror);
  // If mirror or obj is dead, only null-path is taken.
  if (stopped())  return true;

  enum { _normal_path = 1, _slow_path = 2, PATH_LIMIT };
  RegionNode* result_reg = new RegionNode(PATH_LIMIT);
  PhiNode*    result_val = new PhiNode(result_reg, TypeInstPtr::NOTNULL);
  PhiNode*    result_io  = new PhiNode(result_reg, Type::ABIO);
  PhiNode*    result_mem = new PhiNode(result_reg, Type::MEMORY, TypePtr::BOTTOM);

  bool never_see_null = !too_many_traps(Deoptimization::Reason_null_check);
  Node* klass_node = load_array_klass_from_mirror(mirror, never_see_null,
                                                  result_reg, _slow_path);
  Node* normal_ctl   = control();
  Node* no_array_ctl = result_reg->in(_slow_path);

  // Generate code for the slow case.  We make a call to newArray().
  set_control(no_array_ctl);
  if (!stopped()) {
    // Either the input type is void.class, or else the
    // array klass has not yet been cached.  Either the
    // ensuing call will throw an exception, or else it
    // will cache the array klass for next time.
    PreserveJVMState pjvms(this);
    CallJavaNode* slow_call = generate_method_call_static(vmIntrinsics::_newArray);
    Node* slow_result = set_results_for_java_call(slow_call);
    // this->control() comes from set_results_for_java_call
    result_reg->set_req(_slow_path, control());
    result_val->set_req(_slow_path, slow_result);
    result_io ->set_req(_slow_path, i_o());
    result_mem->set_req(_slow_path, reset_memory());
  }

  set_control(normal_ctl);
  if (!stopped()) {
    // Normal case:  The array type has been cached in the java.lang.Class.
    // The following call works fine even if the array type is polymorphic.
    // It could be a dynamic mix of int[], boolean[], Object[], etc.
    Node* obj = new_array(klass_node, count_val, 0);  // no arguments to push
    result_reg->init_req(_normal_path, control());
    result_val->init_req(_normal_path, obj);
    result_io ->init_req(_normal_path, i_o());
    result_mem->init_req(_normal_path, reset_memory());
  }

  // Return the combined state.
  set_i_o(        _gvn.transform(result_io)  );
  set_all_memory( _gvn.transform(result_mem));

  C->set_has_split_ifs(true); // Has chance for split-if optimization
  set_result(result_reg, result_val);
  return true;
}

//----------------------inline_native_getLength--------------------------
// public static native int java.lang.reflect.Array.getLength(Object array);
bool LibraryCallKit::inline_native_getLength() {
  if (too_many_traps(Deoptimization::Reason_intrinsic))  return false;

  Node* array = null_check(argument(0));
  // If array is dead, only null-path is taken.
  if (stopped())  return true;

  // Deoptimize if it is a non-array.
  Node* non_array = generate_non_array_guard(load_object_klass(array), NULL);

  if (non_array != NULL) {
    PreserveJVMState pjvms(this);
    set_control(non_array);
    uncommon_trap(Deoptimization::Reason_intrinsic,
                  Deoptimization::Action_maybe_recompile);
  }

  // If control is dead, only non-array-path is taken.
  if (stopped())  return true;

  // The works fine even if the array type is polymorphic.
  // It could be a dynamic mix of int[], boolean[], Object[], etc.
  Node* result = load_array_length(array);

  C->set_has_split_ifs(true);  // Has chance for split-if optimization
  set_result(result);
  return true;
}

//------------------------inline_array_copyOf----------------------------
// public static <T,U> T[] java.util.Arrays.copyOf(     U[] original, int newLength,         Class<? extends T[]> newType);
// public static <T,U> T[] java.util.Arrays.copyOfRange(U[] original, int from,      int to, Class<? extends T[]> newType);
bool LibraryCallKit::inline_array_copyOf(bool is_copyOfRange) {
  if (too_many_traps(Deoptimization::Reason_intrinsic))  return false;

  // Get the arguments.
  Node* original          = argument(0);
  Node* start             = is_copyOfRange? argument(1): intcon(0);
  Node* end               = is_copyOfRange? argument(2): argument(1);
  Node* array_type_mirror = is_copyOfRange? argument(3): argument(2);

  Node* newcopy = NULL;

  // Set the original stack and the reexecute bit for the interpreter to reexecute
  // the bytecode that invokes Arrays.copyOf if deoptimization happens.
  { PreserveReexecuteState preexecs(this);
    jvms()->set_should_reexecute(true);

    array_type_mirror = null_check(array_type_mirror);
    original          = null_check(original);

    // Check if a null path was taken unconditionally.
    if (stopped())  return true;

    Node* orig_length = load_array_length(original);

    Node* klass_node = load_klass_from_mirror(array_type_mirror, false, NULL, 0);
    klass_node = null_check(klass_node);

    RegionNode* bailout = new RegionNode(1);
    record_for_igvn(bailout);

    // Despite the generic type of Arrays.copyOf, the mirror might be int, int[], etc.
    // Bail out if that is so.
    Node* not_objArray = generate_non_objArray_guard(klass_node, bailout);
    if (not_objArray != NULL) {
      // Improve the klass node's type from the new optimistic assumption:
      ciKlass* ak = ciArrayKlass::make(env()->Object_klass());
      const Type* akls = TypeKlassPtr::make(TypePtr::NotNull, ak, 0/*offset*/);
      Node* cast = new CastPPNode(klass_node, akls);
      cast->init_req(0, control());
      klass_node = _gvn.transform(cast);
    }

    // Bail out if either start or end is negative.
    generate_negative_guard(start, bailout, &start);
    generate_negative_guard(end,   bailout, &end);

    Node* length = end;
    if (_gvn.type(start) != TypeInt::ZERO) {
      length = _gvn.transform(new SubINode(end, start));
    }

    // Bail out if length is negative.
    // Without this the new_array would throw
    // NegativeArraySizeException but IllegalArgumentException is what
    // should be thrown
    generate_negative_guard(length, bailout, &length);

    if (bailout->req() > 1) {
      PreserveJVMState pjvms(this);
      set_control(_gvn.transform(bailout));
      uncommon_trap(Deoptimization::Reason_intrinsic,
                    Deoptimization::Action_maybe_recompile);
    }

    if (!stopped()) {
      // How many elements will we copy from the original?
      // The answer is MinI(orig_length - start, length).
      Node* orig_tail = _gvn.transform(new SubINode(orig_length, start));
      Node* moved = generate_min_max(vmIntrinsics::_min, orig_tail, length);

      // Generate a direct call to the right arraycopy function(s).
      // We know the copy is disjoint but we might not know if the
      // oop stores need checking.
      // Extreme case:  Arrays.copyOf((Integer[])x, 10, String[].class).
      // This will fail a store-check if x contains any non-nulls.

      // ArrayCopyNode:Ideal may transform the ArrayCopyNode to
      // loads/stores but it is legal only if we're sure the
      // Arrays.copyOf would succeed. So we need all input arguments
      // to the copyOf to be validated, including that the copy to the
      // new array won't trigger an ArrayStoreException. That subtype
      // check can be optimized if we know something on the type of
      // the input array from type speculation.
      if (_gvn.type(klass_node)->singleton()) {
        ciKlass* subk   = _gvn.type(load_object_klass(original))->is_klassptr()->klass();
        ciKlass* superk = _gvn.type(klass_node)->is_klassptr()->klass();

        int test = C->static_subtype_check(superk, subk);
        if (test != Compile::SSC_always_true && test != Compile::SSC_always_false) {
          const TypeOopPtr* t_original = _gvn.type(original)->is_oopptr();
          if (t_original->speculative_type() != NULL) {
            original = maybe_cast_profiled_obj(original, t_original->speculative_type(), true);
          }
        }
      }

      bool validated = false;
      // Reason_class_check rather than Reason_intrinsic because we
      // want to intrinsify even if this traps.
      if (!too_many_traps(Deoptimization::Reason_class_check)) {
        Node* not_subtype_ctrl = gen_subtype_check(load_object_klass(original),
                                                   klass_node);

        if (not_subtype_ctrl != top()) {
          PreserveJVMState pjvms(this);
          set_control(not_subtype_ctrl);
          uncommon_trap(Deoptimization::Reason_class_check,
                        Deoptimization::Action_make_not_entrant);
          assert(stopped(), "Should be stopped");
        }
        validated = true;
      }

      if (!stopped()) {
        newcopy = new_array(klass_node, length, 0);  // no arguments to push

        ArrayCopyNode* ac = ArrayCopyNode::make(this, true, original, start, newcopy, intcon(0), moved, true,
                                                load_object_klass(original), klass_node);
        if (!is_copyOfRange) {
          ac->set_copyof(validated);
        } else {
          ac->set_copyofrange(validated);
        }
        Node* n = _gvn.transform(ac);
        if (n == ac) {
          ac->connect_outputs(this);
        } else {
          assert(validated, "shouldn't transform if all arguments not validated");
          set_all_memory(n);
        }
      }
    }
  } // original reexecute is set back here

  C->set_has_split_ifs(true); // Has chance for split-if optimization
  if (!stopped()) {
    set_result(newcopy);
  }
  return true;
}


//----------------------generate_virtual_guard---------------------------
// Helper for hashCode and clone.  Peeks inside the vtable to avoid a call.
Node* LibraryCallKit::generate_virtual_guard(Node* obj_klass,
                                             RegionNode* slow_region) {
  ciMethod* method = callee();
  int vtable_index = method->vtable_index();
  assert(vtable_index >= 0 || vtable_index == Method::nonvirtual_vtable_index,
         "bad index %d", vtable_index);
  // Get the Method* out of the appropriate vtable entry.
  int entry_offset  = in_bytes(Klass::vtable_start_offset()) +
                     vtable_index*vtableEntry::size_in_bytes() +
                     vtableEntry::method_offset_in_bytes();
  Node* entry_addr  = basic_plus_adr(obj_klass, entry_offset);
  Node* target_call = make_load(NULL, entry_addr, TypePtr::NOTNULL, T_ADDRESS, MemNode::unordered);

  // Compare the target method with the expected method (e.g., Object.hashCode).
  const TypePtr* native_call_addr = TypeMetadataPtr::make(method);

  Node* native_call = makecon(native_call_addr);
  Node* chk_native  = _gvn.transform(new CmpPNode(target_call, native_call));
  Node* test_native = _gvn.transform(new BoolNode(chk_native, BoolTest::ne));

  return generate_slow_guard(test_native, slow_region);
}

//-----------------------generate_method_call----------------------------
// Use generate_method_call to make a slow-call to the real
// method if the fast path fails.  An alternative would be to
// use a stub like OptoRuntime::slow_arraycopy_Java.
// This only works for expanding the current library call,
// not another intrinsic.  (E.g., don't use this for making an
// arraycopy call inside of the copyOf intrinsic.)
CallJavaNode*
LibraryCallKit::generate_method_call(vmIntrinsics::ID method_id, bool is_virtual, bool is_static) {
  // When compiling the intrinsic method itself, do not use this technique.
  guarantee(callee() != C->method(), "cannot make slow-call to self");

  ciMethod* method = callee();
  // ensure the JVMS we have will be correct for this call
  guarantee(method_id == method->intrinsic_id(), "must match");

  const TypeFunc* tf = TypeFunc::make(method);
  CallJavaNode* slow_call;
  if (is_static) {
    assert(!is_virtual, "");
    slow_call = new CallStaticJavaNode(C, tf,
                           SharedRuntime::get_resolve_static_call_stub(),
                           method, bci());
  } else if (is_virtual) {
    null_check_receiver();
    int vtable_index = Method::invalid_vtable_index;
    if (UseInlineCaches) {
      // Suppress the vtable call
    } else {
      // hashCode and clone are not a miranda methods,
      // so the vtable index is fixed.
      // No need to use the linkResolver to get it.
       vtable_index = method->vtable_index();
       assert(vtable_index >= 0 || vtable_index == Method::nonvirtual_vtable_index,
              "bad index %d", vtable_index);
    }
    slow_call = new CallDynamicJavaNode(tf,
                          SharedRuntime::get_resolve_virtual_call_stub(),
                          method, vtable_index, bci());
  } else {  // neither virtual nor static:  opt_virtual
    null_check_receiver();
    slow_call = new CallStaticJavaNode(C, tf,
                                SharedRuntime::get_resolve_opt_virtual_call_stub(),
                                method, bci());
    slow_call->set_optimized_virtual(true);
  }
  set_arguments_for_java_call(slow_call);
  set_edges_for_java_call(slow_call);
  return slow_call;
}


/**
 * Build special case code for calls to hashCode on an object. This call may
 * be virtual (invokevirtual) or bound (invokespecial). For each case we generate
 * slightly different code.
 */
bool LibraryCallKit::inline_native_hashcode(bool is_virtual, bool is_static) {
  assert(is_static == callee()->is_static(), "correct intrinsic selection");
  assert(!(is_virtual && is_static), "either virtual, special, or static");

  enum { _slow_path = 1, _fast_path, _null_path, PATH_LIMIT };

  RegionNode* result_reg = new RegionNode(PATH_LIMIT);
  PhiNode*    result_val = new PhiNode(result_reg, TypeInt::INT);
  PhiNode*    result_io  = new PhiNode(result_reg, Type::ABIO);
  PhiNode*    result_mem = new PhiNode(result_reg, Type::MEMORY, TypePtr::BOTTOM);
  Node* obj = NULL;
  if (!is_static) {
    // Check for hashing null object
    obj = null_check_receiver();
    if (stopped())  return true;        // unconditionally null
    result_reg->init_req(_null_path, top());
    result_val->init_req(_null_path, top());
  } else {
    // Do a null check, and return zero if null.
    // System.identityHashCode(null) == 0
    obj = argument(0);
    Node* null_ctl = top();
    obj = null_check_oop(obj, &null_ctl);
    result_reg->init_req(_null_path, null_ctl);
    result_val->init_req(_null_path, _gvn.intcon(0));
  }

  // Unconditionally null?  Then return right away.
  if (stopped()) {
    set_control( result_reg->in(_null_path));
    if (!stopped())
      set_result(result_val->in(_null_path));
    return true;
  }

  // We only go to the fast case code if we pass a number of guards.  The
  // paths which do not pass are accumulated in the slow_region.
  RegionNode* slow_region = new RegionNode(1);
  record_for_igvn(slow_region);

  // If this is a virtual call, we generate a funny guard.  We pull out
  // the vtable entry corresponding to hashCode() from the target object.
  // If the target method which we are calling happens to be the native
  // Object hashCode() method, we pass the guard.  We do not need this
  // guard for non-virtual calls -- the caller is known to be the native
  // Object hashCode().
  if (is_virtual) {
    // After null check, get the object's klass.
    Node* obj_klass = load_object_klass(obj);
    generate_virtual_guard(obj_klass, slow_region);
  }

  // Get the header out of the object, use LoadMarkNode when available
  Node* header_addr = basic_plus_adr(obj, oopDesc::mark_offset_in_bytes());
  // The control of the load must be NULL. Otherwise, the load can move before
  // the null check after castPP removal.
  Node* no_ctrl = NULL;
  Node* header = make_load(no_ctrl, header_addr, TypeX_X, TypeX_X->basic_type(), MemNode::unordered);

  // Test the header to see if it is unlocked.
  Node *lock_mask      = _gvn.MakeConX(markOopDesc::biased_lock_mask_in_place);
  Node *lmasked_header = _gvn.transform(new AndXNode(header, lock_mask));
  Node *unlocked_val   = _gvn.MakeConX(markOopDesc::unlocked_value);
  Node *chk_unlocked   = _gvn.transform(new CmpXNode( lmasked_header, unlocked_val));
  Node *test_unlocked  = _gvn.transform(new BoolNode( chk_unlocked, BoolTest::ne));

  generate_slow_guard(test_unlocked, slow_region);

  // Get the hash value and check to see that it has been properly assigned.
  // We depend on hash_mask being at most 32 bits and avoid the use of
  // hash_mask_in_place because it could be larger than 32 bits in a 64-bit
  // vm: see markOop.hpp.
  Node *hash_mask      = _gvn.intcon(markOopDesc::hash_mask);
  Node *hash_shift     = _gvn.intcon(markOopDesc::hash_shift);
  Node *hshifted_header= _gvn.transform(new URShiftXNode(header, hash_shift));
  // This hack lets the hash bits live anywhere in the mark object now, as long
  // as the shift drops the relevant bits into the low 32 bits.  Note that
  // Java spec says that HashCode is an int so there's no point in capturing
  // an 'X'-sized hashcode (32 in 32-bit build or 64 in 64-bit build).
  hshifted_header      = ConvX2I(hshifted_header);
  Node *hash_val       = _gvn.transform(new AndINode(hshifted_header, hash_mask));

  Node *no_hash_val    = _gvn.intcon(markOopDesc::no_hash);
  Node *chk_assigned   = _gvn.transform(new CmpINode( hash_val, no_hash_val));
  Node *test_assigned  = _gvn.transform(new BoolNode( chk_assigned, BoolTest::eq));

  generate_slow_guard(test_assigned, slow_region);

  Node* init_mem = reset_memory();
  // fill in the rest of the null path:
  result_io ->init_req(_null_path, i_o());
  result_mem->init_req(_null_path, init_mem);

  result_val->init_req(_fast_path, hash_val);
  result_reg->init_req(_fast_path, control());
  result_io ->init_req(_fast_path, i_o());
  result_mem->init_req(_fast_path, init_mem);

  // Generate code for the slow case.  We make a call to hashCode().
  set_control(_gvn.transform(slow_region));
  if (!stopped()) {
    // No need for PreserveJVMState, because we're using up the present state.
    set_all_memory(init_mem);
    vmIntrinsics::ID hashCode_id = is_static ? vmIntrinsics::_identityHashCode : vmIntrinsics::_hashCode;
    CallJavaNode* slow_call = generate_method_call(hashCode_id, is_virtual, is_static);
    Node* slow_result = set_results_for_java_call(slow_call);
    // this->control() comes from set_results_for_java_call
    result_reg->init_req(_slow_path, control());
    result_val->init_req(_slow_path, slow_result);
    result_io  ->set_req(_slow_path, i_o());
    result_mem ->set_req(_slow_path, reset_memory());
  }

  // Return the combined state.
  set_i_o(        _gvn.transform(result_io)  );
  set_all_memory( _gvn.transform(result_mem));

  set_result(result_reg, result_val);
  return true;
}

//---------------------------inline_native_getClass----------------------------
// public final native Class<?> java.lang.Object.getClass();
//
// Build special case code for calls to getClass on an object.
bool LibraryCallKit::inline_native_getClass() {
  Node* obj = null_check_receiver();
  if (stopped())  return true;
  set_result(load_mirror_from_klass(load_object_klass(obj)));
  return true;
}

//-----------------inline_native_Reflection_getCallerClass---------------------
// public static native Class<?> sun.reflect.Reflection.getCallerClass();
//
// In the presence of deep enough inlining, getCallerClass() becomes a no-op.
//
// NOTE: This code must perform the same logic as JVM_GetCallerClass
// in that it must skip particular security frames and checks for
// caller sensitive methods.
bool LibraryCallKit::inline_native_Reflection_getCallerClass() {
#ifndef PRODUCT
  if ((C->print_intrinsics() || C->print_inlining()) && Verbose) {
    tty->print_cr("Attempting to inline sun.reflect.Reflection.getCallerClass");
  }
#endif

  if (!jvms()->has_method()) {
#ifndef PRODUCT
    if ((C->print_intrinsics() || C->print_inlining()) && Verbose) {
      tty->print_cr("  Bailing out because intrinsic was inlined at top level");
    }
#endif
    return false;
  }

  // Walk back up the JVM state to find the caller at the required
  // depth.
  JVMState* caller_jvms = jvms();

  // Cf. JVM_GetCallerClass
  // NOTE: Start the loop at depth 1 because the current JVM state does
  // not include the Reflection.getCallerClass() frame.
  for (int n = 1; caller_jvms != NULL; caller_jvms = caller_jvms->caller(), n++) {
    ciMethod* m = caller_jvms->method();
    switch (n) {
    case 0:
      fatal("current JVM state does not include the Reflection.getCallerClass frame");
      break;
    case 1:
      // Frame 0 and 1 must be caller sensitive (see JVM_GetCallerClass).
      if (!m->caller_sensitive()) {
#ifndef PRODUCT
        if ((C->print_intrinsics() || C->print_inlining()) && Verbose) {
          tty->print_cr("  Bailing out: CallerSensitive annotation expected at frame %d", n);
        }
#endif
        return false;  // bail-out; let JVM_GetCallerClass do the work
      }
      break;
    default:
      if (!m->is_ignored_by_security_stack_walk()) {
        // We have reached the desired frame; return the holder class.
        // Acquire method holder as java.lang.Class and push as constant.
        ciInstanceKlass* caller_klass = caller_jvms->method()->holder();
        ciInstance* caller_mirror = caller_klass->java_mirror();
        set_result(makecon(TypeInstPtr::make(caller_mirror)));

#ifndef PRODUCT
        if ((C->print_intrinsics() || C->print_inlining()) && Verbose) {
          tty->print_cr("  Succeeded: caller = %d) %s.%s, JVMS depth = %d", n, caller_klass->name()->as_utf8(), caller_jvms->method()->name()->as_utf8(), jvms()->depth());
          tty->print_cr("  JVM state at this point:");
          for (int i = jvms()->depth(), n = 1; i >= 1; i--, n++) {
            ciMethod* m = jvms()->of_depth(i)->method();
            tty->print_cr("   %d) %s.%s", n, m->holder()->name()->as_utf8(), m->name()->as_utf8());
          }
        }
#endif
        return true;
      }
      break;
    }
  }

#ifndef PRODUCT
  if ((C->print_intrinsics() || C->print_inlining()) && Verbose) {
    tty->print_cr("  Bailing out because caller depth exceeded inlining depth = %d", jvms()->depth());
    tty->print_cr("  JVM state at this point:");
    for (int i = jvms()->depth(), n = 1; i >= 1; i--, n++) {
      ciMethod* m = jvms()->of_depth(i)->method();
      tty->print_cr("   %d) %s.%s", n, m->holder()->name()->as_utf8(), m->name()->as_utf8());
    }
  }
#endif

  return false;  // bail-out; let JVM_GetCallerClass do the work
}

bool LibraryCallKit::inline_fp_conversions(vmIntrinsics::ID id) {
  Node* arg = argument(0);
  Node* result = NULL;

  switch (id) {
  case vmIntrinsics::_floatToRawIntBits:    result = new MoveF2INode(arg);  break;
  case vmIntrinsics::_intBitsToFloat:       result = new MoveI2FNode(arg);  break;
  case vmIntrinsics::_doubleToRawLongBits:  result = new MoveD2LNode(arg);  break;
  case vmIntrinsics::_longBitsToDouble:     result = new MoveL2DNode(arg);  break;

  case vmIntrinsics::_doubleToLongBits: {
    // two paths (plus control) merge in a wood
    RegionNode *r = new RegionNode(3);
    Node *phi = new PhiNode(r, TypeLong::LONG);

    Node *cmpisnan = _gvn.transform(new CmpDNode(arg, arg));
    // Build the boolean node
    Node *bolisnan = _gvn.transform(new BoolNode(cmpisnan, BoolTest::ne));

    // Branch either way.
    // NaN case is less traveled, which makes all the difference.
    IfNode *ifisnan = create_and_xform_if(control(), bolisnan, PROB_STATIC_FREQUENT, COUNT_UNKNOWN);
    Node *opt_isnan = _gvn.transform(ifisnan);
    assert( opt_isnan->is_If(), "Expect an IfNode");
    IfNode *opt_ifisnan = (IfNode*)opt_isnan;
    Node *iftrue = _gvn.transform(new IfTrueNode(opt_ifisnan));

    set_control(iftrue);

    static const jlong nan_bits = CONST64(0x7ff8000000000000);
    Node *slow_result = longcon(nan_bits); // return NaN
    phi->init_req(1, _gvn.transform( slow_result ));
    r->init_req(1, iftrue);

    // Else fall through
    Node *iffalse = _gvn.transform(new IfFalseNode(opt_ifisnan));
    set_control(iffalse);

    phi->init_req(2, _gvn.transform(new MoveD2LNode(arg)));
    r->init_req(2, iffalse);

    // Post merge
    set_control(_gvn.transform(r));
    record_for_igvn(r);

    C->set_has_split_ifs(true); // Has chance for split-if optimization
    result = phi;
    assert(result->bottom_type()->isa_long(), "must be");
    break;
  }

  case vmIntrinsics::_floatToIntBits: {
    // two paths (plus control) merge in a wood
    RegionNode *r = new RegionNode(3);
    Node *phi = new PhiNode(r, TypeInt::INT);

    Node *cmpisnan = _gvn.transform(new CmpFNode(arg, arg));
    // Build the boolean node
    Node *bolisnan = _gvn.transform(new BoolNode(cmpisnan, BoolTest::ne));

    // Branch either way.
    // NaN case is less traveled, which makes all the difference.
    IfNode *ifisnan = create_and_xform_if(control(), bolisnan, PROB_STATIC_FREQUENT, COUNT_UNKNOWN);
    Node *opt_isnan = _gvn.transform(ifisnan);
    assert( opt_isnan->is_If(), "Expect an IfNode");
    IfNode *opt_ifisnan = (IfNode*)opt_isnan;
    Node *iftrue = _gvn.transform(new IfTrueNode(opt_ifisnan));

    set_control(iftrue);

    static const jint nan_bits = 0x7fc00000;
    Node *slow_result = makecon(TypeInt::make(nan_bits)); // return NaN
    phi->init_req(1, _gvn.transform( slow_result ));
    r->init_req(1, iftrue);

    // Else fall through
    Node *iffalse = _gvn.transform(new IfFalseNode(opt_ifisnan));
    set_control(iffalse);

    phi->init_req(2, _gvn.transform(new MoveF2INode(arg)));
    r->init_req(2, iffalse);

    // Post merge
    set_control(_gvn.transform(r));
    record_for_igvn(r);

    C->set_has_split_ifs(true); // Has chance for split-if optimization
    result = phi;
    assert(result->bottom_type()->isa_int(), "must be");
    break;
  }

  default:
    fatal_unexpected_iid(id);
    break;
  }
  set_result(_gvn.transform(result));
  return true;
}

//----------------------inline_unsafe_copyMemory-------------------------
// public native void Unsafe.copyMemory(Object srcBase, long srcOffset, Object destBase, long destOffset, long bytes);
bool LibraryCallKit::inline_unsafe_copyMemory() {
  if (callee()->is_static())  return false;  // caller must have the capability!
  null_check_receiver();  // null-check receiver
  if (stopped())  return true;

  C->set_has_unsafe_access(true);  // Mark eventual nmethod as "unsafe".

  Node* src_ptr =         argument(1);   // type: oop
  Node* src_off = ConvL2X(argument(2));  // type: long
  Node* dst_ptr =         argument(4);   // type: oop
  Node* dst_off = ConvL2X(argument(5));  // type: long
  Node* size    = ConvL2X(argument(7));  // type: long

  assert(Unsafe_field_offset_to_byte_offset(11) == 11,
         "fieldOffset must be byte-scaled");

  Node* src = make_unsafe_address(src_ptr, src_off);
  Node* dst = make_unsafe_address(dst_ptr, dst_off);

  // Conservatively insert a memory barrier on all memory slices.
  // Do not let writes of the copy source or destination float below the copy.
  insert_mem_bar(Op_MemBarCPUOrder);

  // Call it.  Note that the length argument is not scaled.
  make_runtime_call(RC_LEAF|RC_NO_FP,
                    OptoRuntime::fast_arraycopy_Type(),
                    StubRoutines::unsafe_arraycopy(),
                    "unsafe_arraycopy",
                    TypeRawPtr::BOTTOM,
                    src, dst, size XTOP);

  // Do not let reads of the copy destination float above the copy.
  insert_mem_bar(Op_MemBarCPUOrder);

  return true;
}

//------------------------clone_coping-----------------------------------
// Helper function for inline_native_clone.
void LibraryCallKit::copy_to_clone(Node* obj, Node* alloc_obj, Node* obj_size, bool is_array, bool card_mark) {
  assert(obj_size != NULL, "");
  Node* raw_obj = alloc_obj->in(1);
  assert(alloc_obj->is_CheckCastPP() && raw_obj->is_Proj() && raw_obj->in(0)->is_Allocate(), "");

  AllocateNode* alloc = NULL;
  if (ReduceBulkZeroing) {
    // We will be completely responsible for initializing this object -
    // mark Initialize node as complete.
    alloc = AllocateNode::Ideal_allocation(alloc_obj, &_gvn);
    // The object was just allocated - there should be no any stores!
    guarantee(alloc != NULL && alloc->maybe_set_complete(&_gvn), "");
    // Mark as complete_with_arraycopy so that on AllocateNode
    // expansion, we know this AllocateNode is initialized by an array
    // copy and a StoreStore barrier exists after the array copy.
    alloc->initialization()->set_complete_with_arraycopy();
  }

  // Copy the fastest available way.
  // TODO: generate fields copies for small objects instead.
  Node* src  = obj;
  Node* dest = alloc_obj;
  Node* size = _gvn.transform(obj_size);

  // Exclude the header but include array length to copy by 8 bytes words.
  // Can't use base_offset_in_bytes(bt) since basic type is unknown.
  int base_off = is_array ? arrayOopDesc::length_offset_in_bytes() :
                            instanceOopDesc::base_offset_in_bytes();
  // base_off:
  // 8  - 32-bit VM
  // 12 - 64-bit VM, compressed klass
  // 16 - 64-bit VM, normal klass
  if (base_off % BytesPerLong != 0) {
    assert(UseCompressedClassPointers, "");
    if (is_array) {
      // Exclude length to copy by 8 bytes words.
      base_off += sizeof(int);
    } else {
      // Include klass to copy by 8 bytes words.
      base_off = instanceOopDesc::klass_offset_in_bytes();
    }
    assert(base_off % BytesPerLong == 0, "expect 8 bytes alignment");
  }
  src  = basic_plus_adr(src,  base_off);
  dest = basic_plus_adr(dest, base_off);

  // Compute the length also, if needed:
  Node* countx = size;
  countx = _gvn.transform(new SubXNode(countx, MakeConX(base_off)));
  countx = _gvn.transform(new URShiftXNode(countx, intcon(LogBytesPerLong) ));

  const TypePtr* raw_adr_type = TypeRawPtr::BOTTOM;

  ArrayCopyNode* ac = ArrayCopyNode::make(this, false, src, NULL, dest, NULL, countx, false);
  ac->set_clonebasic();
  Node* n = _gvn.transform(ac);
  if (n == ac) {
    set_predefined_output_for_runtime_call(ac, ac->in(TypeFunc::Memory), raw_adr_type);
  } else {
    set_all_memory(n);
  }

  // If necessary, emit some card marks afterwards.  (Non-arrays only.)
  if (card_mark) {
    assert(!is_array, "");
    // Put in store barrier for any and all oops we are sticking
    // into this object.  (We could avoid this if we could prove
    // that the object type contains no oop fields at all.)
    Node* no_particular_value = NULL;
    Node* no_particular_field = NULL;
    int raw_adr_idx = Compile::AliasIdxRaw;
    post_barrier(control(),
                 memory(raw_adr_type),
                 alloc_obj,
                 no_particular_field,
                 raw_adr_idx,
                 no_particular_value,
                 T_OBJECT,
                 false);
  }

  // Do not let reads from the cloned object float above the arraycopy.
  if (alloc != NULL) {
    // Do not let stores that initialize this object be reordered with
    // a subsequent store that would make this object accessible by
    // other threads.
    // Record what AllocateNode this StoreStore protects so that
    // escape analysis can go from the MemBarStoreStoreNode to the
    // AllocateNode and eliminate the MemBarStoreStoreNode if possible
    // based on the escape status of the AllocateNode.
    insert_mem_bar(Op_MemBarStoreStore, alloc->proj_out(AllocateNode::RawAddress));
  } else {
    insert_mem_bar(Op_MemBarCPUOrder);
  }
}

//------------------------inline_native_clone----------------------------
// protected native Object java.lang.Object.clone();
//
// Here are the simple edge cases:
//  null receiver => normal trap
//  virtual and clone was overridden => slow path to out-of-line clone
//  not cloneable or finalizer => slow path to out-of-line Object.clone
//
// The general case has two steps, allocation and copying.
// Allocation has two cases, and uses GraphKit::new_instance or new_array.
//
// Copying also has two cases, oop arrays and everything else.
// Oop arrays use arrayof_oop_arraycopy (same as System.arraycopy).
// Everything else uses the tight inline loop supplied by CopyArrayNode.
//
// These steps fold up nicely if and when the cloned object's klass
// can be sharply typed as an object array, a type array, or an instance.
//
bool LibraryCallKit::inline_native_clone(bool is_virtual) {
  PhiNode* result_val;

  // Set the reexecute bit for the interpreter to reexecute
  // the bytecode that invokes Object.clone if deoptimization happens.
  { PreserveReexecuteState preexecs(this);
    jvms()->set_should_reexecute(true);

    Node* obj = null_check_receiver();
    if (stopped())  return true;

    const TypeOopPtr* obj_type = _gvn.type(obj)->is_oopptr();

    // If we are going to clone an instance, we need its exact type to
    // know the number and types of fields to convert the clone to
    // loads/stores. Maybe a speculative type can help us.
    if (!obj_type->klass_is_exact() &&
        obj_type->speculative_type() != NULL &&
        obj_type->speculative_type()->is_instance_klass()) {
      ciInstanceKlass* spec_ik = obj_type->speculative_type()->as_instance_klass();
      if (spec_ik->nof_nonstatic_fields() <= ArrayCopyLoadStoreMaxElem &&
          !spec_ik->has_injected_fields()) {
        ciKlass* k = obj_type->klass();
        if (!k->is_instance_klass() ||
            k->as_instance_klass()->is_interface() ||
            k->as_instance_klass()->has_subklass()) {
          obj = maybe_cast_profiled_obj(obj, obj_type->speculative_type(), false);
        }
      }
    }

    Node* obj_klass = load_object_klass(obj);
    const TypeKlassPtr* tklass = _gvn.type(obj_klass)->isa_klassptr();
    const TypeOopPtr*   toop   = ((tklass != NULL)
                                ? tklass->as_instance_type()
                                : TypeInstPtr::NOTNULL);

    // Conservatively insert a memory barrier on all memory slices.
    // Do not let writes into the original float below the clone.
    insert_mem_bar(Op_MemBarCPUOrder);

    // paths into result_reg:
    enum {
      _slow_path = 1,     // out-of-line call to clone method (virtual or not)
      _objArray_path,     // plain array allocation, plus arrayof_oop_arraycopy
      _array_path,        // plain array allocation, plus arrayof_long_arraycopy
      _instance_path,     // plain instance allocation, plus arrayof_long_arraycopy
      PATH_LIMIT
    };
    RegionNode* result_reg = new RegionNode(PATH_LIMIT);
    result_val             = new PhiNode(result_reg, TypeInstPtr::NOTNULL);
    PhiNode*    result_i_o = new PhiNode(result_reg, Type::ABIO);
    PhiNode*    result_mem = new PhiNode(result_reg, Type::MEMORY, TypePtr::BOTTOM);
    record_for_igvn(result_reg);

    const TypePtr* raw_adr_type = TypeRawPtr::BOTTOM;
    int raw_adr_idx = Compile::AliasIdxRaw;

    Node* array_ctl = generate_array_guard(obj_klass, (RegionNode*)NULL);
    if (array_ctl != NULL) {
      // It's an array.
      PreserveJVMState pjvms(this);
      set_control(array_ctl);
      Node* obj_length = load_array_length(obj);
      Node* obj_size  = NULL;
      Node* alloc_obj = new_array(obj_klass, obj_length, 0, &obj_size);  // no arguments to push

      if (!use_ReduceInitialCardMarks()) {
        // If it is an oop array, it requires very special treatment,
        // because card marking is required on each card of the array.
        Node* is_obja = generate_objArray_guard(obj_klass, (RegionNode*)NULL);
        if (is_obja != NULL) {
          PreserveJVMState pjvms2(this);
          set_control(is_obja);
          // Generate a direct call to the right arraycopy function(s).
          Node* alloc = tightly_coupled_allocation(alloc_obj, NULL);
          ArrayCopyNode* ac = ArrayCopyNode::make(this, true, obj, intcon(0), alloc_obj, intcon(0), obj_length, alloc != NULL);
          ac->set_cloneoop();
          Node* n = _gvn.transform(ac);
          assert(n == ac, "cannot disappear");
          ac->connect_outputs(this);

          result_reg->init_req(_objArray_path, control());
          result_val->init_req(_objArray_path, alloc_obj);
          result_i_o ->set_req(_objArray_path, i_o());
          result_mem ->set_req(_objArray_path, reset_memory());
        }
      }
      // Otherwise, there are no card marks to worry about.
      // (We can dispense with card marks if we know the allocation
      //  comes out of eden (TLAB)...  In fact, ReduceInitialCardMarks
      //  causes the non-eden paths to take compensating steps to
      //  simulate a fresh allocation, so that no further
      //  card marks are required in compiled code to initialize
      //  the object.)

      if (!stopped()) {
        copy_to_clone(obj, alloc_obj, obj_size, true, false);

        // Present the results of the copy.
        result_reg->init_req(_array_path, control());
        result_val->init_req(_array_path, alloc_obj);
        result_i_o ->set_req(_array_path, i_o());
        result_mem ->set_req(_array_path, reset_memory());
      }
    }

    // We only go to the instance fast case code if we pass a number of guards.
    // The paths which do not pass are accumulated in the slow_region.
    RegionNode* slow_region = new RegionNode(1);
    record_for_igvn(slow_region);
    if (!stopped()) {
      // It's an instance (we did array above).  Make the slow-path tests.
      // If this is a virtual call, we generate a funny guard.  We grab
      // the vtable entry corresponding to clone() from the target object.
      // If the target method which we are calling happens to be the
      // Object clone() method, we pass the guard.  We do not need this
      // guard for non-virtual calls; the caller is known to be the native
      // Object clone().
      if (is_virtual) {
        generate_virtual_guard(obj_klass, slow_region);
      }

      // The object must be easily cloneable and must not have a finalizer.
      // Both of these conditions may be checked in a single test.
      // We could optimize the test further, but we don't care.
      generate_access_flags_guard(obj_klass,
                                  // Test both conditions:
                                  JVM_ACC_IS_CLONEABLE_FAST | JVM_ACC_HAS_FINALIZER,
                                  // Must be cloneable but not finalizer:
                                  JVM_ACC_IS_CLONEABLE_FAST,
                                  slow_region);
    }

    if (!stopped()) {
      // It's an instance, and it passed the slow-path tests.
      PreserveJVMState pjvms(this);
      Node* obj_size  = NULL;
      // Need to deoptimize on exception from allocation since Object.clone intrinsic
      // is reexecuted if deoptimization occurs and there could be problems when merging
      // exception state between multiple Object.clone versions (reexecute=true vs reexecute=false).
      Node* alloc_obj = new_instance(obj_klass, NULL, &obj_size, /*deoptimize_on_exception=*/true);

      copy_to_clone(obj, alloc_obj, obj_size, false, !use_ReduceInitialCardMarks());

      // Present the results of the slow call.
      result_reg->init_req(_instance_path, control());
      result_val->init_req(_instance_path, alloc_obj);
      result_i_o ->set_req(_instance_path, i_o());
      result_mem ->set_req(_instance_path, reset_memory());
    }

    // Generate code for the slow case.  We make a call to clone().
    set_control(_gvn.transform(slow_region));
    if (!stopped()) {
      PreserveJVMState pjvms(this);
      CallJavaNode* slow_call = generate_method_call(vmIntrinsics::_clone, is_virtual);
      Node* slow_result = set_results_for_java_call(slow_call);
      // this->control() comes from set_results_for_java_call
      result_reg->init_req(_slow_path, control());
      result_val->init_req(_slow_path, slow_result);
      result_i_o ->set_req(_slow_path, i_o());
      result_mem ->set_req(_slow_path, reset_memory());
    }

    // Return the combined state.
    set_control(    _gvn.transform(result_reg));
    set_i_o(        _gvn.transform(result_i_o));
    set_all_memory( _gvn.transform(result_mem));
  } // original reexecute is set back here

  set_result(_gvn.transform(result_val));
  return true;
}

// If we have a tighly coupled allocation, the arraycopy may take care
// of the array initialization. If one of the guards we insert between
// the allocation and the arraycopy causes a deoptimization, an
// unitialized array will escape the compiled method. To prevent that
// we set the JVM state for uncommon traps between the allocation and
// the arraycopy to the state before the allocation so, in case of
// deoptimization, we'll reexecute the allocation and the
// initialization.
JVMState* LibraryCallKit::arraycopy_restore_alloc_state(AllocateArrayNode* alloc, int& saved_reexecute_sp) {
  if (alloc != NULL) {
    ciMethod* trap_method = alloc->jvms()->method();
    int trap_bci = alloc->jvms()->bci();

    if (!C->too_many_traps(trap_method, trap_bci, Deoptimization::Reason_intrinsic) &
          !C->too_many_traps(trap_method, trap_bci, Deoptimization::Reason_null_check)) {
      // Make sure there's no store between the allocation and the
      // arraycopy otherwise visible side effects could be rexecuted
      // in case of deoptimization and cause incorrect execution.
      bool no_interfering_store = true;
      Node* mem = alloc->in(TypeFunc::Memory);
      if (mem->is_MergeMem()) {
        for (MergeMemStream mms(merged_memory(), mem->as_MergeMem()); mms.next_non_empty2(); ) {
          Node* n = mms.memory();
          if (n != mms.memory2() && !(n->is_Proj() && n->in(0) == alloc->initialization())) {
            assert(n->is_Store(), "what else?");
            no_interfering_store = false;
            break;
          }
        }
      } else {
        for (MergeMemStream mms(merged_memory()); mms.next_non_empty(); ) {
          Node* n = mms.memory();
          if (n != mem && !(n->is_Proj() && n->in(0) == alloc->initialization())) {
            assert(n->is_Store(), "what else?");
            no_interfering_store = false;
            break;
          }
        }
      }

      if (no_interfering_store) {
        JVMState* old_jvms = alloc->jvms()->clone_shallow(C);
        uint size = alloc->req();
        SafePointNode* sfpt = new SafePointNode(size, old_jvms);
        old_jvms->set_map(sfpt);
        for (uint i = 0; i < size; i++) {
          sfpt->init_req(i, alloc->in(i));
        }
        // re-push array length for deoptimization
        sfpt->ins_req(old_jvms->stkoff() + old_jvms->sp(), alloc->in(AllocateNode::ALength));
        old_jvms->set_sp(old_jvms->sp()+1);
        old_jvms->set_monoff(old_jvms->monoff()+1);
        old_jvms->set_scloff(old_jvms->scloff()+1);
        old_jvms->set_endoff(old_jvms->endoff()+1);
        old_jvms->set_should_reexecute(true);

        sfpt->set_i_o(map()->i_o());
        sfpt->set_memory(map()->memory());
        sfpt->set_control(map()->control());

        JVMState* saved_jvms = jvms();
        saved_reexecute_sp = _reexecute_sp;

        set_jvms(sfpt->jvms());
        _reexecute_sp = jvms()->sp();

        return saved_jvms;
      }
    }
  }
  return NULL;
}

// In case of a deoptimization, we restart execution at the
// allocation, allocating a new array. We would leave an uninitialized
// array in the heap that GCs wouldn't expect. Move the allocation
// after the traps so we don't allocate the array if we
// deoptimize. This is possible because tightly_coupled_allocation()
// guarantees there's no observer of the allocated array at this point
// and the control flow is simple enough.
void LibraryCallKit::arraycopy_move_allocation_here(AllocateArrayNode* alloc, Node* dest, JVMState* saved_jvms, int saved_reexecute_sp) {
  if (saved_jvms != NULL && !stopped()) {
    assert(alloc != NULL, "only with a tightly coupled allocation");
    // restore JVM state to the state at the arraycopy
    saved_jvms->map()->set_control(map()->control());
    assert(saved_jvms->map()->memory() == map()->memory(), "memory state changed?");
    assert(saved_jvms->map()->i_o() == map()->i_o(), "IO state changed?");
    // If we've improved the types of some nodes (null check) while
    // emitting the guards, propagate them to the current state
    map()->replaced_nodes().apply(saved_jvms->map());
    set_jvms(saved_jvms);
    _reexecute_sp = saved_reexecute_sp;

    // Remove the allocation from above the guards
    CallProjections callprojs;
    alloc->extract_projections(&callprojs, true);
    InitializeNode* init = alloc->initialization();
    Node* alloc_mem = alloc->in(TypeFunc::Memory);
    C->gvn_replace_by(callprojs.fallthrough_ioproj, alloc->in(TypeFunc::I_O));
    C->gvn_replace_by(init->proj_out(TypeFunc::Memory), alloc_mem);
    C->gvn_replace_by(init->proj_out(TypeFunc::Control), alloc->in(0));

    // move the allocation here (after the guards)
    _gvn.hash_delete(alloc);
    alloc->set_req(TypeFunc::Control, control());
    alloc->set_req(TypeFunc::I_O, i_o());
    Node *mem = reset_memory();
    set_all_memory(mem);
    alloc->set_req(TypeFunc::Memory, mem);
    set_control(init->proj_out(TypeFunc::Control));
    set_i_o(callprojs.fallthrough_ioproj);

    // Update memory as done in GraphKit::set_output_for_allocation()
    const TypeInt* length_type = _gvn.find_int_type(alloc->in(AllocateNode::ALength));
    const TypeOopPtr* ary_type = _gvn.type(alloc->in(AllocateNode::KlassNode))->is_klassptr()->as_instance_type();
    if (ary_type->isa_aryptr() && length_type != NULL) {
      ary_type = ary_type->is_aryptr()->cast_to_size(length_type);
    }
    const TypePtr* telemref = ary_type->add_offset(Type::OffsetBot);
    int            elemidx  = C->get_alias_index(telemref);
    set_memory(init->proj_out(TypeFunc::Memory), Compile::AliasIdxRaw);
    set_memory(init->proj_out(TypeFunc::Memory), elemidx);

    Node* allocx = _gvn.transform(alloc);
    assert(allocx == alloc, "where has the allocation gone?");
    assert(dest->is_CheckCastPP(), "not an allocation result?");

    _gvn.hash_delete(dest);
    dest->set_req(0, control());
    Node* destx = _gvn.transform(dest);
    assert(destx == dest, "where has the allocation result gone?");
  }
}


//------------------------------inline_arraycopy-----------------------
// public static native void java.lang.System.arraycopy(Object src,  int  srcPos,
//                                                      Object dest, int destPos,
//                                                      int length);
bool LibraryCallKit::inline_arraycopy() {
  // Get the arguments.
  Node* src         = argument(0);  // type: oop
  Node* src_offset  = argument(1);  // type: int
  Node* dest        = argument(2);  // type: oop
  Node* dest_offset = argument(3);  // type: int
  Node* length      = argument(4);  // type: int


  // Check for allocation before we add nodes that would confuse
  // tightly_coupled_allocation()
  AllocateArrayNode* alloc = tightly_coupled_allocation(dest, NULL);

  int saved_reexecute_sp = -1;
  JVMState* saved_jvms = arraycopy_restore_alloc_state(alloc, saved_reexecute_sp);
  // See arraycopy_restore_alloc_state() comment
  // if alloc == NULL we don't have to worry about a tightly coupled allocation so we can emit all needed guards
  // if saved_jvms != NULL (then alloc != NULL) then we can handle guards and a tightly coupled allocation
  // if saved_jvms == NULL and alloc != NULL, we can’t emit any guards
  bool can_emit_guards = (alloc == NULL || saved_jvms != NULL);

  // The following tests must be performed
  // (1) src and dest are arrays.
  // (2) src and dest arrays must have elements of the same BasicType
  // (3) src and dest must not be null.
  // (4) src_offset must not be negative.
  // (5) dest_offset must not be negative.
  // (6) length must not be negative.
  // (7) src_offset + length must not exceed length of src.
  // (8) dest_offset + length must not exceed length of dest.
  // (9) each element of an oop array must be assignable

  // (3) src and dest must not be null.
  // always do this here because we need the JVM state for uncommon traps
  Node* null_ctl = top();
  src  = saved_jvms != NULL ? null_check_oop(src, &null_ctl, true, true) : null_check(src,  T_ARRAY);
  assert(null_ctl->is_top(), "no null control here");
  dest = null_check(dest, T_ARRAY);

  if (!can_emit_guards) {
    // if saved_jvms == NULL and alloc != NULL, we don't emit any
    // guards but the arraycopy node could still take advantage of a
    // tightly allocated allocation. tightly_coupled_allocation() is
    // called again to make sure it takes the null check above into
    // account: the null check is mandatory and if it caused an
    // uncommon trap to be emitted then the allocation can't be
    // considered tightly coupled in this context.
    alloc = tightly_coupled_allocation(dest, NULL);
  }

  bool validated = false;

  const Type* src_type  = _gvn.type(src);
  const Type* dest_type = _gvn.type(dest);
  const TypeAryPtr* top_src  = src_type->isa_aryptr();
  const TypeAryPtr* top_dest = dest_type->isa_aryptr();

  // Do we have the type of src?
  bool has_src = (top_src != NULL && top_src->klass() != NULL);
  // Do we have the type of dest?
  bool has_dest = (top_dest != NULL && top_dest->klass() != NULL);
  // Is the type for src from speculation?
  bool src_spec = false;
  // Is the type for dest from speculation?
  bool dest_spec = false;

  if ((!has_src || !has_dest) && can_emit_guards) {
    // We don't have sufficient type information, let's see if
    // speculative types can help. We need to have types for both src
    // and dest so that it pays off.

    // Do we already have or could we have type information for src
    bool could_have_src = has_src;
    // Do we already have or could we have type information for dest
    bool could_have_dest = has_dest;

    ciKlass* src_k = NULL;
    if (!has_src) {
      src_k = src_type->speculative_type_not_null();
      if (src_k != NULL && src_k->is_array_klass()) {
        could_have_src = true;
      }
    }

    ciKlass* dest_k = NULL;
    if (!has_dest) {
      dest_k = dest_type->speculative_type_not_null();
      if (dest_k != NULL && dest_k->is_array_klass()) {
        could_have_dest = true;
      }
    }

    if (could_have_src && could_have_dest) {
      // This is going to pay off so emit the required guards
      if (!has_src) {
        src = maybe_cast_profiled_obj(src, src_k, true);
        src_type  = _gvn.type(src);
        top_src  = src_type->isa_aryptr();
        has_src = (top_src != NULL && top_src->klass() != NULL);
        src_spec = true;
      }
      if (!has_dest) {
        dest = maybe_cast_profiled_obj(dest, dest_k, true);
        dest_type  = _gvn.type(dest);
        top_dest  = dest_type->isa_aryptr();
        has_dest = (top_dest != NULL && top_dest->klass() != NULL);
        dest_spec = true;
      }
    }
  }

  if (has_src && has_dest && can_emit_guards) {
    BasicType src_elem  = top_src->klass()->as_array_klass()->element_type()->basic_type();
    BasicType dest_elem = top_dest->klass()->as_array_klass()->element_type()->basic_type();
    if (src_elem  == T_ARRAY)  src_elem  = T_OBJECT;
    if (dest_elem == T_ARRAY)  dest_elem = T_OBJECT;

    if (src_elem == dest_elem && src_elem == T_OBJECT) {
      // If both arrays are object arrays then having the exact types
      // for both will remove the need for a subtype check at runtime
      // before the call and may make it possible to pick a faster copy
      // routine (without a subtype check on every element)
      // Do we have the exact type of src?
      bool could_have_src = src_spec;
      // Do we have the exact type of dest?
      bool could_have_dest = dest_spec;
      ciKlass* src_k = top_src->klass();
      ciKlass* dest_k = top_dest->klass();
      if (!src_spec) {
        src_k = src_type->speculative_type_not_null();
        if (src_k != NULL && src_k->is_array_klass()) {
          could_have_src = true;
        }
      }
      if (!dest_spec) {
        dest_k = dest_type->speculative_type_not_null();
        if (dest_k != NULL && dest_k->is_array_klass()) {
          could_have_dest = true;
        }
      }
      if (could_have_src && could_have_dest) {
        // If we can have both exact types, emit the missing guards
        if (could_have_src && !src_spec) {
          src = maybe_cast_profiled_obj(src, src_k, true);
        }
        if (could_have_dest && !dest_spec) {
          dest = maybe_cast_profiled_obj(dest, dest_k, true);
        }
      }
    }
  }

  ciMethod* trap_method = method();
  int trap_bci = bci();
  if (saved_jvms != NULL) {
    trap_method = alloc->jvms()->method();
    trap_bci = alloc->jvms()->bci();
  }

  if (!C->too_many_traps(trap_method, trap_bci, Deoptimization::Reason_intrinsic) &&
      can_emit_guards &&
      !src->is_top() && !dest->is_top()) {
    // validate arguments: enables transformation the ArrayCopyNode
    validated = true;

    RegionNode* slow_region = new RegionNode(1);
    record_for_igvn(slow_region);

    // (1) src and dest are arrays.
    generate_non_array_guard(load_object_klass(src), slow_region);
    generate_non_array_guard(load_object_klass(dest), slow_region);

    // (2) src and dest arrays must have elements of the same BasicType
    // done at macro expansion or at Ideal transformation time

    // (4) src_offset must not be negative.
    generate_negative_guard(src_offset, slow_region);

    // (5) dest_offset must not be negative.
    generate_negative_guard(dest_offset, slow_region);

    // (7) src_offset + length must not exceed length of src.
    generate_limit_guard(src_offset, length,
                         load_array_length(src),
                         slow_region);

    // (8) dest_offset + length must not exceed length of dest.
    generate_limit_guard(dest_offset, length,
                         load_array_length(dest),
                         slow_region);

    // (9) each element of an oop array must be assignable
    Node* src_klass  = load_object_klass(src);
    Node* dest_klass = load_object_klass(dest);
    Node* not_subtype_ctrl = gen_subtype_check(src_klass, dest_klass);

    if (not_subtype_ctrl != top()) {
      PreserveJVMState pjvms(this);
      set_control(not_subtype_ctrl);
      uncommon_trap(Deoptimization::Reason_intrinsic,
                    Deoptimization::Action_make_not_entrant);
      assert(stopped(), "Should be stopped");
    }
    {
      PreserveJVMState pjvms(this);
      set_control(_gvn.transform(slow_region));
      uncommon_trap(Deoptimization::Reason_intrinsic,
                    Deoptimization::Action_make_not_entrant);
      assert(stopped(), "Should be stopped");
    }
  }

  arraycopy_move_allocation_here(alloc, dest, saved_jvms, saved_reexecute_sp);

  if (stopped()) {
    return true;
  }

  ArrayCopyNode* ac = ArrayCopyNode::make(this, true, src, src_offset, dest, dest_offset, length, alloc != NULL,
                                          // Create LoadRange and LoadKlass nodes for use during macro expansion here
                                          // so the compiler has a chance to eliminate them: during macro expansion,
                                          // we have to set their control (CastPP nodes are eliminated).
                                          load_object_klass(src), load_object_klass(dest),
                                          load_array_length(src), load_array_length(dest));

  ac->set_arraycopy(validated);

  Node* n = _gvn.transform(ac);
  if (n == ac) {
    ac->connect_outputs(this);
  } else {
    assert(validated, "shouldn't transform if all arguments not validated");
    set_all_memory(n);
  }

  return true;
}


// Helper function which determines if an arraycopy immediately follows
// an allocation, with no intervening tests or other escapes for the object.
AllocateArrayNode*
LibraryCallKit::tightly_coupled_allocation(Node* ptr,
                                           RegionNode* slow_region) {
  if (stopped())             return NULL;  // no fast path
  if (C->AliasLevel() == 0)  return NULL;  // no MergeMems around

  AllocateArrayNode* alloc = AllocateArrayNode::Ideal_array_allocation(ptr, &_gvn);
  if (alloc == NULL)  return NULL;

  Node* rawmem = memory(Compile::AliasIdxRaw);
  // Is the allocation's memory state untouched?
  if (!(rawmem->is_Proj() && rawmem->in(0)->is_Initialize())) {
    // Bail out if there have been raw-memory effects since the allocation.
    // (Example:  There might have been a call or safepoint.)
    return NULL;
  }
  rawmem = rawmem->in(0)->as_Initialize()->memory(Compile::AliasIdxRaw);
  if (!(rawmem->is_Proj() && rawmem->in(0) == alloc)) {
    return NULL;
  }

  // There must be no unexpected observers of this allocation.
  for (DUIterator_Fast imax, i = ptr->fast_outs(imax); i < imax; i++) {
    Node* obs = ptr->fast_out(i);
    if (obs != this->map()) {
      return NULL;
    }
  }

  // This arraycopy must unconditionally follow the allocation of the ptr.
  Node* alloc_ctl = ptr->in(0);
  assert(just_allocated_object(alloc_ctl) == ptr, "most recent allo");

  Node* ctl = control();
  while (ctl != alloc_ctl) {
    // There may be guards which feed into the slow_region.
    // Any other control flow means that we might not get a chance
    // to finish initializing the allocated object.
    if ((ctl->is_IfFalse() || ctl->is_IfTrue()) && ctl->in(0)->is_If()) {
      IfNode* iff = ctl->in(0)->as_If();
      Node* not_ctl = iff->proj_out(1 - ctl->as_Proj()->_con);
      assert(not_ctl != NULL && not_ctl != ctl, "found alternate");
      if (slow_region != NULL && slow_region->find_edge(not_ctl) >= 1) {
        ctl = iff->in(0);       // This test feeds the known slow_region.
        continue;
      }
      // One more try:  Various low-level checks bottom out in
      // uncommon traps.  If the debug-info of the trap omits
      // any reference to the allocation, as we've already
      // observed, then there can be no objection to the trap.
      bool found_trap = false;
      for (DUIterator_Fast jmax, j = not_ctl->fast_outs(jmax); j < jmax; j++) {
        Node* obs = not_ctl->fast_out(j);
        if (obs->in(0) == not_ctl && obs->is_Call() &&
            (obs->as_Call()->entry_point() == SharedRuntime::uncommon_trap_blob()->entry_point())) {
          found_trap = true; break;
        }
      }
      if (found_trap) {
        ctl = iff->in(0);       // This test feeds a harmless uncommon trap.
        continue;
      }
    }
    return NULL;
  }

  // If we get this far, we have an allocation which immediately
  // precedes the arraycopy, and we can take over zeroing the new object.
  // The arraycopy will finish the initialization, and provide
  // a new control state to which we will anchor the destination pointer.

  return alloc;
}

//-------------inline_encodeISOArray-----------------------------------
// encode char[] to byte[] in ISO_8859_1
bool LibraryCallKit::inline_encodeISOArray() {
  assert(callee()->signature()->size() == 5, "encodeISOArray has 5 parameters");
  // no receiver since it is static method
  Node *src         = argument(0);
  Node *src_offset  = argument(1);
  Node *dst         = argument(2);
  Node *dst_offset  = argument(3);
  Node *length      = argument(4);

  const Type* src_type = src->Value(&_gvn);
  const Type* dst_type = dst->Value(&_gvn);
  const TypeAryPtr* top_src = src_type->isa_aryptr();
  const TypeAryPtr* top_dest = dst_type->isa_aryptr();
  if (top_src  == NULL || top_src->klass()  == NULL ||
      top_dest == NULL || top_dest->klass() == NULL) {
    // failed array check
    return false;
  }

  // Figure out the size and type of the elements we will be copying.
  BasicType src_elem = src_type->isa_aryptr()->klass()->as_array_klass()->element_type()->basic_type();
  BasicType dst_elem = dst_type->isa_aryptr()->klass()->as_array_klass()->element_type()->basic_type();
  if (!((src_elem == T_CHAR) || (src_elem== T_BYTE)) || dst_elem != T_BYTE) {
    return false;
  }

  Node* src_start = array_element_address(src, src_offset, T_CHAR);
  Node* dst_start = array_element_address(dst, dst_offset, dst_elem);
  // 'src_start' points to src array + scaled offset
  // 'dst_start' points to dst array + scaled offset

  const TypeAryPtr* mtype = TypeAryPtr::BYTES;
  Node* enc = new EncodeISOArrayNode(control(), memory(mtype), src_start, dst_start, length);
  enc = _gvn.transform(enc);
  Node* res_mem = _gvn.transform(new SCMemProjNode(enc));
  set_memory(res_mem, mtype);
  set_result(enc);
  return true;
}

//-------------inline_multiplyToLen-----------------------------------
bool LibraryCallKit::inline_multiplyToLen() {
  assert(UseMultiplyToLenIntrinsic, "not implemented on this platform");

  address stubAddr = StubRoutines::multiplyToLen();
  if (stubAddr == NULL) {
    return false; // Intrinsic's stub is not implemented on this platform
  }
  const char* stubName = "multiplyToLen";

  assert(callee()->signature()->size() == 5, "multiplyToLen has 5 parameters");

  // no receiver because it is a static method
  Node* x    = argument(0);
  Node* xlen = argument(1);
  Node* y    = argument(2);
  Node* ylen = argument(3);
  Node* z    = argument(4);

  const Type* x_type = x->Value(&_gvn);
  const Type* y_type = y->Value(&_gvn);
  const TypeAryPtr* top_x = x_type->isa_aryptr();
  const TypeAryPtr* top_y = y_type->isa_aryptr();
  if (top_x  == NULL || top_x->klass()  == NULL ||
      top_y == NULL || top_y->klass() == NULL) {
    // failed array check
    return false;
  }

  BasicType x_elem = x_type->isa_aryptr()->klass()->as_array_klass()->element_type()->basic_type();
  BasicType y_elem = y_type->isa_aryptr()->klass()->as_array_klass()->element_type()->basic_type();
  if (x_elem != T_INT || y_elem != T_INT) {
    return false;
  }

  // Set the original stack and the reexecute bit for the interpreter to reexecute
  // the bytecode that invokes BigInteger.multiplyToLen() if deoptimization happens
  // on the return from z array allocation in runtime.
  { PreserveReexecuteState preexecs(this);
    jvms()->set_should_reexecute(true);

    Node* x_start = array_element_address(x, intcon(0), x_elem);
    Node* y_start = array_element_address(y, intcon(0), y_elem);
    // 'x_start' points to x array + scaled xlen
    // 'y_start' points to y array + scaled ylen

    // Allocate the result array
    Node* zlen = _gvn.transform(new AddINode(xlen, ylen));
    ciKlass* klass = ciTypeArrayKlass::make(T_INT);
    Node* klass_node = makecon(TypeKlassPtr::make(klass));

    IdealKit ideal(this);

#define __ ideal.
     Node* one = __ ConI(1);
     Node* zero = __ ConI(0);
     IdealVariable need_alloc(ideal), z_alloc(ideal);  __ declarations_done();
     __ set(need_alloc, zero);
     __ set(z_alloc, z);
     __ if_then(z, BoolTest::eq, null()); {
       __ increment (need_alloc, one);
     } __ else_(); {
       // Update graphKit memory and control from IdealKit.
       sync_kit(ideal);
       Node* zlen_arg = load_array_length(z);
       // Update IdealKit memory and control from graphKit.
       __ sync_kit(this);
       __ if_then(zlen_arg, BoolTest::lt, zlen); {
         __ increment (need_alloc, one);
       } __ end_if();
     } __ end_if();

     __ if_then(__ value(need_alloc), BoolTest::ne, zero); {
       // Update graphKit memory and control from IdealKit.
       sync_kit(ideal);
       Node * narr = new_array(klass_node, zlen, 1);
       // Update IdealKit memory and control from graphKit.
       __ sync_kit(this);
       __ set(z_alloc, narr);
     } __ end_if();

     sync_kit(ideal);
     z = __ value(z_alloc);
     // Can't use TypeAryPtr::INTS which uses Bottom offset.
     _gvn.set_type(z, TypeOopPtr::make_from_klass(klass));
     // Final sync IdealKit and GraphKit.
     final_sync(ideal);
#undef __

    Node* z_start = array_element_address(z, intcon(0), T_INT);

    Node* call = make_runtime_call(RC_LEAF|RC_NO_FP,
                                   OptoRuntime::multiplyToLen_Type(),
                                   stubAddr, stubName, TypePtr::BOTTOM,
                                   x_start, xlen, y_start, ylen, z_start, zlen);
  } // original reexecute is set back here

  C->set_has_split_ifs(true); // Has chance for split-if optimization
  set_result(z);
  return true;
}

//-------------inline_squareToLen------------------------------------
bool LibraryCallKit::inline_squareToLen() {
  assert(UseSquareToLenIntrinsic, "not implemented on this platform");

  address stubAddr = StubRoutines::squareToLen();
  if (stubAddr == NULL) {
    return false; // Intrinsic's stub is not implemented on this platform
  }
  const char* stubName = "squareToLen";

  assert(callee()->signature()->size() == 4, "implSquareToLen has 4 parameters");

  Node* x    = argument(0);
  Node* len  = argument(1);
  Node* z    = argument(2);
  Node* zlen = argument(3);

  const Type* x_type = x->Value(&_gvn);
  const Type* z_type = z->Value(&_gvn);
  const TypeAryPtr* top_x = x_type->isa_aryptr();
  const TypeAryPtr* top_z = z_type->isa_aryptr();
  if (top_x  == NULL || top_x->klass()  == NULL ||
      top_z  == NULL || top_z->klass()  == NULL) {
    // failed array check
    return false;
  }

  BasicType x_elem = x_type->isa_aryptr()->klass()->as_array_klass()->element_type()->basic_type();
  BasicType z_elem = z_type->isa_aryptr()->klass()->as_array_klass()->element_type()->basic_type();
  if (x_elem != T_INT || z_elem != T_INT) {
    return false;
  }


  Node* x_start = array_element_address(x, intcon(0), x_elem);
  Node* z_start = array_element_address(z, intcon(0), z_elem);

  Node*  call = make_runtime_call(RC_LEAF|RC_NO_FP,
                                  OptoRuntime::squareToLen_Type(),
                                  stubAddr, stubName, TypePtr::BOTTOM,
                                  x_start, len, z_start, zlen);

  set_result(z);
  return true;
}

//-------------inline_mulAdd------------------------------------------
bool LibraryCallKit::inline_mulAdd() {
  assert(UseMulAddIntrinsic, "not implemented on this platform");

  address stubAddr = StubRoutines::mulAdd();
  if (stubAddr == NULL) {
    return false; // Intrinsic's stub is not implemented on this platform
  }
  const char* stubName = "mulAdd";

  assert(callee()->signature()->size() == 5, "mulAdd has 5 parameters");

  Node* out      = argument(0);
  Node* in       = argument(1);
  Node* offset   = argument(2);
  Node* len      = argument(3);
  Node* k        = argument(4);

  const Type* out_type = out->Value(&_gvn);
  const Type* in_type = in->Value(&_gvn);
  const TypeAryPtr* top_out = out_type->isa_aryptr();
  const TypeAryPtr* top_in = in_type->isa_aryptr();
  if (top_out  == NULL || top_out->klass()  == NULL ||
      top_in == NULL || top_in->klass() == NULL) {
    // failed array check
    return false;
  }

  BasicType out_elem = out_type->isa_aryptr()->klass()->as_array_klass()->element_type()->basic_type();
  BasicType in_elem = in_type->isa_aryptr()->klass()->as_array_klass()->element_type()->basic_type();
  if (out_elem != T_INT || in_elem != T_INT) {
    return false;
  }

  Node* outlen = load_array_length(out);
  Node* new_offset = _gvn.transform(new SubINode(outlen, offset));
  Node* out_start = array_element_address(out, intcon(0), out_elem);
  Node* in_start = array_element_address(in, intcon(0), in_elem);

  Node*  call = make_runtime_call(RC_LEAF|RC_NO_FP,
                                  OptoRuntime::mulAdd_Type(),
                                  stubAddr, stubName, TypePtr::BOTTOM,
                                  out_start,in_start, new_offset, len, k);
  Node* result = _gvn.transform(new ProjNode(call, TypeFunc::Parms));
  set_result(result);
  return true;
}

//-------------inline_montgomeryMultiply-----------------------------------
bool LibraryCallKit::inline_montgomeryMultiply() {
  address stubAddr = StubRoutines::montgomeryMultiply();
  if (stubAddr == NULL) {
    return false; // Intrinsic's stub is not implemented on this platform
  }

  assert(UseMontgomeryMultiplyIntrinsic, "not implemented on this platform");
  const char* stubName = "montgomery_square";

  assert(callee()->signature()->size() == 7, "montgomeryMultiply has 7 parameters");

  Node* a    = argument(0);
  Node* b    = argument(1);
  Node* n    = argument(2);
  Node* len  = argument(3);
  Node* inv  = argument(4);
  Node* m    = argument(6);

  const Type* a_type = a->Value(&_gvn);
  const TypeAryPtr* top_a = a_type->isa_aryptr();
  const Type* b_type = b->Value(&_gvn);
  const TypeAryPtr* top_b = b_type->isa_aryptr();
  const Type* n_type = a->Value(&_gvn);
  const TypeAryPtr* top_n = n_type->isa_aryptr();
  const Type* m_type = a->Value(&_gvn);
  const TypeAryPtr* top_m = m_type->isa_aryptr();
  if (top_a  == NULL || top_a->klass()  == NULL ||
      top_b == NULL || top_b->klass()  == NULL ||
      top_n == NULL || top_n->klass()  == NULL ||
      top_m == NULL || top_m->klass()  == NULL) {
    // failed array check
    return false;
  }

  BasicType a_elem = a_type->isa_aryptr()->klass()->as_array_klass()->element_type()->basic_type();
  BasicType b_elem = b_type->isa_aryptr()->klass()->as_array_klass()->element_type()->basic_type();
  BasicType n_elem = n_type->isa_aryptr()->klass()->as_array_klass()->element_type()->basic_type();
  BasicType m_elem = m_type->isa_aryptr()->klass()->as_array_klass()->element_type()->basic_type();
  if (a_elem != T_INT || b_elem != T_INT || n_elem != T_INT || m_elem != T_INT) {
    return false;
  }

  // Make the call
  {
    Node* a_start = array_element_address(a, intcon(0), a_elem);
    Node* b_start = array_element_address(b, intcon(0), b_elem);
    Node* n_start = array_element_address(n, intcon(0), n_elem);
    Node* m_start = array_element_address(m, intcon(0), m_elem);

    Node* call = make_runtime_call(RC_LEAF,
                                   OptoRuntime::montgomeryMultiply_Type(),
                                   stubAddr, stubName, TypePtr::BOTTOM,
                                   a_start, b_start, n_start, len, inv, top(),
                                   m_start);
    set_result(m);
  }

  return true;
}

bool LibraryCallKit::inline_montgomerySquare() {
  address stubAddr = StubRoutines::montgomerySquare();
  if (stubAddr == NULL) {
    return false; // Intrinsic's stub is not implemented on this platform
  }

  assert(UseMontgomerySquareIntrinsic, "not implemented on this platform");
  const char* stubName = "montgomery_square";

  assert(callee()->signature()->size() == 6, "montgomerySquare has 6 parameters");

  Node* a    = argument(0);
  Node* n    = argument(1);
  Node* len  = argument(2);
  Node* inv  = argument(3);
  Node* m    = argument(5);

  const Type* a_type = a->Value(&_gvn);
  const TypeAryPtr* top_a = a_type->isa_aryptr();
  const Type* n_type = a->Value(&_gvn);
  const TypeAryPtr* top_n = n_type->isa_aryptr();
  const Type* m_type = a->Value(&_gvn);
  const TypeAryPtr* top_m = m_type->isa_aryptr();
  if (top_a  == NULL || top_a->klass()  == NULL ||
      top_n == NULL || top_n->klass()  == NULL ||
      top_m == NULL || top_m->klass()  == NULL) {
    // failed array check
    return false;
  }

  BasicType a_elem = a_type->isa_aryptr()->klass()->as_array_klass()->element_type()->basic_type();
  BasicType n_elem = n_type->isa_aryptr()->klass()->as_array_klass()->element_type()->basic_type();
  BasicType m_elem = m_type->isa_aryptr()->klass()->as_array_klass()->element_type()->basic_type();
  if (a_elem != T_INT || n_elem != T_INT || m_elem != T_INT) {
    return false;
  }

  // Make the call
  {
    Node* a_start = array_element_address(a, intcon(0), a_elem);
    Node* n_start = array_element_address(n, intcon(0), n_elem);
    Node* m_start = array_element_address(m, intcon(0), m_elem);

    Node* call = make_runtime_call(RC_LEAF,
                                   OptoRuntime::montgomerySquare_Type(),
                                   stubAddr, stubName, TypePtr::BOTTOM,
                                   a_start, n_start, len, inv, top(),
                                   m_start);
    set_result(m);
  }

  return true;
}

//-------------inline_vectorizedMismatch------------------------------
bool LibraryCallKit::inline_vectorizedMismatch() {
  assert(UseVectorizedMismatchIntrinsic, "not implementated on this platform");

  address stubAddr = StubRoutines::vectorizedMismatch();
  if (stubAddr == NULL) {
    return false; // Intrinsic's stub is not implemented on this platform
  }
  const char* stubName = "vectorizedMismatch";
  int size_l = callee()->signature()->size();
  assert(callee()->signature()->size() == 8, "vectorizedMismatch has 6 parameters");

  Node* obja = argument(0);
  Node* aoffset = argument(1);
  Node* objb = argument(3);
  Node* boffset = argument(4);
  Node* length = argument(6);
  Node* scale = argument(7);

  const Type* a_type = obja->Value(&_gvn);
  const Type* b_type = objb->Value(&_gvn);
  const TypeAryPtr* top_a = a_type->isa_aryptr();
  const TypeAryPtr* top_b = b_type->isa_aryptr();
  if (top_a == NULL || top_a->klass() == NULL ||
    top_b == NULL || top_b->klass() == NULL) {
    // failed array check
    return false;
  }

  Node* call;
  jvms()->set_should_reexecute(true);

  Node* obja_adr = make_unsafe_address(obja, aoffset);
  Node* objb_adr = make_unsafe_address(objb, boffset);

  call = make_runtime_call(RC_LEAF,
    OptoRuntime::vectorizedMismatch_Type(),
    stubAddr, stubName, TypePtr::BOTTOM,
    obja_adr, objb_adr, length, scale);

  Node* result = _gvn.transform(new ProjNode(call, TypeFunc::Parms));
  set_result(result);
  return true;
}

/**
 * Calculate CRC32 for byte.
 * int java.util.zip.CRC32.update(int crc, int b)
 */
bool LibraryCallKit::inline_updateCRC32() {
  assert(UseCRC32Intrinsics, "need AVX and LCMUL instructions support");
  assert(callee()->signature()->size() == 2, "update has 2 parameters");
  // no receiver since it is static method
  Node* crc  = argument(0); // type: int
  Node* b    = argument(1); // type: int

  /*
   *    int c = ~ crc;
   *    b = timesXtoThe32[(b ^ c) & 0xFF];
   *    b = b ^ (c >>> 8);
   *    crc = ~b;
   */

  Node* M1 = intcon(-1);
  crc = _gvn.transform(new XorINode(crc, M1));
  Node* result = _gvn.transform(new XorINode(crc, b));
  result = _gvn.transform(new AndINode(result, intcon(0xFF)));

  Node* base = makecon(TypeRawPtr::make(StubRoutines::crc_table_addr()));
  Node* offset = _gvn.transform(new LShiftINode(result, intcon(0x2)));
  Node* adr = basic_plus_adr(top(), base, ConvI2X(offset));
  result = make_load(control(), adr, TypeInt::INT, T_INT, MemNode::unordered);

  crc = _gvn.transform(new URShiftINode(crc, intcon(8)));
  result = _gvn.transform(new XorINode(crc, result));
  result = _gvn.transform(new XorINode(result, M1));
  set_result(result);
  return true;
}

/**
 * Calculate CRC32 for byte[] array.
 * int java.util.zip.CRC32.updateBytes(int crc, byte[] buf, int off, int len)
 */
bool LibraryCallKit::inline_updateBytesCRC32() {
  assert(UseCRC32Intrinsics, "need AVX and LCMUL instructions support");
  assert(callee()->signature()->size() == 4, "updateBytes has 4 parameters");
  // no receiver since it is static method
  Node* crc     = argument(0); // type: int
  Node* src     = argument(1); // type: oop
  Node* offset  = argument(2); // type: int
  Node* length  = argument(3); // type: int

  const Type* src_type = src->Value(&_gvn);
  const TypeAryPtr* top_src = src_type->isa_aryptr();
  if (top_src  == NULL || top_src->klass()  == NULL) {
    // failed array check
    return false;
  }

  // Figure out the size and type of the elements we will be copying.
  BasicType src_elem = src_type->isa_aryptr()->klass()->as_array_klass()->element_type()->basic_type();
  if (src_elem != T_BYTE) {
    return false;
  }

  // 'src_start' points to src array + scaled offset
  Node* src_start = array_element_address(src, offset, src_elem);

  // We assume that range check is done by caller.
  // TODO: generate range check (offset+length < src.length) in debug VM.

  // Call the stub.
  address stubAddr = StubRoutines::updateBytesCRC32();
  const char *stubName = "updateBytesCRC32";

  Node* call = make_runtime_call(RC_LEAF|RC_NO_FP, OptoRuntime::updateBytesCRC32_Type(),
                                 stubAddr, stubName, TypePtr::BOTTOM,
                                 crc, src_start, length);
  Node* result = _gvn.transform(new ProjNode(call, TypeFunc::Parms));
  set_result(result);
  return true;
}

/**
 * Calculate CRC32 for ByteBuffer.
 * int java.util.zip.CRC32.updateByteBuffer(int crc, long buf, int off, int len)
 */
bool LibraryCallKit::inline_updateByteBufferCRC32() {
  assert(UseCRC32Intrinsics, "need AVX and LCMUL instructions support");
  assert(callee()->signature()->size() == 5, "updateByteBuffer has 4 parameters and one is long");
  // no receiver since it is static method
  Node* crc     = argument(0); // type: int
  Node* src     = argument(1); // type: long
  Node* offset  = argument(3); // type: int
  Node* length  = argument(4); // type: int

  src = ConvL2X(src);  // adjust Java long to machine word
  Node* base = _gvn.transform(new CastX2PNode(src));
  offset = ConvI2X(offset);

  // 'src_start' points to src array + scaled offset
  Node* src_start = basic_plus_adr(top(), base, offset);

  // Call the stub.
  address stubAddr = StubRoutines::updateBytesCRC32();
  const char *stubName = "updateBytesCRC32";

  Node* call = make_runtime_call(RC_LEAF|RC_NO_FP, OptoRuntime::updateBytesCRC32_Type(),
                                 stubAddr, stubName, TypePtr::BOTTOM,
                                 crc, src_start, length);
  Node* result = _gvn.transform(new ProjNode(call, TypeFunc::Parms));
  set_result(result);
  return true;
}

//------------------------------get_table_from_crc32c_class-----------------------
Node * LibraryCallKit::get_table_from_crc32c_class(ciInstanceKlass *crc32c_class) {
  Node* table = load_field_from_object(NULL, "byteTable", "[I", /*is_exact*/ false, /*is_static*/ true, crc32c_class);
  assert (table != NULL, "wrong version of java.util.zip.CRC32C");

  return table;
}

//------------------------------inline_updateBytesCRC32C-----------------------
//
// Calculate CRC32C for byte[] array.
// int java.util.zip.CRC32C.updateBytes(int crc, byte[] buf, int off, int end)
//
bool LibraryCallKit::inline_updateBytesCRC32C() {
  assert(UseCRC32CIntrinsics, "need CRC32C instruction support");
  assert(callee()->signature()->size() == 4, "updateBytes has 4 parameters");
  assert(callee()->holder()->is_loaded(), "CRC32C class must be loaded");
  // no receiver since it is a static method
  Node* crc     = argument(0); // type: int
  Node* src     = argument(1); // type: oop
  Node* offset  = argument(2); // type: int
  Node* end     = argument(3); // type: int

  Node* length = _gvn.transform(new SubINode(end, offset));

  const Type* src_type = src->Value(&_gvn);
  const TypeAryPtr* top_src = src_type->isa_aryptr();
  if (top_src  == NULL || top_src->klass()  == NULL) {
    // failed array check
    return false;
  }

  // Figure out the size and type of the elements we will be copying.
  BasicType src_elem = src_type->isa_aryptr()->klass()->as_array_klass()->element_type()->basic_type();
  if (src_elem != T_BYTE) {
    return false;
  }

  // 'src_start' points to src array + scaled offset
  Node* src_start = array_element_address(src, offset, src_elem);

  // static final int[] byteTable in class CRC32C
  Node* table = get_table_from_crc32c_class(callee()->holder());
  Node* table_start = array_element_address(table, intcon(0), T_INT);

  // We assume that range check is done by caller.
  // TODO: generate range check (offset+length < src.length) in debug VM.

  // Call the stub.
  address stubAddr = StubRoutines::updateBytesCRC32C();
  const char *stubName = "updateBytesCRC32C";

  Node* call = make_runtime_call(RC_LEAF, OptoRuntime::updateBytesCRC32C_Type(),
                                 stubAddr, stubName, TypePtr::BOTTOM,
                                 crc, src_start, length, table_start);
  Node* result = _gvn.transform(new ProjNode(call, TypeFunc::Parms));
  set_result(result);
  return true;
}

//------------------------------inline_updateDirectByteBufferCRC32C-----------------------
//
// Calculate CRC32C for DirectByteBuffer.
// int java.util.zip.CRC32C.updateDirectByteBuffer(int crc, long buf, int off, int end)
//
bool LibraryCallKit::inline_updateDirectByteBufferCRC32C() {
  assert(UseCRC32CIntrinsics, "need CRC32C instruction support");
  assert(callee()->signature()->size() == 5, "updateDirectByteBuffer has 4 parameters and one is long");
  assert(callee()->holder()->is_loaded(), "CRC32C class must be loaded");
  // no receiver since it is a static method
  Node* crc     = argument(0); // type: int
  Node* src     = argument(1); // type: long
  Node* offset  = argument(3); // type: int
  Node* end     = argument(4); // type: int

  Node* length = _gvn.transform(new SubINode(end, offset));

  src = ConvL2X(src);  // adjust Java long to machine word
  Node* base = _gvn.transform(new CastX2PNode(src));
  offset = ConvI2X(offset);

  // 'src_start' points to src array + scaled offset
  Node* src_start = basic_plus_adr(top(), base, offset);

  // static final int[] byteTable in class CRC32C
  Node* table = get_table_from_crc32c_class(callee()->holder());
  Node* table_start = array_element_address(table, intcon(0), T_INT);

  // Call the stub.
  address stubAddr = StubRoutines::updateBytesCRC32C();
  const char *stubName = "updateBytesCRC32C";

  Node* call = make_runtime_call(RC_LEAF, OptoRuntime::updateBytesCRC32C_Type(),
                                 stubAddr, stubName, TypePtr::BOTTOM,
                                 crc, src_start, length, table_start);
  Node* result = _gvn.transform(new ProjNode(call, TypeFunc::Parms));
  set_result(result);
  return true;
}

//------------------------------inline_updateBytesAdler32----------------------
//
// Calculate Adler32 checksum for byte[] array.
// int java.util.zip.Adler32.updateBytes(int crc, byte[] buf, int off, int len)
//
bool LibraryCallKit::inline_updateBytesAdler32() {
  assert(UseAdler32Intrinsics, "Adler32 Instrinsic support need"); // check if we actually need to check this flag or check a different one
  assert(callee()->signature()->size() == 4, "updateBytes has 4 parameters");
  assert(callee()->holder()->is_loaded(), "Adler32 class must be loaded");
  // no receiver since it is static method
  Node* crc     = argument(0); // type: int
  Node* src     = argument(1); // type: oop
  Node* offset  = argument(2); // type: int
  Node* length  = argument(3); // type: int

  const Type* src_type = src->Value(&_gvn);
  const TypeAryPtr* top_src = src_type->isa_aryptr();
  if (top_src  == NULL || top_src->klass()  == NULL) {
    // failed array check
    return false;
  }

  // Figure out the size and type of the elements we will be copying.
  BasicType src_elem = src_type->isa_aryptr()->klass()->as_array_klass()->element_type()->basic_type();
  if (src_elem != T_BYTE) {
    return false;
  }

  // 'src_start' points to src array + scaled offset
  Node* src_start = array_element_address(src, offset, src_elem);

  // We assume that range check is done by caller.
  // TODO: generate range check (offset+length < src.length) in debug VM.

  // Call the stub.
  address stubAddr = StubRoutines::updateBytesAdler32();
  const char *stubName = "updateBytesAdler32";

  Node* call = make_runtime_call(RC_LEAF, OptoRuntime::updateBytesAdler32_Type(),
                                 stubAddr, stubName, TypePtr::BOTTOM,
                                 crc, src_start, length);
  Node* result = _gvn.transform(new ProjNode(call, TypeFunc::Parms));
  set_result(result);
  return true;
}

//------------------------------inline_updateByteBufferAdler32---------------
//
// Calculate Adler32 checksum for DirectByteBuffer.
// int java.util.zip.Adler32.updateByteBuffer(int crc, long buf, int off, int len)
//
bool LibraryCallKit::inline_updateByteBufferAdler32() {
  assert(UseAdler32Intrinsics, "Adler32 Instrinsic support need"); // check if we actually need to check this flag or check a different one
  assert(callee()->signature()->size() == 5, "updateByteBuffer has 4 parameters and one is long");
  assert(callee()->holder()->is_loaded(), "Adler32 class must be loaded");
  // no receiver since it is static method
  Node* crc     = argument(0); // type: int
  Node* src     = argument(1); // type: long
  Node* offset  = argument(3); // type: int
  Node* length  = argument(4); // type: int

  src = ConvL2X(src);  // adjust Java long to machine word
  Node* base = _gvn.transform(new CastX2PNode(src));
  offset = ConvI2X(offset);

  // 'src_start' points to src array + scaled offset
  Node* src_start = basic_plus_adr(top(), base, offset);

  // Call the stub.
  address stubAddr = StubRoutines::updateBytesAdler32();
  const char *stubName = "updateBytesAdler32";

  Node* call = make_runtime_call(RC_LEAF, OptoRuntime::updateBytesAdler32_Type(),
                                 stubAddr, stubName, TypePtr::BOTTOM,
                                 crc, src_start, length);

  Node* result = _gvn.transform(new ProjNode(call, TypeFunc::Parms));
  set_result(result);
  return true;
}

//----------------------------inline_reference_get----------------------------
// public T java.lang.ref.Reference.get();
bool LibraryCallKit::inline_reference_get() {
  const int referent_offset = java_lang_ref_Reference::referent_offset;
  guarantee(referent_offset > 0, "should have already been set");

  // Get the argument:
  Node* reference_obj = null_check_receiver();
  if (stopped()) return true;

  Node* adr = basic_plus_adr(reference_obj, reference_obj, referent_offset);

  ciInstanceKlass* klass = env()->Object_klass();
  const TypeOopPtr* object_type = TypeOopPtr::make_from_klass(klass);

  Node* no_ctrl = NULL;
  Node* result = make_load(no_ctrl, adr, object_type, T_OBJECT, MemNode::unordered);

  // Use the pre-barrier to record the value in the referent field
  pre_barrier(false /* do_load */,
              control(),
              NULL /* obj */, NULL /* adr */, max_juint /* alias_idx */, NULL /* val */, NULL /* val_type */,
              result /* pre_val */,
              T_OBJECT);

  // Add memory barrier to prevent commoning reads from this field
  // across safepoint since GC can change its value.
  insert_mem_bar(Op_MemBarCPUOrder);

  set_result(result);
  return true;
}


Node * LibraryCallKit::load_field_from_object(Node * fromObj, const char * fieldName, const char * fieldTypeString,
                                              bool is_exact=true, bool is_static=false,
                                              ciInstanceKlass * fromKls=NULL) {
  if (fromKls == NULL) {
    const TypeInstPtr* tinst = _gvn.type(fromObj)->isa_instptr();
    assert(tinst != NULL, "obj is null");
    assert(tinst->klass()->is_loaded(), "obj is not loaded");
    assert(!is_exact || tinst->klass_is_exact(), "klass not exact");
    fromKls = tinst->klass()->as_instance_klass();
  } else {
    assert(is_static, "only for static field access");
  }
  ciField* field = fromKls->get_field_by_name(ciSymbol::make(fieldName),
                                              ciSymbol::make(fieldTypeString),
                                              is_static);

  assert (field != NULL, "undefined field");
  if (field == NULL) return (Node *) NULL;

  if (is_static) {
    const TypeInstPtr* tip = TypeInstPtr::make(fromKls->java_mirror());
    fromObj = makecon(tip);
  }

  // Next code  copied from Parse::do_get_xxx():

  // Compute address and memory type.
  int offset  = field->offset_in_bytes();
  bool is_vol = field->is_volatile();
  ciType* field_klass = field->type();
  assert(field_klass->is_loaded(), "should be loaded");
  const TypePtr* adr_type = C->alias_type(field)->adr_type();
  Node *adr = basic_plus_adr(fromObj, fromObj, offset);
  BasicType bt = field->layout_type();

  // Build the resultant type of the load
  const Type *type;
  if (bt == T_OBJECT) {
    type = TypeOopPtr::make_from_klass(field_klass->as_klass());
  } else {
    type = Type::get_const_basic_type(bt);
  }

  if (support_IRIW_for_not_multiple_copy_atomic_cpu && is_vol) {
    insert_mem_bar(Op_MemBarVolatile);   // StoreLoad barrier
  }
  // Build the load.
  MemNode::MemOrd mo = is_vol ? MemNode::acquire : MemNode::unordered;
  Node* loadedField = make_load(NULL, adr, type, bt, adr_type, mo, LoadNode::DependsOnlyOnTest, is_vol);
  // If reference is volatile, prevent following memory ops from
  // floating up past the volatile read.  Also prevents commoning
  // another volatile read.
  if (is_vol) {
    // Memory barrier includes bogus read of value to force load BEFORE membar
    insert_mem_bar(Op_MemBarAcquire, loadedField);
  }
  return loadedField;
}

Node * LibraryCallKit::field_address_from_object(Node * fromObj, const char * fieldName, const char * fieldTypeString,
                                                 bool is_exact = true, bool is_static = false,
                                                 ciInstanceKlass * fromKls = NULL) {
  if (fromKls == NULL) {
    const TypeInstPtr* tinst = _gvn.type(fromObj)->isa_instptr();
    assert(tinst != NULL, "obj is null");
    assert(tinst->klass()->is_loaded(), "obj is not loaded");
    assert(!is_exact || tinst->klass_is_exact(), "klass not exact");
    fromKls = tinst->klass()->as_instance_klass();
  }
  else {
    assert(is_static, "only for static field access");
  }
  ciField* field = fromKls->get_field_by_name(ciSymbol::make(fieldName),
    ciSymbol::make(fieldTypeString),
    is_static);

  assert(field != NULL, "undefined field");
  assert(!field->is_volatile(), "not defined for volatile fields");

  if (is_static) {
    const TypeInstPtr* tip = TypeInstPtr::make(fromKls->java_mirror());
    fromObj = makecon(tip);
  }

  // Next code  copied from Parse::do_get_xxx():

  // Compute address and memory type.
  int offset = field->offset_in_bytes();
  Node *adr = basic_plus_adr(fromObj, fromObj, offset);

  return adr;
}

//------------------------------inline_aescrypt_Block-----------------------
bool LibraryCallKit::inline_aescrypt_Block(vmIntrinsics::ID id) {
  address stubAddr = NULL;
  const char *stubName;
  assert(UseAES, "need AES instruction support");

  switch(id) {
  case vmIntrinsics::_aescrypt_encryptBlock:
    stubAddr = StubRoutines::aescrypt_encryptBlock();
    stubName = "aescrypt_encryptBlock";
    break;
  case vmIntrinsics::_aescrypt_decryptBlock:
    stubAddr = StubRoutines::aescrypt_decryptBlock();
    stubName = "aescrypt_decryptBlock";
    break;
  }
  if (stubAddr == NULL) return false;

  Node* aescrypt_object = argument(0);
  Node* src             = argument(1);
  Node* src_offset      = argument(2);
  Node* dest            = argument(3);
  Node* dest_offset     = argument(4);

  // (1) src and dest are arrays.
  const Type* src_type = src->Value(&_gvn);
  const Type* dest_type = dest->Value(&_gvn);
  const TypeAryPtr* top_src = src_type->isa_aryptr();
  const TypeAryPtr* top_dest = dest_type->isa_aryptr();
  assert (top_src  != NULL && top_src->klass()  != NULL &&  top_dest != NULL && top_dest->klass() != NULL, "args are strange");

  // for the quick and dirty code we will skip all the checks.
  // we are just trying to get the call to be generated.
  Node* src_start  = src;
  Node* dest_start = dest;
  if (src_offset != NULL || dest_offset != NULL) {
    assert(src_offset != NULL && dest_offset != NULL, "");
    src_start  = array_element_address(src,  src_offset,  T_BYTE);
    dest_start = array_element_address(dest, dest_offset, T_BYTE);
  }

  // now need to get the start of its expanded key array
  // this requires a newer class file that has this array as littleEndian ints, otherwise we revert to java
  Node* k_start = get_key_start_from_aescrypt_object(aescrypt_object);
  if (k_start == NULL) return false;

  if (Matcher::pass_original_key_for_aes()) {
    // on SPARC we need to pass the original key since key expansion needs to happen in intrinsics due to
    // compatibility issues between Java key expansion and SPARC crypto instructions
    Node* original_k_start = get_original_key_start_from_aescrypt_object(aescrypt_object);
    if (original_k_start == NULL) return false;

    // Call the stub.
    make_runtime_call(RC_LEAF|RC_NO_FP, OptoRuntime::aescrypt_block_Type(),
                      stubAddr, stubName, TypePtr::BOTTOM,
                      src_start, dest_start, k_start, original_k_start);
  } else {
    // Call the stub.
    make_runtime_call(RC_LEAF|RC_NO_FP, OptoRuntime::aescrypt_block_Type(),
                      stubAddr, stubName, TypePtr::BOTTOM,
                      src_start, dest_start, k_start);
  }

  return true;
}

//------------------------------inline_cipherBlockChaining_AESCrypt-----------------------
bool LibraryCallKit::inline_cipherBlockChaining_AESCrypt(vmIntrinsics::ID id) {
  address stubAddr = NULL;
  const char *stubName = NULL;

  assert(UseAES, "need AES instruction support");

  switch(id) {
  case vmIntrinsics::_cipherBlockChaining_encryptAESCrypt:
    stubAddr = StubRoutines::cipherBlockChaining_encryptAESCrypt();
    stubName = "cipherBlockChaining_encryptAESCrypt";
    break;
  case vmIntrinsics::_cipherBlockChaining_decryptAESCrypt:
    stubAddr = StubRoutines::cipherBlockChaining_decryptAESCrypt();
    stubName = "cipherBlockChaining_decryptAESCrypt";
    break;
  }
  if (stubAddr == NULL) return false;

  Node* cipherBlockChaining_object = argument(0);
  Node* src                        = argument(1);
  Node* src_offset                 = argument(2);
  Node* len                        = argument(3);
  Node* dest                       = argument(4);
  Node* dest_offset                = argument(5);

  // (1) src and dest are arrays.
  const Type* src_type = src->Value(&_gvn);
  const Type* dest_type = dest->Value(&_gvn);
  const TypeAryPtr* top_src = src_type->isa_aryptr();
  const TypeAryPtr* top_dest = dest_type->isa_aryptr();
  assert (top_src  != NULL && top_src->klass()  != NULL
          &&  top_dest != NULL && top_dest->klass() != NULL, "args are strange");

  // checks are the responsibility of the caller
  Node* src_start  = src;
  Node* dest_start = dest;
  if (src_offset != NULL || dest_offset != NULL) {
    assert(src_offset != NULL && dest_offset != NULL, "");
    src_start  = array_element_address(src,  src_offset,  T_BYTE);
    dest_start = array_element_address(dest, dest_offset, T_BYTE);
  }

  // if we are in this set of code, we "know" the embeddedCipher is an AESCrypt object
  // (because of the predicated logic executed earlier).
  // so we cast it here safely.
  // this requires a newer class file that has this array as littleEndian ints, otherwise we revert to java

  Node* embeddedCipherObj = load_field_from_object(cipherBlockChaining_object, "embeddedCipher", "Lcom/sun/crypto/provider/SymmetricCipher;", /*is_exact*/ false);
  if (embeddedCipherObj == NULL) return false;

  // cast it to what we know it will be at runtime
  const TypeInstPtr* tinst = _gvn.type(cipherBlockChaining_object)->isa_instptr();
  assert(tinst != NULL, "CBC obj is null");
  assert(tinst->klass()->is_loaded(), "CBC obj is not loaded");
  ciKlass* klass_AESCrypt = tinst->klass()->as_instance_klass()->find_klass(ciSymbol::make("com/sun/crypto/provider/AESCrypt"));
  assert(klass_AESCrypt->is_loaded(), "predicate checks that this class is loaded");

  ciInstanceKlass* instklass_AESCrypt = klass_AESCrypt->as_instance_klass();
  const TypeKlassPtr* aklass = TypeKlassPtr::make(instklass_AESCrypt);
  const TypeOopPtr* xtype = aklass->as_instance_type();
  Node* aescrypt_object = new CheckCastPPNode(control(), embeddedCipherObj, xtype);
  aescrypt_object = _gvn.transform(aescrypt_object);

  // we need to get the start of the aescrypt_object's expanded key array
  Node* k_start = get_key_start_from_aescrypt_object(aescrypt_object);
  if (k_start == NULL) return false;

  // similarly, get the start address of the r vector
  Node* objRvec = load_field_from_object(cipherBlockChaining_object, "r", "[B", /*is_exact*/ false);
  if (objRvec == NULL) return false;
  Node* r_start = array_element_address(objRvec, intcon(0), T_BYTE);

  Node* cbcCrypt;
  if (Matcher::pass_original_key_for_aes()) {
    // on SPARC we need to pass the original key since key expansion needs to happen in intrinsics due to
    // compatibility issues between Java key expansion and SPARC crypto instructions
    Node* original_k_start = get_original_key_start_from_aescrypt_object(aescrypt_object);
    if (original_k_start == NULL) return false;

    // Call the stub, passing src_start, dest_start, k_start, r_start, src_len and original_k_start
    cbcCrypt = make_runtime_call(RC_LEAF|RC_NO_FP,
                                 OptoRuntime::cipherBlockChaining_aescrypt_Type(),
                                 stubAddr, stubName, TypePtr::BOTTOM,
                                 src_start, dest_start, k_start, r_start, len, original_k_start);
  } else {
    // Call the stub, passing src_start, dest_start, k_start, r_start and src_len
    cbcCrypt = make_runtime_call(RC_LEAF|RC_NO_FP,
                                 OptoRuntime::cipherBlockChaining_aescrypt_Type(),
                                 stubAddr, stubName, TypePtr::BOTTOM,
                                 src_start, dest_start, k_start, r_start, len);
  }

  // return cipher length (int)
  Node* retvalue = _gvn.transform(new ProjNode(cbcCrypt, TypeFunc::Parms));
  set_result(retvalue);
  return true;
}

//------------------------------inline_counterMode_AESCrypt-----------------------
bool LibraryCallKit::inline_counterMode_AESCrypt(vmIntrinsics::ID id) {
  assert(UseAES, "need AES instruction support");
  if (!UseAESCTRIntrinsics) return false;

  address stubAddr = NULL;
  const char *stubName = NULL;
  if (id == vmIntrinsics::_counterMode_AESCrypt) {
    stubAddr = StubRoutines::counterMode_AESCrypt();
    stubName = "counterMode_AESCrypt";
  }
  if (stubAddr == NULL) return false;

  Node* counterMode_object = argument(0);
  Node* src = argument(1);
  Node* src_offset = argument(2);
  Node* len = argument(3);
  Node* dest = argument(4);
  Node* dest_offset = argument(5);

  // (1) src and dest are arrays.
  const Type* src_type = src->Value(&_gvn);
  const Type* dest_type = dest->Value(&_gvn);
  const TypeAryPtr* top_src = src_type->isa_aryptr();
  const TypeAryPtr* top_dest = dest_type->isa_aryptr();
  assert(top_src != NULL && top_src->klass() != NULL &&
         top_dest != NULL && top_dest->klass() != NULL, "args are strange");

  // checks are the responsibility of the caller
  Node* src_start = src;
  Node* dest_start = dest;
  if (src_offset != NULL || dest_offset != NULL) {
    assert(src_offset != NULL && dest_offset != NULL, "");
    src_start = array_element_address(src, src_offset, T_BYTE);
    dest_start = array_element_address(dest, dest_offset, T_BYTE);
  }

  // if we are in this set of code, we "know" the embeddedCipher is an AESCrypt object
  // (because of the predicated logic executed earlier).
  // so we cast it here safely.
  // this requires a newer class file that has this array as littleEndian ints, otherwise we revert to java
  Node* embeddedCipherObj = load_field_from_object(counterMode_object, "embeddedCipher", "Lcom/sun/crypto/provider/SymmetricCipher;", /*is_exact*/ false);
  if (embeddedCipherObj == NULL) return false;
  // cast it to what we know it will be at runtime
  const TypeInstPtr* tinst = _gvn.type(counterMode_object)->isa_instptr();
  assert(tinst != NULL, "CTR obj is null");
  assert(tinst->klass()->is_loaded(), "CTR obj is not loaded");
  ciKlass* klass_AESCrypt = tinst->klass()->as_instance_klass()->find_klass(ciSymbol::make("com/sun/crypto/provider/AESCrypt"));
  assert(klass_AESCrypt->is_loaded(), "predicate checks that this class is loaded");
  ciInstanceKlass* instklass_AESCrypt = klass_AESCrypt->as_instance_klass();
  const TypeKlassPtr* aklass = TypeKlassPtr::make(instklass_AESCrypt);
  const TypeOopPtr* xtype = aklass->as_instance_type();
  Node* aescrypt_object = new CheckCastPPNode(control(), embeddedCipherObj, xtype);
  aescrypt_object = _gvn.transform(aescrypt_object);
  // we need to get the start of the aescrypt_object's expanded key array
  Node* k_start = get_key_start_from_aescrypt_object(aescrypt_object);
  if (k_start == NULL) return false;
  // similarly, get the start address of the r vector
  Node* obj_counter = load_field_from_object(counterMode_object, "counter", "[B", /*is_exact*/ false);
  if (obj_counter == NULL) return false;
  Node* cnt_start = array_element_address(obj_counter, intcon(0), T_BYTE);

  Node* saved_encCounter = load_field_from_object(counterMode_object, "encryptedCounter", "[B", /*is_exact*/ false);
  if (saved_encCounter == NULL) return false;
  Node* saved_encCounter_start = array_element_address(saved_encCounter, intcon(0), T_BYTE);
  Node* used = field_address_from_object(counterMode_object, "used", "I", /*is_exact*/ false);

  Node* ctrCrypt;
  if (Matcher::pass_original_key_for_aes()) {
    // no SPARC version for AES/CTR intrinsics now.
    return false;
  }
  // Call the stub, passing src_start, dest_start, k_start, r_start and src_len
  ctrCrypt = make_runtime_call(RC_LEAF|RC_NO_FP,
                               OptoRuntime::counterMode_aescrypt_Type(),
                               stubAddr, stubName, TypePtr::BOTTOM,
                               src_start, dest_start, k_start, cnt_start, len, saved_encCounter_start, used);

  // return cipher length (int)
  Node* retvalue = _gvn.transform(new ProjNode(ctrCrypt, TypeFunc::Parms));
  set_result(retvalue);
  return true;
}

//------------------------------get_key_start_from_aescrypt_object-----------------------
Node * LibraryCallKit::get_key_start_from_aescrypt_object(Node *aescrypt_object) {
  Node* objAESCryptKey = load_field_from_object(aescrypt_object, "K", "[I", /*is_exact*/ false);
  assert (objAESCryptKey != NULL, "wrong version of com.sun.crypto.provider.AESCrypt");
  if (objAESCryptKey == NULL) return (Node *) NULL;

  // now have the array, need to get the start address of the K array
  Node* k_start = array_element_address(objAESCryptKey, intcon(0), T_INT);
  return k_start;
}

//------------------------------get_original_key_start_from_aescrypt_object-----------------------
Node * LibraryCallKit::get_original_key_start_from_aescrypt_object(Node *aescrypt_object) {
  Node* objAESCryptKey = load_field_from_object(aescrypt_object, "lastKey", "[B", /*is_exact*/ false);
  assert (objAESCryptKey != NULL, "wrong version of com.sun.crypto.provider.AESCrypt");
  if (objAESCryptKey == NULL) return (Node *) NULL;

  // now have the array, need to get the start address of the lastKey array
  Node* original_k_start = array_element_address(objAESCryptKey, intcon(0), T_BYTE);
  return original_k_start;
}

//----------------------------inline_cipherBlockChaining_AESCrypt_predicate----------------------------
// Return node representing slow path of predicate check.
// the pseudo code we want to emulate with this predicate is:
// for encryption:
//    if (embeddedCipherObj instanceof AESCrypt) do_intrinsic, else do_javapath
// for decryption:
//    if ((embeddedCipherObj instanceof AESCrypt) && (cipher!=plain)) do_intrinsic, else do_javapath
//    note cipher==plain is more conservative than the original java code but that's OK
//
Node* LibraryCallKit::inline_cipherBlockChaining_AESCrypt_predicate(bool decrypting) {
  // The receiver was checked for NULL already.
  Node* objCBC = argument(0);

  // Load embeddedCipher field of CipherBlockChaining object.
  Node* embeddedCipherObj = load_field_from_object(objCBC, "embeddedCipher", "Lcom/sun/crypto/provider/SymmetricCipher;", /*is_exact*/ false);

  // get AESCrypt klass for instanceOf check
  // AESCrypt might not be loaded yet if some other SymmetricCipher got us to this compile point
  // will have same classloader as CipherBlockChaining object
  const TypeInstPtr* tinst = _gvn.type(objCBC)->isa_instptr();
  assert(tinst != NULL, "CBCobj is null");
  assert(tinst->klass()->is_loaded(), "CBCobj is not loaded");

  // we want to do an instanceof comparison against the AESCrypt class
  ciKlass* klass_AESCrypt = tinst->klass()->as_instance_klass()->find_klass(ciSymbol::make("com/sun/crypto/provider/AESCrypt"));
  if (!klass_AESCrypt->is_loaded()) {
    // if AESCrypt is not even loaded, we never take the intrinsic fast path
    Node* ctrl = control();
    set_control(top()); // no regular fast path
    return ctrl;
  }
  ciInstanceKlass* instklass_AESCrypt = klass_AESCrypt->as_instance_klass();

  Node* instof = gen_instanceof(embeddedCipherObj, makecon(TypeKlassPtr::make(instklass_AESCrypt)));
  Node* cmp_instof  = _gvn.transform(new CmpINode(instof, intcon(1)));
  Node* bool_instof  = _gvn.transform(new BoolNode(cmp_instof, BoolTest::ne));

  Node* instof_false = generate_guard(bool_instof, NULL, PROB_MIN);

  // for encryption, we are done
  if (!decrypting)
    return instof_false;  // even if it is NULL

  // for decryption, we need to add a further check to avoid
  // taking the intrinsic path when cipher and plain are the same
  // see the original java code for why.
  RegionNode* region = new RegionNode(3);
  region->init_req(1, instof_false);
  Node* src = argument(1);
  Node* dest = argument(4);
  Node* cmp_src_dest = _gvn.transform(new CmpPNode(src, dest));
  Node* bool_src_dest = _gvn.transform(new BoolNode(cmp_src_dest, BoolTest::eq));
  Node* src_dest_conjoint = generate_guard(bool_src_dest, NULL, PROB_MIN);
  region->init_req(2, src_dest_conjoint);

  record_for_igvn(region);
  return _gvn.transform(region);
}

//----------------------------inline_counterMode_AESCrypt_predicate----------------------------
// Return node representing slow path of predicate check.
// the pseudo code we want to emulate with this predicate is:
// for encryption:
//    if (embeddedCipherObj instanceof AESCrypt) do_intrinsic, else do_javapath
// for decryption:
//    if ((embeddedCipherObj instanceof AESCrypt) && (cipher!=plain)) do_intrinsic, else do_javapath
//    note cipher==plain is more conservative than the original java code but that's OK
//

Node* LibraryCallKit::inline_counterMode_AESCrypt_predicate() {
  // The receiver was checked for NULL already.
  Node* objCTR = argument(0);

  // Load embeddedCipher field of CipherBlockChaining object.
  Node* embeddedCipherObj = load_field_from_object(objCTR, "embeddedCipher", "Lcom/sun/crypto/provider/SymmetricCipher;", /*is_exact*/ false);

  // get AESCrypt klass for instanceOf check
  // AESCrypt might not be loaded yet if some other SymmetricCipher got us to this compile point
  // will have same classloader as CipherBlockChaining object
  const TypeInstPtr* tinst = _gvn.type(objCTR)->isa_instptr();
  assert(tinst != NULL, "CTRobj is null");
  assert(tinst->klass()->is_loaded(), "CTRobj is not loaded");

  // we want to do an instanceof comparison against the AESCrypt class
  ciKlass* klass_AESCrypt = tinst->klass()->as_instance_klass()->find_klass(ciSymbol::make("com/sun/crypto/provider/AESCrypt"));
  if (!klass_AESCrypt->is_loaded()) {
    // if AESCrypt is not even loaded, we never take the intrinsic fast path
    Node* ctrl = control();
    set_control(top()); // no regular fast path
    return ctrl;
  }

  ciInstanceKlass* instklass_AESCrypt = klass_AESCrypt->as_instance_klass();
  Node* instof = gen_instanceof(embeddedCipherObj, makecon(TypeKlassPtr::make(instklass_AESCrypt)));
  Node* cmp_instof = _gvn.transform(new CmpINode(instof, intcon(1)));
  Node* bool_instof = _gvn.transform(new BoolNode(cmp_instof, BoolTest::ne));
  Node* instof_false = generate_guard(bool_instof, NULL, PROB_MIN);

  return instof_false; // even if it is NULL
}

//------------------------------inline_ghash_processBlocks
bool LibraryCallKit::inline_ghash_processBlocks() {
  address stubAddr;
  const char *stubName;
  assert(UseGHASHIntrinsics, "need GHASH intrinsics support");

  stubAddr = StubRoutines::ghash_processBlocks();
  stubName = "ghash_processBlocks";

  Node* data           = argument(0);
  Node* offset         = argument(1);
  Node* len            = argument(2);
  Node* state          = argument(3);
  Node* subkeyH        = argument(4);

  Node* state_start  = array_element_address(state, intcon(0), T_LONG);
  assert(state_start, "state is NULL");
  Node* subkeyH_start  = array_element_address(subkeyH, intcon(0), T_LONG);
  assert(subkeyH_start, "subkeyH is NULL");
  Node* data_start  = array_element_address(data, offset, T_BYTE);
  assert(data_start, "data is NULL");

  Node* ghash = make_runtime_call(RC_LEAF|RC_NO_FP,
                                  OptoRuntime::ghash_processBlocks_Type(),
                                  stubAddr, stubName, TypePtr::BOTTOM,
                                  state_start, subkeyH_start, data_start, len);
  return true;
}

//------------------------------inline_sha_implCompress-----------------------
//
// Calculate SHA (i.e., SHA-1) for single-block byte[] array.
// void com.sun.security.provider.SHA.implCompress(byte[] buf, int ofs)
//
// Calculate SHA2 (i.e., SHA-244 or SHA-256) for single-block byte[] array.
// void com.sun.security.provider.SHA2.implCompress(byte[] buf, int ofs)
//
// Calculate SHA5 (i.e., SHA-384 or SHA-512) for single-block byte[] array.
// void com.sun.security.provider.SHA5.implCompress(byte[] buf, int ofs)
//
bool LibraryCallKit::inline_sha_implCompress(vmIntrinsics::ID id) {
  assert(callee()->signature()->size() == 2, "sha_implCompress has 2 parameters");

  Node* sha_obj = argument(0);
  Node* src     = argument(1); // type oop
  Node* ofs     = argument(2); // type int

  const Type* src_type = src->Value(&_gvn);
  const TypeAryPtr* top_src = src_type->isa_aryptr();
  if (top_src  == NULL || top_src->klass()  == NULL) {
    // failed array check
    return false;
  }
  // Figure out the size and type of the elements we will be copying.
  BasicType src_elem = src_type->isa_aryptr()->klass()->as_array_klass()->element_type()->basic_type();
  if (src_elem != T_BYTE) {
    return false;
  }
  // 'src_start' points to src array + offset
  Node* src_start = array_element_address(src, ofs, src_elem);
  Node* state = NULL;
  address stubAddr;
  const char *stubName;

  switch(id) {
  case vmIntrinsics::_sha_implCompress:
    assert(UseSHA1Intrinsics, "need SHA1 instruction support");
    state = get_state_from_sha_object(sha_obj);
    stubAddr = StubRoutines::sha1_implCompress();
    stubName = "sha1_implCompress";
    break;
  case vmIntrinsics::_sha2_implCompress:
    assert(UseSHA256Intrinsics, "need SHA256 instruction support");
    state = get_state_from_sha_object(sha_obj);
    stubAddr = StubRoutines::sha256_implCompress();
    stubName = "sha256_implCompress";
    break;
  case vmIntrinsics::_sha5_implCompress:
    assert(UseSHA512Intrinsics, "need SHA512 instruction support");
    state = get_state_from_sha5_object(sha_obj);
    stubAddr = StubRoutines::sha512_implCompress();
    stubName = "sha512_implCompress";
    break;
  default:
    fatal_unexpected_iid(id);
    return false;
  }
  if (state == NULL) return false;

  // Call the stub.
  Node* call = make_runtime_call(RC_LEAF|RC_NO_FP, OptoRuntime::sha_implCompress_Type(),
                                 stubAddr, stubName, TypePtr::BOTTOM,
                                 src_start, state);

  return true;
}

//------------------------------inline_digestBase_implCompressMB-----------------------
//
// Calculate SHA/SHA2/SHA5 for multi-block byte[] array.
// int com.sun.security.provider.DigestBase.implCompressMultiBlock(byte[] b, int ofs, int limit)
//
bool LibraryCallKit::inline_digestBase_implCompressMB(int predicate) {
  assert(UseSHA1Intrinsics || UseSHA256Intrinsics || UseSHA512Intrinsics,
         "need SHA1/SHA256/SHA512 instruction support");
  assert((uint)predicate < 3, "sanity");
  assert(callee()->signature()->size() == 3, "digestBase_implCompressMB has 3 parameters");

  Node* digestBase_obj = argument(0); // The receiver was checked for NULL already.
  Node* src            = argument(1); // byte[] array
  Node* ofs            = argument(2); // type int
  Node* limit          = argument(3); // type int

  const Type* src_type = src->Value(&_gvn);
  const TypeAryPtr* top_src = src_type->isa_aryptr();
  if (top_src  == NULL || top_src->klass()  == NULL) {
    // failed array check
    return false;
  }
  // Figure out the size and type of the elements we will be copying.
  BasicType src_elem = src_type->isa_aryptr()->klass()->as_array_klass()->element_type()->basic_type();
  if (src_elem != T_BYTE) {
    return false;
  }
  // 'src_start' points to src array + offset
  Node* src_start = array_element_address(src, ofs, src_elem);

  const char* klass_SHA_name = NULL;
  const char* stub_name = NULL;
  address     stub_addr = NULL;
  bool        long_state = false;

  switch (predicate) {
  case 0:
    if (UseSHA1Intrinsics) {
      klass_SHA_name = "sun/security/provider/SHA";
      stub_name = "sha1_implCompressMB";
      stub_addr = StubRoutines::sha1_implCompressMB();
    }
    break;
  case 1:
    if (UseSHA256Intrinsics) {
      klass_SHA_name = "sun/security/provider/SHA2";
      stub_name = "sha256_implCompressMB";
      stub_addr = StubRoutines::sha256_implCompressMB();
    }
    break;
  case 2:
    if (UseSHA512Intrinsics) {
      klass_SHA_name = "sun/security/provider/SHA5";
      stub_name = "sha512_implCompressMB";
      stub_addr = StubRoutines::sha512_implCompressMB();
      long_state = true;
    }
    break;
  default:
    fatal("unknown SHA intrinsic predicate: %d", predicate);
  }
  if (klass_SHA_name != NULL) {
    // get DigestBase klass to lookup for SHA klass
    const TypeInstPtr* tinst = _gvn.type(digestBase_obj)->isa_instptr();
    assert(tinst != NULL, "digestBase_obj is not instance???");
    assert(tinst->klass()->is_loaded(), "DigestBase is not loaded");

    ciKlass* klass_SHA = tinst->klass()->as_instance_klass()->find_klass(ciSymbol::make(klass_SHA_name));
    assert(klass_SHA->is_loaded(), "predicate checks that this class is loaded");
    ciInstanceKlass* instklass_SHA = klass_SHA->as_instance_klass();
    return inline_sha_implCompressMB(digestBase_obj, instklass_SHA, long_state, stub_addr, stub_name, src_start, ofs, limit);
  }
  return false;
}
//------------------------------inline_sha_implCompressMB-----------------------
bool LibraryCallKit::inline_sha_implCompressMB(Node* digestBase_obj, ciInstanceKlass* instklass_SHA,
                                               bool long_state, address stubAddr, const char *stubName,
                                               Node* src_start, Node* ofs, Node* limit) {
  const TypeKlassPtr* aklass = TypeKlassPtr::make(instklass_SHA);
  const TypeOopPtr* xtype = aklass->as_instance_type();
  Node* sha_obj = new CheckCastPPNode(control(), digestBase_obj, xtype);
  sha_obj = _gvn.transform(sha_obj);

  Node* state;
  if (long_state) {
    state = get_state_from_sha5_object(sha_obj);
  } else {
    state = get_state_from_sha_object(sha_obj);
  }
  if (state == NULL) return false;

  // Call the stub.
  Node* call = make_runtime_call(RC_LEAF|RC_NO_FP,
                                 OptoRuntime::digestBase_implCompressMB_Type(),
                                 stubAddr, stubName, TypePtr::BOTTOM,
                                 src_start, state, ofs, limit);
  // return ofs (int)
  Node* result = _gvn.transform(new ProjNode(call, TypeFunc::Parms));
  set_result(result);

  return true;
}

//------------------------------get_state_from_sha_object-----------------------
Node * LibraryCallKit::get_state_from_sha_object(Node *sha_object) {
  Node* sha_state = load_field_from_object(sha_object, "state", "[I", /*is_exact*/ false);
  assert (sha_state != NULL, "wrong version of sun.security.provider.SHA/SHA2");
  if (sha_state == NULL) return (Node *) NULL;

  // now have the array, need to get the start address of the state array
  Node* state = array_element_address(sha_state, intcon(0), T_INT);
  return state;
}

//------------------------------get_state_from_sha5_object-----------------------
Node * LibraryCallKit::get_state_from_sha5_object(Node *sha_object) {
  Node* sha_state = load_field_from_object(sha_object, "state", "[J", /*is_exact*/ false);
  assert (sha_state != NULL, "wrong version of sun.security.provider.SHA5");
  if (sha_state == NULL) return (Node *) NULL;

  // now have the array, need to get the start address of the state array
  Node* state = array_element_address(sha_state, intcon(0), T_LONG);
  return state;
}

//----------------------------inline_digestBase_implCompressMB_predicate----------------------------
// Return node representing slow path of predicate check.
// the pseudo code we want to emulate with this predicate is:
//    if (digestBaseObj instanceof SHA/SHA2/SHA5) do_intrinsic, else do_javapath
//
Node* LibraryCallKit::inline_digestBase_implCompressMB_predicate(int predicate) {
  assert(UseSHA1Intrinsics || UseSHA256Intrinsics || UseSHA512Intrinsics,
         "need SHA1/SHA256/SHA512 instruction support");
  assert((uint)predicate < 3, "sanity");

  // The receiver was checked for NULL already.
  Node* digestBaseObj = argument(0);

  // get DigestBase klass for instanceOf check
  const TypeInstPtr* tinst = _gvn.type(digestBaseObj)->isa_instptr();
  assert(tinst != NULL, "digestBaseObj is null");
  assert(tinst->klass()->is_loaded(), "DigestBase is not loaded");

  const char* klass_SHA_name = NULL;
  switch (predicate) {
  case 0:
    if (UseSHA1Intrinsics) {
      // we want to do an instanceof comparison against the SHA class
      klass_SHA_name = "sun/security/provider/SHA";
    }
    break;
  case 1:
    if (UseSHA256Intrinsics) {
      // we want to do an instanceof comparison against the SHA2 class
      klass_SHA_name = "sun/security/provider/SHA2";
    }
    break;
  case 2:
    if (UseSHA512Intrinsics) {
      // we want to do an instanceof comparison against the SHA5 class
      klass_SHA_name = "sun/security/provider/SHA5";
    }
    break;
  default:
    fatal("unknown SHA intrinsic predicate: %d", predicate);
  }

  ciKlass* klass_SHA = NULL;
  if (klass_SHA_name != NULL) {
    klass_SHA = tinst->klass()->as_instance_klass()->find_klass(ciSymbol::make(klass_SHA_name));
  }
  if ((klass_SHA == NULL) || !klass_SHA->is_loaded()) {
    // if none of SHA/SHA2/SHA5 is loaded, we never take the intrinsic fast path
    Node* ctrl = control();
    set_control(top()); // no intrinsic path
    return ctrl;
  }
  ciInstanceKlass* instklass_SHA = klass_SHA->as_instance_klass();

  Node* instofSHA = gen_instanceof(digestBaseObj, makecon(TypeKlassPtr::make(instklass_SHA)));
  Node* cmp_instof = _gvn.transform(new CmpINode(instofSHA, intcon(1)));
  Node* bool_instof = _gvn.transform(new BoolNode(cmp_instof, BoolTest::ne));
  Node* instof_false = generate_guard(bool_instof, NULL, PROB_MIN);

  return instof_false;  // even if it is NULL
}

bool LibraryCallKit::inline_profileBoolean() {
  Node* counts = argument(1);
  const TypeAryPtr* ary = NULL;
  ciArray* aobj = NULL;
  if (counts->is_Con()
      && (ary = counts->bottom_type()->isa_aryptr()) != NULL
      && (aobj = ary->const_oop()->as_array()) != NULL
      && (aobj->length() == 2)) {
    // Profile is int[2] where [0] and [1] correspond to false and true value occurrences respectively.
    jint false_cnt = aobj->element_value(0).as_int();
    jint  true_cnt = aobj->element_value(1).as_int();

    if (C->log() != NULL) {
      C->log()->elem("observe source='profileBoolean' false='%d' true='%d'",
                     false_cnt, true_cnt);
    }

    if (false_cnt + true_cnt == 0) {
      // According to profile, never executed.
      uncommon_trap_exact(Deoptimization::Reason_intrinsic,
                          Deoptimization::Action_reinterpret);
      return true;
    }

    // result is a boolean (0 or 1) and its profile (false_cnt & true_cnt)
    // is a number of each value occurrences.
    Node* result = argument(0);
    if (false_cnt == 0 || true_cnt == 0) {
      // According to profile, one value has been never seen.
      int expected_val = (false_cnt == 0) ? 1 : 0;

      Node* cmp  = _gvn.transform(new CmpINode(result, intcon(expected_val)));
      Node* test = _gvn.transform(new BoolNode(cmp, BoolTest::eq));

      IfNode* check = create_and_map_if(control(), test, PROB_ALWAYS, COUNT_UNKNOWN);
      Node* fast_path = _gvn.transform(new IfTrueNode(check));
      Node* slow_path = _gvn.transform(new IfFalseNode(check));

      { // Slow path: uncommon trap for never seen value and then reexecute
        // MethodHandleImpl::profileBoolean() to bump the count, so JIT knows
        // the value has been seen at least once.
        PreserveJVMState pjvms(this);
        PreserveReexecuteState preexecs(this);
        jvms()->set_should_reexecute(true);

        set_control(slow_path);
        set_i_o(i_o());

        uncommon_trap_exact(Deoptimization::Reason_intrinsic,
                            Deoptimization::Action_reinterpret);
      }
      // The guard for never seen value enables sharpening of the result and
      // returning a constant. It allows to eliminate branches on the same value
      // later on.
      set_control(fast_path);
      result = intcon(expected_val);
    }
    // Stop profiling.
    // MethodHandleImpl::profileBoolean() has profiling logic in its bytecode.
    // By replacing method body with profile data (represented as ProfileBooleanNode
    // on IR level) we effectively disable profiling.
    // It enables full speed execution once optimized code is generated.
    Node* profile = _gvn.transform(new ProfileBooleanNode(result, false_cnt, true_cnt));
    C->record_for_igvn(profile);
    set_result(profile);
    return true;
  } else {
    // Continue profiling.
    // Profile data isn't available at the moment. So, execute method's bytecode version.
    // Usually, when GWT LambdaForms are profiled it means that a stand-alone nmethod
    // is compiled and counters aren't available since corresponding MethodHandle
    // isn't a compile-time constant.
    return false;
  }
}

bool LibraryCallKit::inline_isCompileConstant() {
  Node* n = argument(0);
  set_result(n->is_Con() ? intcon(1) : intcon(0));
  return true;
}<|MERGE_RESOLUTION|>--- conflicted
+++ resolved
@@ -3176,55 +3176,6 @@
   return true;
 }
 
-<<<<<<< HEAD
-#ifdef TRACE_HAVE_INTRINSICS
-/*
- * oop -> myklass
- * myklass->trace_id |= USED
- * return myklass->trace_id & ~0x3
- */
-bool LibraryCallKit::inline_native_classID() {
-  null_check_receiver();  // null-check, then ignore
-  Node* cls = null_check(argument(1), T_OBJECT);
-  Node* kls = load_klass_from_mirror(cls, false, NULL, 0);
-  kls = null_check(kls, T_OBJECT);
-  ByteSize offset = TRACE_KLASS_TRACE_ID_OFFSET;
-  Node* insp = basic_plus_adr(kls, in_bytes(offset));
-  Node* tvalue = make_load(NULL, insp, TypeLong::LONG, T_LONG, MemNode::unordered);
-  Node* bits = longcon(~0x03l); // ignore bit 0 & 1
-  Node* andl = _gvn.transform(new AndLNode(tvalue, bits));
-  Node* clsused = longcon(0x01l); // set the class bit
-  Node* orl = _gvn.transform(new OrLNode(tvalue, clsused));
-
-  const TypePtr *adr_type = _gvn.type(insp)->isa_ptr();
-  store_to_memory(control(), insp, orl, T_LONG, adr_type, MemNode::unordered);
-  set_result(andl);
-  return true;
-}
-
-bool LibraryCallKit::inline_native_threadID() {
-  Node* tls_ptr = NULL;
-  Node* cur_thr = generate_current_thread(tls_ptr);
-  Node* p = basic_plus_adr(top()/*!oop*/, tls_ptr, in_bytes(JavaThread::osthread_offset()));
-  Node* osthread = make_load(NULL, p, TypeRawPtr::NOTNULL, T_ADDRESS, MemNode::unordered);
-  p = basic_plus_adr(top()/*!oop*/, osthread, in_bytes(OSThread::thread_id_offset()));
-
-  Node* threadid = NULL;
-  size_t thread_id_size = OSThread::thread_id_size();
-  if (thread_id_size == (size_t) BytesPerLong) {
-    threadid = ConvL2I(make_load(control(), p, TypeLong::LONG, T_LONG, MemNode::unordered));
-  } else if (thread_id_size == (size_t) BytesPerInt) {
-    threadid = make_load(control(), p, TypeInt::INT, T_INT, MemNode::unordered);
-  } else {
-    ShouldNotReachHere();
-  }
-  set_result(threadid);
-  return true;
-}
-#endif
-
-=======
->>>>>>> 1edf3d34
 //------------------------inline_native_time_funcs--------------
 // inline code for System.currentTimeMillis() and System.nanoTime()
 // these have the same type and signature
