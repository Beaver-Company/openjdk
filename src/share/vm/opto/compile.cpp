--- conflicted
+++ resolved
@@ -843,10 +843,6 @@
   set_has_split_ifs(false);
   set_has_loops(has_method() && method()->has_loops()); // first approximation
   set_has_stringbuilder(false);
-<<<<<<< HEAD
-  _deopt_happens = true;  // start out assuming the worst
-=======
->>>>>>> eb8bd999
   _trap_can_recompile = false;  // no traps emitted yet
   _major_progress = true; // start out assuming good things will happen
   set_has_unsafe_access(false);
@@ -908,13 +904,8 @@
   probe_alias_cache(NULL)->_index = AliasIdxTop;
 
   _intrinsics = NULL;
-<<<<<<< HEAD
-  _macro_nodes = new GrowableArray<Node*>(comp_arena(), 8,  0, NULL);
-  _predicate_opaqs = new GrowableArray<Node*>(comp_arena(), 8,  0, NULL);
-=======
   _macro_nodes = new(comp_arena()) GrowableArray<Node*>(comp_arena(), 8,  0, NULL);
   _predicate_opaqs = new(comp_arena()) GrowableArray<Node*>(comp_arena(), 8,  0, NULL);
->>>>>>> eb8bd999
   register_library_intrinsics();
 }
 
