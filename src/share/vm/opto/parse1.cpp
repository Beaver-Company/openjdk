/*
 * Copyright (c) 1997, 2016, Oracle and/or its affiliates. All rights reserved.
 * DO NOT ALTER OR REMOVE COPYRIGHT NOTICES OR THIS FILE HEADER.
 *
 * This code is free software; you can redistribute it and/or modify it
 * under the terms of the GNU General Public License version 2 only, as
 * published by the Free Software Foundation.
 *
 * This code is distributed in the hope that it will be useful, but WITHOUT
 * ANY WARRANTY; without even the implied warranty of MERCHANTABILITY or
 * FITNESS FOR A PARTICULAR PURPOSE.  See the GNU General Public License
 * version 2 for more details (a copy is included in the LICENSE file that
 * accompanied this code).
 *
 * You should have received a copy of the GNU General Public License version
 * 2 along with this work; if not, write to the Free Software Foundation,
 * Inc., 51 Franklin St, Fifth Floor, Boston, MA 02110-1301 USA.
 *
 * Please contact Oracle, 500 Oracle Parkway, Redwood Shores, CA 94065 USA
 * or visit www.oracle.com if you need additional information or have any
 * questions.
 *
 */

#include "precompiled.hpp"
#include "compiler/compileLog.hpp"
#include "interpreter/linkResolver.hpp"
#include "oops/method.hpp"
#include "opto/addnode.hpp"
#include "opto/c2compiler.hpp"
#include "opto/idealGraphPrinter.hpp"
#include "opto/locknode.hpp"
#include "opto/memnode.hpp"
#include "opto/parse.hpp"
#include "opto/rootnode.hpp"
#include "opto/runtime.hpp"
#include "runtime/arguments.hpp"
#include "runtime/handles.inline.hpp"
#include "runtime/sharedRuntime.hpp"
#include "utilities/copy.hpp"

// Static array so we can figure out which bytecodes stop us from compiling
// the most. Some of the non-static variables are needed in bytecodeInfo.cpp
// and eventually should be encapsulated in a proper class (gri 8/18/98).

int nodes_created              = 0;
int methods_parsed             = 0;
int methods_seen               = 0;
int blocks_parsed              = 0;
int blocks_seen                = 0;

int explicit_null_checks_inserted = 0;
int explicit_null_checks_elided   = 0;
int all_null_checks_found         = 0, implicit_null_checks              = 0;
int implicit_null_throws          = 0;

int reclaim_idx  = 0;
int reclaim_in   = 0;
int reclaim_node = 0;

#ifndef PRODUCT
bool Parse::BytecodeParseHistogram::_initialized = false;
uint Parse::BytecodeParseHistogram::_bytecodes_parsed [Bytecodes::number_of_codes];
uint Parse::BytecodeParseHistogram::_nodes_constructed[Bytecodes::number_of_codes];
uint Parse::BytecodeParseHistogram::_nodes_transformed[Bytecodes::number_of_codes];
uint Parse::BytecodeParseHistogram::_new_values       [Bytecodes::number_of_codes];
#endif

//------------------------------print_statistics-------------------------------
#ifndef PRODUCT
void Parse::print_statistics() {
  tty->print_cr("--- Compiler Statistics ---");
  tty->print("Methods seen: %d  Methods parsed: %d", methods_seen, methods_parsed);
  tty->print("  Nodes created: %d", nodes_created);
  tty->cr();
  if (methods_seen != methods_parsed)
    tty->print_cr("Reasons for parse failures (NOT cumulative):");
  tty->print_cr("Blocks parsed: %d  Blocks seen: %d", blocks_parsed, blocks_seen);

  if( explicit_null_checks_inserted )
    tty->print_cr("%d original NULL checks - %d elided (%2d%%); optimizer leaves %d,", explicit_null_checks_inserted, explicit_null_checks_elided, (100*explicit_null_checks_elided)/explicit_null_checks_inserted, all_null_checks_found);
  if( all_null_checks_found )
    tty->print_cr("%d made implicit (%2d%%)", implicit_null_checks,
                  (100*implicit_null_checks)/all_null_checks_found);
  if( implicit_null_throws )
    tty->print_cr("%d implicit null exceptions at runtime",
                  implicit_null_throws);

  if( PrintParseStatistics && BytecodeParseHistogram::initialized() ) {
    BytecodeParseHistogram::print();
  }
}
#endif

//------------------------------ON STACK REPLACEMENT---------------------------

// Construct a node which can be used to get incoming state for
// on stack replacement.
Node *Parse::fetch_interpreter_state(int index,
                                     BasicType bt,
                                     Node *local_addrs,
                                     Node *local_addrs_base) {
  Node *mem = memory(Compile::AliasIdxRaw);
  Node *adr = basic_plus_adr( local_addrs_base, local_addrs, -index*wordSize );
  Node *ctl = control();

  // Very similar to LoadNode::make, except we handle un-aligned longs and
  // doubles on Sparc.  Intel can handle them just fine directly.
  Node *l = NULL;
  switch (bt) {                // Signature is flattened
  case T_INT:     l = new (C) LoadINode(ctl, mem, adr, TypeRawPtr::BOTTOM, TypeInt::INT,        MemNode::unordered); break;
  case T_FLOAT:   l = new (C) LoadFNode(ctl, mem, adr, TypeRawPtr::BOTTOM, Type::FLOAT,         MemNode::unordered); break;
  case T_ADDRESS: l = new (C) LoadPNode(ctl, mem, adr, TypeRawPtr::BOTTOM, TypeRawPtr::BOTTOM,  MemNode::unordered); break;
  case T_OBJECT:  l = new (C) LoadPNode(ctl, mem, adr, TypeRawPtr::BOTTOM, TypeInstPtr::BOTTOM, MemNode::unordered); break;
  case T_LONG:
  case T_DOUBLE: {
    // Since arguments are in reverse order, the argument address 'adr'
    // refers to the back half of the long/double.  Recompute adr.
    adr = basic_plus_adr(local_addrs_base, local_addrs, -(index+1)*wordSize);
    if (Matcher::misaligned_doubles_ok) {
      l = (bt == T_DOUBLE)
        ? (Node*)new (C) LoadDNode(ctl, mem, adr, TypeRawPtr::BOTTOM, Type::DOUBLE, MemNode::unordered)
        : (Node*)new (C) LoadLNode(ctl, mem, adr, TypeRawPtr::BOTTOM, TypeLong::LONG, MemNode::unordered);
    } else {
      l = (bt == T_DOUBLE)
        ? (Node*)new (C) LoadD_unalignedNode(ctl, mem, adr, TypeRawPtr::BOTTOM, MemNode::unordered)
        : (Node*)new (C) LoadL_unalignedNode(ctl, mem, adr, TypeRawPtr::BOTTOM, MemNode::unordered);
    }
    break;
  }
  default: ShouldNotReachHere();
  }
  return _gvn.transform(l);
}

// Helper routine to prevent the interpreter from handing
// unexpected typestate to an OSR method.
// The Node l is a value newly dug out of the interpreter frame.
// The type is the type predicted by ciTypeFlow.  Note that it is
// not a general type, but can only come from Type::get_typeflow_type.
// The safepoint is a map which will feed an uncommon trap.
Node* Parse::check_interpreter_type(Node* l, const Type* type,
                                    SafePointNode* &bad_type_exit) {

  const TypeOopPtr* tp = type->isa_oopptr();

  // TypeFlow may assert null-ness if a type appears unloaded.
  if (type == TypePtr::NULL_PTR ||
      (tp != NULL && !tp->klass()->is_loaded())) {
    // Value must be null, not a real oop.
    Node* chk = _gvn.transform( new (C) CmpPNode(l, null()) );
    Node* tst = _gvn.transform( new (C) BoolNode(chk, BoolTest::eq) );
    IfNode* iff = create_and_map_if(control(), tst, PROB_MAX, COUNT_UNKNOWN);
    set_control(_gvn.transform( new (C) IfTrueNode(iff) ));
    Node* bad_type = _gvn.transform( new (C) IfFalseNode(iff) );
    bad_type_exit->control()->add_req(bad_type);
    l = null();
  }

  // Typeflow can also cut off paths from the CFG, based on
  // types which appear unloaded, or call sites which appear unlinked.
  // When paths are cut off, values at later merge points can rise
  // toward more specific classes.  Make sure these specific classes
  // are still in effect.
  if (tp != NULL && tp->klass() != C->env()->Object_klass()) {
    // TypeFlow asserted a specific object type.  Value must have that type.
    Node* bad_type_ctrl = NULL;
    l = gen_checkcast(l, makecon(TypeKlassPtr::make(tp->klass())), &bad_type_ctrl);
    bad_type_exit->control()->add_req(bad_type_ctrl);
  }

  BasicType bt_l = _gvn.type(l)->basic_type();
  BasicType bt_t = type->basic_type();
  assert(_gvn.type(l)->higher_equal(type), "must constrain OSR typestate");
  return l;
}

// Helper routine which sets up elements of the initial parser map when
// performing a parse for on stack replacement.  Add values into map.
// The only parameter contains the address of a interpreter arguments.
void Parse::load_interpreter_state(Node* osr_buf) {
  int index;
  int max_locals = jvms()->loc_size();
  int max_stack  = jvms()->stk_size();


  // Mismatch between method and jvms can occur since map briefly held
  // an OSR entry state (which takes up one RawPtr word).
  assert(max_locals == method()->max_locals(), "sanity");
  assert(max_stack  >= method()->max_stack(),  "sanity");
  assert((int)jvms()->endoff() == TypeFunc::Parms + max_locals + max_stack, "sanity");
  assert((int)jvms()->endoff() == (int)map()->req(), "sanity");

  // Find the start block.
  Block* osr_block = start_block();
  assert(osr_block->start() == osr_bci(), "sanity");

  // Set initial BCI.
  set_parse_bci(osr_block->start());

  // Set initial stack depth.
  set_sp(osr_block->start_sp());

  // Check bailouts.  We currently do not perform on stack replacement
  // of loops in catch blocks or loops which branch with a non-empty stack.
  if (sp() != 0) {
    C->record_method_not_compilable("OSR starts with non-empty stack");
    return;
  }
  // Do not OSR inside finally clauses:
  if (osr_block->has_trap_at(osr_block->start())) {
    C->record_method_not_compilable("OSR starts with an immediate trap");
    return;
  }

  // Commute monitors from interpreter frame to compiler frame.
  assert(jvms()->monitor_depth() == 0, "should be no active locks at beginning of osr");
  int mcnt = osr_block->flow()->monitor_count();
  Node *monitors_addr = basic_plus_adr(osr_buf, osr_buf, (max_locals+mcnt*2-1)*wordSize);
  for (index = 0; index < mcnt; index++) {
    // Make a BoxLockNode for the monitor.
    Node *box = _gvn.transform(new (C) BoxLockNode(next_monitor()));


    // Displaced headers and locked objects are interleaved in the
    // temp OSR buffer.  We only copy the locked objects out here.
    // Fetch the locked object from the OSR temp buffer and copy to our fastlock node.
    Node *lock_object = fetch_interpreter_state(index*2, T_OBJECT, monitors_addr, osr_buf);
    // Try and copy the displaced header to the BoxNode
    Node *displaced_hdr = fetch_interpreter_state((index*2) + 1, T_ADDRESS, monitors_addr, osr_buf);


    store_to_memory(control(), box, displaced_hdr, T_ADDRESS, Compile::AliasIdxRaw, MemNode::unordered);

    // Build a bogus FastLockNode (no code will be generated) and push the
    // monitor into our debug info.
    const FastLockNode *flock = _gvn.transform(new (C) FastLockNode( 0, lock_object, box ))->as_FastLock();
    map()->push_monitor(flock);

    // If the lock is our method synchronization lock, tuck it away in
    // _sync_lock for return and rethrow exit paths.
    if (index == 0 && method()->is_synchronized()) {
      _synch_lock = flock;
    }
  }

  // Use the raw liveness computation to make sure that unexpected
  // values don't propagate into the OSR frame.
  MethodLivenessResult live_locals = method()->liveness_at_bci(osr_bci());
  if (!live_locals.is_valid()) {
    // Degenerate or breakpointed method.
    C->record_method_not_compilable("OSR in empty or breakpointed method");
    return;
  }

  // Extract the needed locals from the interpreter frame.
  Node *locals_addr = basic_plus_adr(osr_buf, osr_buf, (max_locals-1)*wordSize);

  // find all the locals that the interpreter thinks contain live oops
  const BitMap live_oops = method()->live_local_oops_at_bci(osr_bci());
  for (index = 0; index < max_locals; index++) {

    if (!live_locals.at(index)) {
      continue;
    }

    const Type *type = osr_block->local_type_at(index);

    if (type->isa_oopptr() != NULL) {

      // 6403625: Verify that the interpreter oopMap thinks that the oop is live
      // else we might load a stale oop if the MethodLiveness disagrees with the
      // result of the interpreter. If the interpreter says it is dead we agree
      // by making the value go to top.
      //

      if (!live_oops.at(index)) {
        if (C->log() != NULL) {
          C->log()->elem("OSR_mismatch local_index='%d'",index);
        }
        set_local(index, null());
        // and ignore it for the loads
        continue;
      }
    }

    // Filter out TOP, HALF, and BOTTOM.  (Cf. ensure_phi.)
    if (type == Type::TOP || type == Type::HALF) {
      continue;
    }
    // If the type falls to bottom, then this must be a local that
    // is mixing ints and oops or some such.  Forcing it to top
    // makes it go dead.
    if (type == Type::BOTTOM) {
      continue;
    }
    // Construct code to access the appropriate local.
    BasicType bt = type->basic_type();
    if (type == TypePtr::NULL_PTR) {
      // Ptr types are mixed together with T_ADDRESS but NULL is
      // really for T_OBJECT types so correct it.
      bt = T_OBJECT;
    }
    Node *value = fetch_interpreter_state(index, bt, locals_addr, osr_buf);
    set_local(index, value);
  }

  // Extract the needed stack entries from the interpreter frame.
  for (index = 0; index < sp(); index++) {
    const Type *type = osr_block->stack_type_at(index);
    if (type != Type::TOP) {
      // Currently the compiler bails out when attempting to on stack replace
      // at a bci with a non-empty stack.  We should not reach here.
      ShouldNotReachHere();
    }
  }

  // End the OSR migration
  make_runtime_call(RC_LEAF, OptoRuntime::osr_end_Type(),
                    CAST_FROM_FN_PTR(address, SharedRuntime::OSR_migration_end),
                    "OSR_migration_end", TypeRawPtr::BOTTOM,
                    osr_buf);

  // Now that the interpreter state is loaded, make sure it will match
  // at execution time what the compiler is expecting now:
  SafePointNode* bad_type_exit = clone_map();
  bad_type_exit->set_control(new (C) RegionNode(1));

  assert(osr_block->flow()->jsrs()->size() == 0, "should be no jsrs live at osr point");
  for (index = 0; index < max_locals; index++) {
    if (stopped())  break;
    Node* l = local(index);
    if (l->is_top())  continue;  // nothing here
    const Type *type = osr_block->local_type_at(index);
    if (type->isa_oopptr() != NULL) {
      if (!live_oops.at(index)) {
        // skip type check for dead oops
        continue;
      }
    }
    if (osr_block->flow()->local_type_at(index)->is_return_address()) {
      // In our current system it's illegal for jsr addresses to be
      // live into an OSR entry point because the compiler performs
      // inlining of jsrs.  ciTypeFlow has a bailout that detect this
      // case and aborts the compile if addresses are live into an OSR
      // entry point.  Because of that we can assume that any address
      // locals at the OSR entry point are dead.  Method liveness
      // isn't precise enought to figure out that they are dead in all
      // cases so simply skip checking address locals all
      // together. Any type check is guaranteed to fail since the
      // interpreter type is the result of a load which might have any
      // value and the expected type is a constant.
      continue;
    }
    set_local(index, check_interpreter_type(l, type, bad_type_exit));
  }

  for (index = 0; index < sp(); index++) {
    if (stopped())  break;
    Node* l = stack(index);
    if (l->is_top())  continue;  // nothing here
    const Type *type = osr_block->stack_type_at(index);
    set_stack(index, check_interpreter_type(l, type, bad_type_exit));
  }

  if (bad_type_exit->control()->req() > 1) {
    // Build an uncommon trap here, if any inputs can be unexpected.
    bad_type_exit->set_control(_gvn.transform( bad_type_exit->control() ));
    record_for_igvn(bad_type_exit->control());
    SafePointNode* types_are_good = map();
    set_map(bad_type_exit);
    // The unexpected type happens because a new edge is active
    // in the CFG, which typeflow had previously ignored.
    // E.g., Object x = coldAtFirst() && notReached()? "str": new Integer(123).
    // This x will be typed as Integer if notReached is not yet linked.
    // It could also happen due to a problem in ciTypeFlow analysis.
    uncommon_trap(Deoptimization::Reason_constraint,
                  Deoptimization::Action_reinterpret);
    set_map(types_are_good);
  }
}

//------------------------------Parse------------------------------------------
// Main parser constructor.
Parse::Parse(JVMState* caller, ciMethod* parse_method, float expected_uses)
  : _exits(caller)
{
  // Init some variables
  _caller = caller;
  _method = parse_method;
  _expected_uses = expected_uses;
  _depth = 1 + (caller->has_method() ? caller->depth() : 0);
  _wrote_final = false;
  _wrote_volatile = false;
  _alloc_with_final = NULL;
  _entry_bci = InvocationEntryBci;
  _tf = NULL;
  _block = NULL;
  _first_return = true;
  _replaced_nodes_for_exceptions = false;
  _new_idx = C->unique();
  debug_only(_block_count = -1);
  debug_only(_blocks = (Block*)-1);
#ifndef PRODUCT
  if (PrintCompilation || PrintOpto) {
    // Make sure I have an inline tree, so I can print messages about it.
    JVMState* ilt_caller = is_osr_parse() ? caller->caller() : caller;
    InlineTree::find_subtree_from_root(C->ilt(), ilt_caller, parse_method);
  }
  _max_switch_depth = 0;
  _est_switch_depth = 0;
#endif

  _tf = TypeFunc::make(method());
  _iter.reset_to_method(method());
  _flow = method()->get_flow_analysis();
  if (_flow->failing()) {
    C->record_method_not_compilable_all_tiers(_flow->failure_reason());
  }

#ifndef PRODUCT
  if (_flow->has_irreducible_entry()) {
    C->set_parsed_irreducible_loop(true);
  }
#endif

  if (_expected_uses <= 0) {
    _prof_factor = 1;
  } else {
    float prof_total = parse_method->interpreter_invocation_count();
    if (prof_total <= _expected_uses) {
      _prof_factor = 1;
    } else {
      _prof_factor = _expected_uses / prof_total;
    }
  }

  CompileLog* log = C->log();
  if (log != NULL) {
    log->begin_head("parse method='%d' uses='%g'",
                    log->identify(parse_method), expected_uses);
    if (depth() == 1 && C->is_osr_compilation()) {
      log->print(" osr_bci='%d'", C->entry_bci());
    }
    log->stamp();
    log->end_head();
  }

  // Accumulate deoptimization counts.
  // (The range_check and store_check counts are checked elsewhere.)
  ciMethodData* md = method()->method_data();
  for (uint reason = 0; reason < md->trap_reason_limit(); reason++) {
    uint md_count = md->trap_count(reason);
    if (md_count != 0) {
      if (md_count == md->trap_count_limit())
        md_count += md->overflow_trap_count();
      uint total_count = C->trap_count(reason);
      uint old_count   = total_count;
      total_count += md_count;
      // Saturate the add if it overflows.
      if (total_count < old_count || total_count < md_count)
        total_count = (uint)-1;
      C->set_trap_count(reason, total_count);
      if (log != NULL)
        log->elem("observe trap='%s' count='%d' total='%d'",
                  Deoptimization::trap_reason_name(reason),
                  md_count, total_count);
    }
  }
  // Accumulate total sum of decompilations, also.
  C->set_decompile_count(C->decompile_count() + md->decompile_count());

  _count_invocations = C->do_count_invocations();
  _method_data_update = C->do_method_data_update();

  if (log != NULL && method()->has_exception_handlers()) {
    log->elem("observe that='has_exception_handlers'");
  }

  assert(method()->can_be_compiled(),       "Can not parse this method, cutout earlier");
  assert(method()->has_balanced_monitors(), "Can not parse unbalanced monitors, cutout earlier");

  // Always register dependence if JVMTI is enabled, because
  // either breakpoint setting or hotswapping of methods may
  // cause deoptimization.
  if (C->env()->jvmti_can_hotswap_or_post_breakpoint()) {
    C->dependencies()->assert_evol_method(method());
  }

  methods_seen++;

  // Do some special top-level things.
  if (depth() == 1 && C->is_osr_compilation()) {
    _entry_bci = C->entry_bci();
    _flow = method()->get_osr_flow_analysis(osr_bci());
    if (_flow->failing()) {
      C->record_method_not_compilable(_flow->failure_reason());
#ifndef PRODUCT
      if (PrintOpto && (Verbose || WizardMode)) {
        tty->print_cr("OSR @%d type flow bailout: %s", _entry_bci, _flow->failure_reason());
        if (Verbose) {
          method()->print();
          method()->print_codes();
          _flow->print();
        }
      }
#endif
    }
    _tf = C->tf();     // the OSR entry type is different
  }

#ifdef ASSERT
  if (depth() == 1) {
    assert(C->is_osr_compilation() == this->is_osr_parse(), "OSR in sync");
    if (C->tf() != tf()) {
      MutexLockerEx ml(Compile_lock, Mutex::_no_safepoint_check_flag);
      assert(C->env()->system_dictionary_modification_counter_changed(),
             "Must invalidate if TypeFuncs differ");
    }
  } else {
    assert(!this->is_osr_parse(), "no recursive OSR");
  }
#endif

  methods_parsed++;
#ifndef PRODUCT
  // add method size here to guarantee that inlined methods are added too
  if (TimeCompiler)
    _total_bytes_compiled += method()->code_size();

  show_parse_info();
#endif

  if (failing()) {
    if (log)  log->done("parse");
    return;
  }

  gvn().set_type(root(), root()->bottom_type());
  gvn().transform(top());

  // Import the results of the ciTypeFlow.
  init_blocks();

  // Merge point for all normal exits
  build_exits();

  // Setup the initial JVM state map.
  SafePointNode* entry_map = create_entry_map();

  // Check for bailouts during map initialization
  if (failing() || entry_map == NULL) {
    if (log)  log->done("parse");
    return;
  }

  Node_Notes* caller_nn = C->default_node_notes();
  // Collect debug info for inlined calls unless -XX:-DebugInlinedCalls.
  if (DebugInlinedCalls || depth() == 1) {
    C->set_default_node_notes(make_node_notes(caller_nn));
  }

  if (is_osr_parse()) {
    Node* osr_buf = entry_map->in(TypeFunc::Parms+0);
    entry_map->set_req(TypeFunc::Parms+0, top());
    set_map(entry_map);
    load_interpreter_state(osr_buf);
  } else {
    set_map(entry_map);
    do_method_entry();
  }

  if (depth() == 1 && !failing()) {
    // Add check to deoptimize the nmethod if RTM state was changed
    rtm_deopt();
  }

  // Check for bailouts during method entry or RTM state check setup.
  if (failing()) {
    if (log)  log->done("parse");
    C->set_default_node_notes(caller_nn);
    return;
  }

  entry_map = map();  // capture any changes performed by method setup code
  assert(jvms()->endoff() == map()->req(), "map matches JVMS layout");

  // We begin parsing as if we have just encountered a jump to the
  // method entry.
  Block* entry_block = start_block();
  assert(entry_block->start() == (is_osr_parse() ? osr_bci() : 0), "");
  set_map_clone(entry_map);
  merge_common(entry_block, entry_block->next_path_num());

#ifndef PRODUCT
  BytecodeParseHistogram *parse_histogram_obj = new (C->env()->arena()) BytecodeParseHistogram(this, C);
  set_parse_histogram( parse_histogram_obj );
#endif

  // Parse all the basic blocks.
  do_all_blocks();

  C->set_default_node_notes(caller_nn);

  // Check for bailouts during conversion to graph
  if (failing()) {
    if (log)  log->done("parse");
    return;
  }

  // Fix up all exiting control flow.
  set_map(entry_map);
  do_exits();

  if (log)  log->done("parse nodes='%d' live='%d' memory='" SIZE_FORMAT "'",
                      C->unique(), C->live_nodes(), C->node_arena()->used());
}

//---------------------------do_all_blocks-------------------------------------
void Parse::do_all_blocks() {
  bool has_irreducible = flow()->has_irreducible_entry();

  // Walk over all blocks in Reverse Post-Order.
  while (true) {
    bool progress = false;
    for (int rpo = 0; rpo < block_count(); rpo++) {
      Block* block = rpo_at(rpo);

      if (block->is_parsed()) continue;

      if (!block->is_merged()) {
        // Dead block, no state reaches this block
        continue;
      }

      // Prepare to parse this block.
      load_state_from(block);

      if (stopped()) {
        // Block is dead.
        continue;
      }

      blocks_parsed++;

      progress = true;
      if (block->is_loop_head() || block->is_handler() || has_irreducible && !block->is_ready()) {
        // Not all preds have been parsed.  We must build phis everywhere.
        // (Note that dead locals do not get phis built, ever.)
        ensure_phis_everywhere();

        if (block->is_SEL_head() &&
            (UseLoopPredicate || LoopLimitCheck)) {
          // Add predicate to single entry (not irreducible) loop head.
          assert(!block->has_merged_backedge(), "only entry paths should be merged for now");
          // Need correct bci for predicate.
          // It is fine to set it here since do_one_block() will set it anyway.
          set_parse_bci(block->start());
          add_predicate();
          // Add new region for back branches.
          int edges = block->pred_count() - block->preds_parsed() + 1; // +1 for original region
          RegionNode *r = new (C) RegionNode(edges+1);
          _gvn.set_type(r, Type::CONTROL);
          record_for_igvn(r);
          r->init_req(edges, control());
          set_control(r);
          // Add new phis.
          ensure_phis_everywhere();
        }

        // Leave behind an undisturbed copy of the map, for future merges.
        set_map(clone_map());
      }

      if (control()->is_Region() && !block->is_loop_head() && !has_irreducible && !block->is_handler()) {
        // In the absence of irreducible loops, the Region and Phis
        // associated with a merge that doesn't involve a backedge can
        // be simplified now since the RPO parsing order guarantees
        // that any path which was supposed to reach here has already
        // been parsed or must be dead.
        Node* c = control();
        Node* result = _gvn.transform_no_reclaim(control());
        if (c != result && TraceOptoParse) {
          tty->print_cr("Block #%d replace %d with %d", block->rpo(), c->_idx, result->_idx);
        }
        if (result != top()) {
          record_for_igvn(result);
        }
      }

      // Parse the block.
      do_one_block();

      // Check for bailouts.
      if (failing())  return;
    }

    // with irreducible loops multiple passes might be necessary to parse everything
    if (!has_irreducible || !progress) {
      break;
    }
  }

  blocks_seen += block_count();

#ifndef PRODUCT
  // Make sure there are no half-processed blocks remaining.
  // Every remaining unprocessed block is dead and may be ignored now.
  for (int rpo = 0; rpo < block_count(); rpo++) {
    Block* block = rpo_at(rpo);
    if (!block->is_parsed()) {
      if (TraceOptoParse) {
        tty->print_cr("Skipped dead block %d at bci:%d", rpo, block->start());
      }
      assert(!block->is_merged(), "no half-processed blocks");
    }
  }
#endif
}

static Node* mask_int_value(Node* v, BasicType bt, PhaseGVN* gvn) {
  Compile* C = gvn->C;
  switch (bt) {
  case T_BYTE:
    v = gvn->transform(new (C) LShiftINode(v, gvn->intcon(24)));
    v = gvn->transform(new (C) RShiftINode(v, gvn->intcon(24)));
    break;
  case T_SHORT:
    v = gvn->transform(new (C) LShiftINode(v, gvn->intcon(16)));
    v = gvn->transform(new (C) RShiftINode(v, gvn->intcon(16)));
    break;
  case T_CHAR:
    v = gvn->transform(new (C) AndINode(v, gvn->intcon(0xFFFF)));
    break;
  case T_BOOLEAN:
    v = gvn->transform(new (C) AndINode(v, gvn->intcon(0x1)));
    break;
  }
  return v;
}

//-------------------------------build_exits----------------------------------
// Build normal and exceptional exit merge points.
void Parse::build_exits() {
  // make a clone of caller to prevent sharing of side-effects
  _exits.set_map(_exits.clone_map());
  _exits.clean_stack(_exits.sp());
  _exits.sync_jvms();

  RegionNode* region = new (C) RegionNode(1);
  record_for_igvn(region);
  gvn().set_type_bottom(region);
  _exits.set_control(region);

  // Note:  iophi and memphi are not transformed until do_exits.
  Node* iophi  = new (C) PhiNode(region, Type::ABIO);
  Node* memphi = new (C) PhiNode(region, Type::MEMORY, TypePtr::BOTTOM);
  gvn().set_type_bottom(iophi);
  gvn().set_type_bottom(memphi);
  _exits.set_i_o(iophi);
  _exits.set_all_memory(memphi);

  // Add a return value to the exit state.  (Do not push it yet.)
  if (tf()->range()->cnt() > TypeFunc::Parms) {
    const Type* ret_type = tf()->range()->field_at(TypeFunc::Parms);
    if (ret_type->isa_int()) {
      BasicType ret_bt = method()->return_type()->basic_type();
      if (ret_bt == T_BOOLEAN ||
          ret_bt == T_CHAR ||
          ret_bt == T_BYTE ||
          ret_bt == T_SHORT) {
        ret_type = TypeInt::INT;
      }
    }

    // Don't "bind" an unloaded return klass to the ret_phi. If the klass
    // becomes loaded during the subsequent parsing, the loaded and unloaded
    // types will not join when we transform and push in do_exits().
    const TypeOopPtr* ret_oop_type = ret_type->isa_oopptr();
    if (ret_oop_type && !ret_oop_type->klass()->is_loaded()) {
      ret_type = TypeOopPtr::BOTTOM;
    }
    int         ret_size = type2size[ret_type->basic_type()];
    Node*       ret_phi  = new (C) PhiNode(region, ret_type);
    gvn().set_type_bottom(ret_phi);
    _exits.ensure_stack(ret_size);
    assert((int)(tf()->range()->cnt() - TypeFunc::Parms) == ret_size, "good tf range");
    assert(method()->return_type()->size() == ret_size, "tf agrees w/ method");
    _exits.set_argument(0, ret_phi);  // here is where the parser finds it
    // Note:  ret_phi is not yet pushed, until do_exits.
  }
}


//----------------------------build_start_state-------------------------------
// Construct a state which contains only the incoming arguments from an
// unknown caller.  The method & bci will be NULL & InvocationEntryBci.
JVMState* Compile::build_start_state(StartNode* start, const TypeFunc* tf) {
  int        arg_size = tf->domain()->cnt();
  int        max_size = MAX2(arg_size, (int)tf->range()->cnt());
  JVMState*  jvms     = new (this) JVMState(max_size - TypeFunc::Parms);
  SafePointNode* map  = new (this) SafePointNode(max_size, NULL);
  record_for_igvn(map);
  assert(arg_size == TypeFunc::Parms + (is_osr_compilation() ? 1 : method()->arg_size()), "correct arg_size");
  Node_Notes* old_nn = default_node_notes();
  if (old_nn != NULL && has_method()) {
    Node_Notes* entry_nn = old_nn->clone(this);
    JVMState* entry_jvms = new(this) JVMState(method(), old_nn->jvms());
    entry_jvms->set_offsets(0);
    entry_jvms->set_bci(entry_bci());
    entry_nn->set_jvms(entry_jvms);
    set_default_node_notes(entry_nn);
  }
  uint i;
  for (i = 0; i < (uint)arg_size; i++) {
    Node* parm = initial_gvn()->transform(new (this) ParmNode(start, i));
    map->init_req(i, parm);
    // Record all these guys for later GVN.
    record_for_igvn(parm);
  }
  for (; i < map->req(); i++) {
    map->init_req(i, top());
  }
  assert(jvms->argoff() == TypeFunc::Parms, "parser gets arguments here");
  set_default_node_notes(old_nn);
  map->set_jvms(jvms);
  jvms->set_map(map);
  return jvms;
}

//-----------------------------make_node_notes---------------------------------
Node_Notes* Parse::make_node_notes(Node_Notes* caller_nn) {
  if (caller_nn == NULL)  return NULL;
  Node_Notes* nn = caller_nn->clone(C);
  JVMState* caller_jvms = nn->jvms();
  JVMState* jvms = new (C) JVMState(method(), caller_jvms);
  jvms->set_offsets(0);
  jvms->set_bci(_entry_bci);
  nn->set_jvms(jvms);
  return nn;
}


//--------------------------return_values--------------------------------------
void Compile::return_values(JVMState* jvms) {
  GraphKit kit(jvms);
  Node* ret = new (this) ReturnNode(TypeFunc::Parms,
                             kit.control(),
                             kit.i_o(),
                             kit.reset_memory(),
                             kit.frameptr(),
                             kit.returnadr());
  // Add zero or 1 return values
  int ret_size = tf()->range()->cnt() - TypeFunc::Parms;
  if (ret_size > 0) {
    kit.inc_sp(-ret_size);  // pop the return value(s)
    kit.sync_jvms();
    ret->add_req(kit.argument(0));
    // Note:  The second dummy edge is not needed by a ReturnNode.
  }
  // bind it to root
  root()->add_req(ret);
  record_for_igvn(ret);
  initial_gvn()->transform_no_reclaim(ret);
}

//------------------------rethrow_exceptions-----------------------------------
// Bind all exception states in the list into a single RethrowNode.
void Compile::rethrow_exceptions(JVMState* jvms) {
  GraphKit kit(jvms);
  if (!kit.has_exceptions())  return;  // nothing to generate
  // Load my combined exception state into the kit, with all phis transformed:
  SafePointNode* ex_map = kit.combine_and_pop_all_exception_states();
  Node* ex_oop = kit.use_exception_state(ex_map);
  RethrowNode* exit = new (this) RethrowNode(kit.control(),
                                      kit.i_o(), kit.reset_memory(),
                                      kit.frameptr(), kit.returnadr(),
                                      // like a return but with exception input
                                      ex_oop);
  // bind to root
  root()->add_req(exit);
  record_for_igvn(exit);
  initial_gvn()->transform_no_reclaim(exit);
}

//---------------------------do_exceptions-------------------------------------
// Process exceptions arising from the current bytecode.
// Send caught exceptions to the proper handler within this method.
// Unhandled exceptions feed into _exit.
void Parse::do_exceptions() {
  if (!has_exceptions())  return;

  if (failing()) {
    // Pop them all off and throw them away.
    while (pop_exception_state() != NULL) ;
    return;
  }

  PreserveJVMState pjvms(this, false);

  SafePointNode* ex_map;
  while ((ex_map = pop_exception_state()) != NULL) {
    if (!method()->has_exception_handlers()) {
      // Common case:  Transfer control outward.
      // Doing it this early allows the exceptions to common up
      // even between adjacent method calls.
      throw_to_exit(ex_map);
    } else {
      // Have to look at the exception first.
      assert(stopped(), "catch_inline_exceptions trashes the map");
      catch_inline_exceptions(ex_map);
      stop_and_kill_map();      // we used up this exception state; kill it
    }
  }

  // We now return to our regularly scheduled program:
}

//---------------------------throw_to_exit-------------------------------------
// Merge the given map into an exception exit from this method.
// The exception exit will handle any unlocking of receiver.
// The ex_oop must be saved within the ex_map, unlike merge_exception.
void Parse::throw_to_exit(SafePointNode* ex_map) {
  // Pop the JVMS to (a copy of) the caller.
  GraphKit caller;
  caller.set_map_clone(_caller->map());
  caller.set_bci(_caller->bci());
  caller.set_sp(_caller->sp());
  // Copy out the standard machine state:
  for (uint i = 0; i < TypeFunc::Parms; i++) {
    caller.map()->set_req(i, ex_map->in(i));
  }
  if (ex_map->has_replaced_nodes()) {
    _replaced_nodes_for_exceptions = true;
  }
  caller.map()->transfer_replaced_nodes_from(ex_map, _new_idx);
  // ...and the exception:
  Node*          ex_oop        = saved_ex_oop(ex_map);
  SafePointNode* caller_ex_map = caller.make_exception_state(ex_oop);
  // Finally, collect the new exception state in my exits:
  _exits.add_exception_state(caller_ex_map);
}

//------------------------------do_exits---------------------------------------
void Parse::do_exits() {
  set_parse_bci(InvocationEntryBci);

  // Now peephole on the return bits
  Node* region = _exits.control();
  _exits.set_control(gvn().transform(region));

  Node* iophi = _exits.i_o();
  _exits.set_i_o(gvn().transform(iophi));

  // On PPC64, also add MemBarRelease for constructors which write
  // volatile fields. As support_IRIW_for_not_multiple_copy_atomic_cpu
  // is set on PPC64, no sync instruction is issued after volatile
  // stores. We want to quarantee the same behaviour as on platforms
  // with total store order, although this is not required by the Java
  // memory model. So as with finals, we add a barrier here.
  if (wrote_final() PPC64_ONLY(|| (wrote_volatile() && method()->is_initializer()))) {
    // This method (which must be a constructor by the rules of Java)
    // wrote a final.  The effects of all initializations must be
    // committed to memory before any code after the constructor
    // publishes the reference to the newly constructor object.
    // Rather than wait for the publication, we simply block the
    // writes here.  Rather than put a barrier on only those writes
    // which are required to complete, we force all writes to complete.
    //
    // "All bets are off" unless the first publication occurs after a
    // normal return from the constructor.  We do not attempt to detect
    // such unusual early publications.  But no barrier is needed on
    // exceptional returns, since they cannot publish normally.
    //
    _exits.insert_mem_bar(Op_MemBarRelease, alloc_with_final());
#ifndef PRODUCT
    if (PrintOpto && (Verbose || WizardMode)) {
      method()->print_name();
      tty->print_cr(" writes finals and needs a memory barrier");
    }
#endif
  }

  for (MergeMemStream mms(_exits.merged_memory()); mms.next_non_empty(); ) {
    // transform each slice of the original memphi:
    mms.set_memory(_gvn.transform(mms.memory()));
  }

  if (tf()->range()->cnt() > TypeFunc::Parms) {
    const Type* ret_type = tf()->range()->field_at(TypeFunc::Parms);
    Node*       ret_phi  = _gvn.transform( _exits.argument(0) );
<<<<<<< HEAD
    assert(_exits.control()->is_top() || !_gvn.type(ret_phi)->empty(), "return value must be well defined");
    if (ret_type->isa_int()) {
      BasicType ret_bt = method()->return_type()->basic_type();
      ret_phi = mask_int_value(ret_phi, ret_bt, &_gvn);
=======
    if (!_exits.control()->is_top() && _gvn.type(ret_phi)->empty()) {
      // In case of concurrent class loading, the type we set for the
      // ret_phi in build_exits() may have been too optimistic and the
      // ret_phi may be top now.
      // Otherwise, we've encountered an error and have to mark the method as
      // not compilable. Just using an assertion instead would be dangerous
      // as this could lead to an infinite compile loop in non-debug builds.
      {
        MutexLockerEx ml(Compile_lock, Mutex::_no_safepoint_check_flag);
        if (C->env()->system_dictionary_modification_counter_changed()) {
          C->record_failure(C2Compiler::retry_class_loading_during_parsing());
        } else {
          C->record_method_not_compilable("Can't determine return type.");
        }
      }
      return;
>>>>>>> 389d20f1
    }
    _exits.push_node(ret_type->basic_type(), ret_phi);
  }

  // Note:  Logic for creating and optimizing the ReturnNode is in Compile.

  // Unlock along the exceptional paths.
  // This is done late so that we can common up equivalent exceptions
  // (e.g., null checks) arising from multiple points within this method.
  // See GraphKit::add_exception_state, which performs the commoning.
  bool do_synch = method()->is_synchronized() && GenerateSynchronizationCode;

  // record exit from a method if compiled while Dtrace is turned on.
  if (do_synch || C->env()->dtrace_method_probes() || _replaced_nodes_for_exceptions) {
    // First move the exception list out of _exits:
    GraphKit kit(_exits.transfer_exceptions_into_jvms());
    SafePointNode* normal_map = kit.map();  // keep this guy safe
    // Now re-collect the exceptions into _exits:
    SafePointNode* ex_map;
    while ((ex_map = kit.pop_exception_state()) != NULL) {
      Node* ex_oop = kit.use_exception_state(ex_map);
      // Force the exiting JVM state to have this method at InvocationEntryBci.
      // The exiting JVM state is otherwise a copy of the calling JVMS.
      JVMState* caller = kit.jvms();
      JVMState* ex_jvms = caller->clone_shallow(C);
      ex_jvms->set_map(kit.clone_map());
      ex_jvms->map()->set_jvms(ex_jvms);
      ex_jvms->set_bci(   InvocationEntryBci);
      kit.set_jvms(ex_jvms);
      if (do_synch) {
        // Add on the synchronized-method box/object combo
        kit.map()->push_monitor(_synch_lock);
        // Unlock!
        kit.shared_unlock(_synch_lock->box_node(), _synch_lock->obj_node());
      }
      if (C->env()->dtrace_method_probes()) {
        kit.make_dtrace_method_exit(method());
      }
      if (_replaced_nodes_for_exceptions) {
        kit.map()->apply_replaced_nodes();
      }
      // Done with exception-path processing.
      ex_map = kit.make_exception_state(ex_oop);
      assert(ex_jvms->same_calls_as(ex_map->jvms()), "sanity");
      // Pop the last vestige of this method:
      ex_map->set_jvms(caller->clone_shallow(C));
      ex_map->jvms()->set_map(ex_map);
      _exits.push_exception_state(ex_map);
    }
    assert(_exits.map() == normal_map, "keep the same return state");
  }

  {
    // Capture very early exceptions (receiver null checks) from caller JVMS
    GraphKit caller(_caller);
    SafePointNode* ex_map;
    while ((ex_map = caller.pop_exception_state()) != NULL) {
      _exits.add_exception_state(ex_map);
    }
  }
  _exits.map()->apply_replaced_nodes();
}

//-----------------------------create_entry_map-------------------------------
// Initialize our parser map to contain the types at method entry.
// For OSR, the map contains a single RawPtr parameter.
// Initial monitor locking for sync. methods is performed by do_method_entry.
SafePointNode* Parse::create_entry_map() {
  // Check for really stupid bail-out cases.
  uint len = TypeFunc::Parms + method()->max_locals() + method()->max_stack();
  if (len >= 32760) {
    C->record_method_not_compilable_all_tiers("too many local variables");
    return NULL;
  }

  // clear current replaced nodes that are of no use from here on (map was cloned in build_exits).
  _caller->map()->delete_replaced_nodes();

  // If this is an inlined method, we may have to do a receiver null check.
  if (_caller->has_method() && is_normal_parse() && !method()->is_static()) {
    GraphKit kit(_caller);
    kit.null_check_receiver_before_call(method());
    _caller = kit.transfer_exceptions_into_jvms();
    if (kit.stopped()) {
      _exits.add_exception_states_from(_caller);
      _exits.set_jvms(_caller);
      return NULL;
    }
  }

  assert(method() != NULL, "parser must have a method");

  // Create an initial safepoint to hold JVM state during parsing
  JVMState* jvms = new (C) JVMState(method(), _caller->has_method() ? _caller : NULL);
  set_map(new (C) SafePointNode(len, jvms));
  jvms->set_map(map());
  record_for_igvn(map());
  assert(jvms->endoff() == len, "correct jvms sizing");

  SafePointNode* inmap = _caller->map();
  assert(inmap != NULL, "must have inmap");
  // In case of null check on receiver above
  map()->transfer_replaced_nodes_from(inmap, _new_idx);

  uint i;

  // Pass thru the predefined input parameters.
  for (i = 0; i < TypeFunc::Parms; i++) {
    map()->init_req(i, inmap->in(i));
  }

  if (depth() == 1) {
    assert(map()->memory()->Opcode() == Op_Parm, "");
    // Insert the memory aliasing node
    set_all_memory(reset_memory());
  }
  assert(merged_memory(), "");

  // Now add the locals which are initially bound to arguments:
  uint arg_size = tf()->domain()->cnt();
  ensure_stack(arg_size - TypeFunc::Parms);  // OSR methods have funny args
  for (i = TypeFunc::Parms; i < arg_size; i++) {
    map()->init_req(i, inmap->argument(_caller, i - TypeFunc::Parms));
  }

  // Clear out the rest of the map (locals and stack)
  for (i = arg_size; i < len; i++) {
    map()->init_req(i, top());
  }

  SafePointNode* entry_map = stop();
  return entry_map;
}

//-----------------------------do_method_entry--------------------------------
// Emit any code needed in the pseudo-block before BCI zero.
// The main thing to do is lock the receiver of a synchronized method.
void Parse::do_method_entry() {
  set_parse_bci(InvocationEntryBci); // Pseudo-BCP
  set_sp(0);                      // Java Stack Pointer

  NOT_PRODUCT( count_compiled_calls(true/*at_method_entry*/, false/*is_inline*/); )

  if (C->env()->dtrace_method_probes()) {
    make_dtrace_method_entry(method());
  }

  // If the method is synchronized, we need to construct a lock node, attach
  // it to the Start node, and pin it there.
  if (method()->is_synchronized()) {
    // Insert a FastLockNode right after the Start which takes as arguments
    // the current thread pointer, the "this" pointer & the address of the
    // stack slot pair used for the lock.  The "this" pointer is a projection
    // off the start node, but the locking spot has to be constructed by
    // creating a ConLNode of 0, and boxing it with a BoxLockNode.  The BoxLockNode
    // becomes the second argument to the FastLockNode call.  The
    // FastLockNode becomes the new control parent to pin it to the start.

    // Setup Object Pointer
    Node *lock_obj = NULL;
    if(method()->is_static()) {
      ciInstance* mirror = _method->holder()->java_mirror();
      const TypeInstPtr *t_lock = TypeInstPtr::make(mirror);
      lock_obj = makecon(t_lock);
    } else {                  // Else pass the "this" pointer,
      lock_obj = local(0);    // which is Parm0 from StartNode
    }
    // Clear out dead values from the debug info.
    kill_dead_locals();
    // Build the FastLockNode
    _synch_lock = shared_lock(lock_obj);
  }

  // Feed profiling data for parameters to the type system so it can
  // propagate it as speculative types
  record_profiled_parameters_for_speculation();

  if (depth() == 1) {
    increment_and_test_invocation_counter(Tier2CompileThreshold);
  }
}

//------------------------------init_blocks------------------------------------
// Initialize our parser map to contain the types/monitors at method entry.
void Parse::init_blocks() {
  // Create the blocks.
  _block_count = flow()->block_count();
  _blocks = NEW_RESOURCE_ARRAY(Block, _block_count);
  Copy::zero_to_bytes(_blocks, sizeof(Block)*_block_count);

  int rpo;

  // Initialize the structs.
  for (rpo = 0; rpo < block_count(); rpo++) {
    Block* block = rpo_at(rpo);
    block->init_node(this, rpo);
  }

  // Collect predecessor and successor information.
  for (rpo = 0; rpo < block_count(); rpo++) {
    Block* block = rpo_at(rpo);
    block->init_graph(this);
  }
}

//-------------------------------init_node-------------------------------------
void Parse::Block::init_node(Parse* outer, int rpo) {
  _flow = outer->flow()->rpo_at(rpo);
  _pred_count = 0;
  _preds_parsed = 0;
  _count = 0;
  assert(pred_count() == 0 && preds_parsed() == 0, "sanity");
  assert(!(is_merged() || is_parsed() || is_handler() || has_merged_backedge()), "sanity");
  assert(_live_locals.size() == 0, "sanity");

  // entry point has additional predecessor
  if (flow()->is_start())  _pred_count++;
  assert(flow()->is_start() == (this == outer->start_block()), "");
}

//-------------------------------init_graph------------------------------------
void Parse::Block::init_graph(Parse* outer) {
  // Create the successor list for this parser block.
  GrowableArray<ciTypeFlow::Block*>* tfs = flow()->successors();
  GrowableArray<ciTypeFlow::Block*>* tfe = flow()->exceptions();
  int ns = tfs->length();
  int ne = tfe->length();
  _num_successors = ns;
  _all_successors = ns+ne;
  _successors = (ns+ne == 0) ? NULL : NEW_RESOURCE_ARRAY(Block*, ns+ne);
  int p = 0;
  for (int i = 0; i < ns+ne; i++) {
    ciTypeFlow::Block* tf2 = (i < ns) ? tfs->at(i) : tfe->at(i-ns);
    Block* block2 = outer->rpo_at(tf2->rpo());
    _successors[i] = block2;

    // Accumulate pred info for the other block, too.
    if (i < ns) {
      block2->_pred_count++;
    } else {
      block2->_is_handler = true;
    }

    #ifdef ASSERT
    // A block's successors must be distinguishable by BCI.
    // That is, no bytecode is allowed to branch to two different
    // clones of the same code location.
    for (int j = 0; j < i; j++) {
      Block* block1 = _successors[j];
      if (block1 == block2)  continue;  // duplicates are OK
      assert(block1->start() != block2->start(), "successors have unique bcis");
    }
    #endif
  }

  // Note: We never call next_path_num along exception paths, so they
  // never get processed as "ready".  Also, the input phis of exception
  // handlers get specially processed, so that
}

//---------------------------successor_for_bci---------------------------------
Parse::Block* Parse::Block::successor_for_bci(int bci) {
  for (int i = 0; i < all_successors(); i++) {
    Block* block2 = successor_at(i);
    if (block2->start() == bci)  return block2;
  }
  // We can actually reach here if ciTypeFlow traps out a block
  // due to an unloaded class, and concurrently with compilation the
  // class is then loaded, so that a later phase of the parser is
  // able to see more of the bytecode CFG.  Or, the flow pass and
  // the parser can have a minor difference of opinion about executability
  // of bytecodes.  For example, "obj.field = null" is executable even
  // if the field's type is an unloaded class; the flow pass used to
  // make a trap for such code.
  return NULL;
}


//-----------------------------stack_type_at-----------------------------------
const Type* Parse::Block::stack_type_at(int i) const {
  return get_type(flow()->stack_type_at(i));
}


//-----------------------------local_type_at-----------------------------------
const Type* Parse::Block::local_type_at(int i) const {
  // Make dead locals fall to bottom.
  if (_live_locals.size() == 0) {
    MethodLivenessResult live_locals = flow()->outer()->method()->liveness_at_bci(start());
    // This bitmap can be zero length if we saw a breakpoint.
    // In such cases, pretend they are all live.
    ((Block*)this)->_live_locals = live_locals;
  }
  if (_live_locals.size() > 0 && !_live_locals.at(i))
    return Type::BOTTOM;

  return get_type(flow()->local_type_at(i));
}


#ifndef PRODUCT

//----------------------------name_for_bc--------------------------------------
// helper method for BytecodeParseHistogram
static const char* name_for_bc(int i) {
  return Bytecodes::is_defined(i) ? Bytecodes::name(Bytecodes::cast(i)) : "xxxunusedxxx";
}

//----------------------------BytecodeParseHistogram------------------------------------
Parse::BytecodeParseHistogram::BytecodeParseHistogram(Parse *p, Compile *c) {
  _parser   = p;
  _compiler = c;
  if( ! _initialized ) { _initialized = true; reset(); }
}

//----------------------------current_count------------------------------------
int Parse::BytecodeParseHistogram::current_count(BPHType bph_type) {
  switch( bph_type ) {
  case BPH_transforms: { return _parser->gvn().made_progress(); }
  case BPH_values:     { return _parser->gvn().made_new_values(); }
  default: { ShouldNotReachHere(); return 0; }
  }
}

//----------------------------initialized--------------------------------------
bool Parse::BytecodeParseHistogram::initialized() { return _initialized; }

//----------------------------reset--------------------------------------------
void Parse::BytecodeParseHistogram::reset() {
  int i = Bytecodes::number_of_codes;
  while (i-- > 0) { _bytecodes_parsed[i] = 0; _nodes_constructed[i] = 0; _nodes_transformed[i] = 0; _new_values[i] = 0; }
}

//----------------------------set_initial_state--------------------------------
// Record info when starting to parse one bytecode
void Parse::BytecodeParseHistogram::set_initial_state( Bytecodes::Code bc ) {
  if( PrintParseStatistics && !_parser->is_osr_parse() ) {
    _initial_bytecode    = bc;
    _initial_node_count  = _compiler->unique();
    _initial_transforms  = current_count(BPH_transforms);
    _initial_values      = current_count(BPH_values);
  }
}

//----------------------------record_change--------------------------------
// Record results of parsing one bytecode
void Parse::BytecodeParseHistogram::record_change() {
  if( PrintParseStatistics && !_parser->is_osr_parse() ) {
    ++_bytecodes_parsed[_initial_bytecode];
    _nodes_constructed [_initial_bytecode] += (_compiler->unique() - _initial_node_count);
    _nodes_transformed [_initial_bytecode] += (current_count(BPH_transforms) - _initial_transforms);
    _new_values        [_initial_bytecode] += (current_count(BPH_values)     - _initial_values);
  }
}


//----------------------------print--------------------------------------------
void Parse::BytecodeParseHistogram::print(float cutoff) {
  ResourceMark rm;
  // print profile
  int total  = 0;
  int i      = 0;
  for( i = 0; i < Bytecodes::number_of_codes; ++i ) { total += _bytecodes_parsed[i]; }
  int abs_sum = 0;
  tty->cr();   //0123456789012345678901234567890123456789012345678901234567890123456789
  tty->print_cr("Histogram of %d parsed bytecodes:", total);
  if( total == 0 ) { return; }
  tty->cr();
  tty->print_cr("absolute:  count of compiled bytecodes of this type");
  tty->print_cr("relative:  percentage contribution to compiled nodes");
  tty->print_cr("nodes   :  Average number of nodes constructed per bytecode");
  tty->print_cr("rnodes  :  Significance towards total nodes constructed, (nodes*relative)");
  tty->print_cr("transforms: Average amount of tranform progress per bytecode compiled");
  tty->print_cr("values  :  Average number of node values improved per bytecode");
  tty->print_cr("name    :  Bytecode name");
  tty->cr();
  tty->print_cr("  absolute  relative   nodes  rnodes  transforms  values   name");
  tty->print_cr("----------------------------------------------------------------------");
  while (--i > 0) {
    int       abs = _bytecodes_parsed[i];
    float     rel = abs * 100.0F / total;
    float   nodes = _bytecodes_parsed[i] == 0 ? 0 : (1.0F * _nodes_constructed[i])/_bytecodes_parsed[i];
    float  rnodes = _bytecodes_parsed[i] == 0 ? 0 :  rel * nodes;
    float  xforms = _bytecodes_parsed[i] == 0 ? 0 : (1.0F * _nodes_transformed[i])/_bytecodes_parsed[i];
    float  values = _bytecodes_parsed[i] == 0 ? 0 : (1.0F * _new_values       [i])/_bytecodes_parsed[i];
    if (cutoff <= rel) {
      tty->print_cr("%10d  %7.2f%%  %6.1f  %6.2f   %6.1f   %6.1f     %s", abs, rel, nodes, rnodes, xforms, values, name_for_bc(i));
      abs_sum += abs;
    }
  }
  tty->print_cr("----------------------------------------------------------------------");
  float rel_sum = abs_sum * 100.0F / total;
  tty->print_cr("%10d  %7.2f%%    (cutoff = %.2f%%)", abs_sum, rel_sum, cutoff);
  tty->print_cr("----------------------------------------------------------------------");
  tty->cr();
}
#endif

//----------------------------load_state_from----------------------------------
// Load block/map/sp.  But not do not touch iter/bci.
void Parse::load_state_from(Block* block) {
  set_block(block);
  // load the block's JVM state:
  set_map(block->start_map());
  set_sp( block->start_sp());
}


//-----------------------------record_state------------------------------------
void Parse::Block::record_state(Parse* p) {
  assert(!is_merged(), "can only record state once, on 1st inflow");
  assert(start_sp() == p->sp(), "stack pointer must agree with ciTypeFlow");
  set_start_map(p->stop());
}


//------------------------------do_one_block-----------------------------------
void Parse::do_one_block() {
  if (TraceOptoParse) {
    Block *b = block();
    int ns = b->num_successors();
    int nt = b->all_successors();

    tty->print("Parsing block #%d at bci [%d,%d), successors: ",
                  block()->rpo(), block()->start(), block()->limit());
    for (int i = 0; i < nt; i++) {
      tty->print((( i < ns) ? " %d" : " %d(e)"), b->successor_at(i)->rpo());
    }
    if (b->is_loop_head()) tty->print("  lphd");
    tty->cr();
  }

  assert(block()->is_merged(), "must be merged before being parsed");
  block()->mark_parsed();
  ++_blocks_parsed;

  // Set iterator to start of block.
  iter().reset_to_bci(block()->start());

  CompileLog* log = C->log();

  // Parse bytecodes
  while (!stopped() && !failing()) {
    iter().next();

    // Learn the current bci from the iterator:
    set_parse_bci(iter().cur_bci());

    if (bci() == block()->limit()) {
      // Do not walk into the next block until directed by do_all_blocks.
      merge(bci());
      break;
    }
    assert(bci() < block()->limit(), "bci still in block");

    if (log != NULL) {
      // Output an optional context marker, to help place actions
      // that occur during parsing of this BC.  If there is no log
      // output until the next context string, this context string
      // will be silently ignored.
      log->set_context("bc code='%d' bci='%d'", (int)bc(), bci());
    }

    if (block()->has_trap_at(bci())) {
      // We must respect the flow pass's traps, because it will refuse
      // to produce successors for trapping blocks.
      int trap_index = block()->flow()->trap_index();
      assert(trap_index != 0, "trap index must be valid");
      uncommon_trap(trap_index);
      break;
    }

    NOT_PRODUCT( parse_histogram()->set_initial_state(bc()); );

#ifdef ASSERT
    int pre_bc_sp = sp();
    int inputs, depth;
    bool have_se = !stopped() && compute_stack_effects(inputs, depth);
    assert(!have_se || pre_bc_sp >= inputs, err_msg_res("have enough stack to execute this BC: pre_bc_sp=%d, inputs=%d", pre_bc_sp, inputs));
#endif //ASSERT

    do_one_bytecode();

    assert(!have_se || stopped() || failing() || (sp() - pre_bc_sp) == depth,
           err_msg_res("incorrect depth prediction: sp=%d, pre_bc_sp=%d, depth=%d", sp(), pre_bc_sp, depth));

    do_exceptions();

    NOT_PRODUCT( parse_histogram()->record_change(); );

    if (log != NULL)
      log->clear_context();  // skip marker if nothing was printed

    // Fall into next bytecode.  Each bytecode normally has 1 sequential
    // successor which is typically made ready by visiting this bytecode.
    // If the successor has several predecessors, then it is a merge
    // point, starts a new basic block, and is handled like other basic blocks.
  }
}


//------------------------------merge------------------------------------------
void Parse::set_parse_bci(int bci) {
  set_bci(bci);
  Node_Notes* nn = C->default_node_notes();
  if (nn == NULL)  return;

  // Collect debug info for inlined calls unless -XX:-DebugInlinedCalls.
  if (!DebugInlinedCalls && depth() > 1) {
    return;
  }

  // Update the JVMS annotation, if present.
  JVMState* jvms = nn->jvms();
  if (jvms != NULL && jvms->bci() != bci) {
    // Update the JVMS.
    jvms = jvms->clone_shallow(C);
    jvms->set_bci(bci);
    nn->set_jvms(jvms);
  }
}

//------------------------------merge------------------------------------------
// Merge the current mapping into the basic block starting at bci
void Parse::merge(int target_bci) {
  Block* target = successor_for_bci(target_bci);
  if (target == NULL) { handle_missing_successor(target_bci); return; }
  assert(!target->is_ready(), "our arrival must be expected");
  int pnum = target->next_path_num();
  merge_common(target, pnum);
}

//-------------------------merge_new_path--------------------------------------
// Merge the current mapping into the basic block, using a new path
void Parse::merge_new_path(int target_bci) {
  Block* target = successor_for_bci(target_bci);
  if (target == NULL) { handle_missing_successor(target_bci); return; }
  assert(!target->is_ready(), "new path into frozen graph");
  int pnum = target->add_new_path();
  merge_common(target, pnum);
}

//-------------------------merge_exception-------------------------------------
// Merge the current mapping into the basic block starting at bci
// The ex_oop must be pushed on the stack, unlike throw_to_exit.
void Parse::merge_exception(int target_bci) {
  assert(sp() == 1, "must have only the throw exception on the stack");
  Block* target = successor_for_bci(target_bci);
  if (target == NULL) { handle_missing_successor(target_bci); return; }
  assert(target->is_handler(), "exceptions are handled by special blocks");
  int pnum = target->add_new_path();
  merge_common(target, pnum);
}

//--------------------handle_missing_successor---------------------------------
void Parse::handle_missing_successor(int target_bci) {
#ifndef PRODUCT
  Block* b = block();
  int trap_bci = b->flow()->has_trap()? b->flow()->trap_bci(): -1;
  tty->print_cr("### Missing successor at bci:%d for block #%d (trap_bci:%d)", target_bci, b->rpo(), trap_bci);
#endif
  ShouldNotReachHere();
}

//--------------------------merge_common---------------------------------------
void Parse::merge_common(Parse::Block* target, int pnum) {
  if (TraceOptoParse) {
    tty->print("Merging state at block #%d bci:%d", target->rpo(), target->start());
  }

  // Zap extra stack slots to top
  assert(sp() == target->start_sp(), "");
  clean_stack(sp());

  if (!target->is_merged()) {   // No prior mapping at this bci
    if (TraceOptoParse) { tty->print(" with empty state");  }

    // If this path is dead, do not bother capturing it as a merge.
    // It is "as if" we had 1 fewer predecessors from the beginning.
    if (stopped()) {
      if (TraceOptoParse)  tty->print_cr(", but path is dead and doesn't count");
      return;
    }

    // Record that a new block has been merged.
    ++_blocks_merged;

    // Make a region if we know there are multiple or unpredictable inputs.
    // (Also, if this is a plain fall-through, we might see another region,
    // which must not be allowed into this block's map.)
    if (pnum > PhiNode::Input         // Known multiple inputs.
        || target->is_handler()       // These have unpredictable inputs.
        || target->is_loop_head()     // Known multiple inputs
        || control()->is_Region()) {  // We must hide this guy.

      int current_bci = bci();
      set_parse_bci(target->start()); // Set target bci
      if (target->is_SEL_head()) {
        DEBUG_ONLY( target->mark_merged_backedge(block()); )
        if (target->start() == 0) {
          // Add loop predicate for the special case when
          // there are backbranches to the method entry.
          add_predicate();
        }
      }
      // Add a Region to start the new basic block.  Phis will be added
      // later lazily.
      int edges = target->pred_count();
      if (edges < pnum)  edges = pnum;  // might be a new path!
      RegionNode *r = new (C) RegionNode(edges+1);
      gvn().set_type(r, Type::CONTROL);
      record_for_igvn(r);
      // zap all inputs to NULL for debugging (done in Node(uint) constructor)
      // for (int j = 1; j < edges+1; j++) { r->init_req(j, NULL); }
      r->init_req(pnum, control());
      set_control(r);
      set_parse_bci(current_bci); // Restore bci
    }

    // Convert the existing Parser mapping into a mapping at this bci.
    store_state_to(target);
    assert(target->is_merged(), "do not come here twice");

  } else {                      // Prior mapping at this bci
    if (TraceOptoParse) {  tty->print(" with previous state"); }
#ifdef ASSERT
    if (target->is_SEL_head()) {
      target->mark_merged_backedge(block());
    }
#endif
    // We must not manufacture more phis if the target is already parsed.
    bool nophi = target->is_parsed();

    SafePointNode* newin = map();// Hang on to incoming mapping
    Block* save_block = block(); // Hang on to incoming block;
    load_state_from(target);    // Get prior mapping

    assert(newin->jvms()->locoff() == jvms()->locoff(), "JVMS layouts agree");
    assert(newin->jvms()->stkoff() == jvms()->stkoff(), "JVMS layouts agree");
    assert(newin->jvms()->monoff() == jvms()->monoff(), "JVMS layouts agree");
    assert(newin->jvms()->endoff() == jvms()->endoff(), "JVMS layouts agree");

    // Iterate over my current mapping and the old mapping.
    // Where different, insert Phi functions.
    // Use any existing Phi functions.
    assert(control()->is_Region(), "must be merging to a region");
    RegionNode* r = control()->as_Region();

    // Compute where to merge into
    // Merge incoming control path
    r->init_req(pnum, newin->control());

    if (pnum == 1) {            // Last merge for this Region?
      if (!block()->flow()->is_irreducible_entry()) {
        Node* result = _gvn.transform_no_reclaim(r);
        if (r != result && TraceOptoParse) {
          tty->print_cr("Block #%d replace %d with %d", block()->rpo(), r->_idx, result->_idx);
        }
      }
      record_for_igvn(r);
    }

    // Update all the non-control inputs to map:
    assert(TypeFunc::Parms == newin->jvms()->locoff(), "parser map should contain only youngest jvms");
    bool check_elide_phi = target->is_SEL_backedge(save_block);
    for (uint j = 1; j < newin->req(); j++) {
      Node* m = map()->in(j);   // Current state of target.
      Node* n = newin->in(j);   // Incoming change to target state.
      PhiNode* phi;
      if (m->is_Phi() && m->as_Phi()->region() == r)
        phi = m->as_Phi();
      else
        phi = NULL;
      if (m != n) {             // Different; must merge
        switch (j) {
        // Frame pointer and Return Address never changes
        case TypeFunc::FramePtr:// Drop m, use the original value
        case TypeFunc::ReturnAdr:
          break;
        case TypeFunc::Memory:  // Merge inputs to the MergeMem node
          assert(phi == NULL, "the merge contains phis, not vice versa");
          merge_memory_edges(n->as_MergeMem(), pnum, nophi);
          continue;
        default:                // All normal stuff
          if (phi == NULL) {
            const JVMState* jvms = map()->jvms();
            if (EliminateNestedLocks &&
                jvms->is_mon(j) && jvms->is_monitor_box(j)) {
              // BoxLock nodes are not commoning.
              // Use old BoxLock node as merged box.
              assert(newin->jvms()->is_monitor_box(j), "sanity");
              // This assert also tests that nodes are BoxLock.
              assert(BoxLockNode::same_slot(n, m), "sanity");
              C->gvn_replace_by(n, m);
            } else if (!check_elide_phi || !target->can_elide_SEL_phi(j)) {
              phi = ensure_phi(j, nophi);
            }
          }
          break;
        }
      }
      // At this point, n might be top if:
      //  - there is no phi (because TypeFlow detected a conflict), or
      //  - the corresponding control edges is top (a dead incoming path)
      // It is a bug if we create a phi which sees a garbage value on a live path.

      if (phi != NULL) {
        assert(n != top() || r->in(pnum) == top(), "live value must not be garbage");
        assert(phi->region() == r, "");
        phi->set_req(pnum, n);  // Then add 'n' to the merge
        if (pnum == PhiNode::Input) {
          // Last merge for this Phi.
          // So far, Phis have had a reasonable type from ciTypeFlow.
          // Now _gvn will join that with the meet of current inputs.
          // BOTTOM is never permissible here, 'cause pessimistically
          // Phis of pointers cannot lose the basic pointer type.
          debug_only(const Type* bt1 = phi->bottom_type());
          assert(bt1 != Type::BOTTOM, "should not be building conflict phis");
          map()->set_req(j, _gvn.transform_no_reclaim(phi));
          debug_only(const Type* bt2 = phi->bottom_type());
          assert(bt2->higher_equal_speculative(bt1), "must be consistent with type-flow");
          record_for_igvn(phi);
        }
      }
    } // End of for all values to be merged

    if (pnum == PhiNode::Input &&
        !r->in(0)) {         // The occasional useless Region
      assert(control() == r, "");
      set_control(r->nonnull_req());
    }

    map()->merge_replaced_nodes_with(newin);

    // newin has been subsumed into the lazy merge, and is now dead.
    set_block(save_block);

    stop();                     // done with this guy, for now
  }

  if (TraceOptoParse) {
    tty->print_cr(" on path %d", pnum);
  }

  // Done with this parser state.
  assert(stopped(), "");
}


//--------------------------merge_memory_edges---------------------------------
void Parse::merge_memory_edges(MergeMemNode* n, int pnum, bool nophi) {
  // (nophi means we must not create phis, because we already parsed here)
  assert(n != NULL, "");
  // Merge the inputs to the MergeMems
  MergeMemNode* m = merged_memory();

  assert(control()->is_Region(), "must be merging to a region");
  RegionNode* r = control()->as_Region();

  PhiNode* base = NULL;
  MergeMemNode* remerge = NULL;
  for (MergeMemStream mms(m, n); mms.next_non_empty2(); ) {
    Node *p = mms.force_memory();
    Node *q = mms.memory2();
    if (mms.is_empty() && nophi) {
      // Trouble:  No new splits allowed after a loop body is parsed.
      // Instead, wire the new split into a MergeMem on the backedge.
      // The optimizer will sort it out, slicing the phi.
      if (remerge == NULL) {
        assert(base != NULL, "");
        assert(base->in(0) != NULL, "should not be xformed away");
        remerge = MergeMemNode::make(C, base->in(pnum));
        gvn().set_type(remerge, Type::MEMORY);
        base->set_req(pnum, remerge);
      }
      remerge->set_memory_at(mms.alias_idx(), q);
      continue;
    }
    assert(!q->is_MergeMem(), "");
    PhiNode* phi;
    if (p != q) {
      phi = ensure_memory_phi(mms.alias_idx(), nophi);
    } else {
      if (p->is_Phi() && p->as_Phi()->region() == r)
        phi = p->as_Phi();
      else
        phi = NULL;
    }
    // Insert q into local phi
    if (phi != NULL) {
      assert(phi->region() == r, "");
      p = phi;
      phi->set_req(pnum, q);
      if (mms.at_base_memory()) {
        base = phi;  // delay transforming it
      } else if (pnum == 1) {
        record_for_igvn(phi);
        p = _gvn.transform_no_reclaim(phi);
      }
      mms.set_memory(p);// store back through the iterator
    }
  }
  // Transform base last, in case we must fiddle with remerging.
  if (base != NULL && pnum == 1) {
    record_for_igvn(base);
    m->set_base_memory( _gvn.transform_no_reclaim(base) );
  }
}


//------------------------ensure_phis_everywhere-------------------------------
void Parse::ensure_phis_everywhere() {
  ensure_phi(TypeFunc::I_O);

  // Ensure a phi on all currently known memories.
  for (MergeMemStream mms(merged_memory()); mms.next_non_empty(); ) {
    ensure_memory_phi(mms.alias_idx());
    debug_only(mms.set_memory());  // keep the iterator happy
  }

  // Note:  This is our only chance to create phis for memory slices.
  // If we miss a slice that crops up later, it will have to be
  // merged into the base-memory phi that we are building here.
  // Later, the optimizer will comb out the knot, and build separate
  // phi-loops for each memory slice that matters.

  // Monitors must nest nicely and not get confused amongst themselves.
  // Phi-ify everything up to the monitors, though.
  uint monoff = map()->jvms()->monoff();
  uint nof_monitors = map()->jvms()->nof_monitors();

  assert(TypeFunc::Parms == map()->jvms()->locoff(), "parser map should contain only youngest jvms");
  bool check_elide_phi = block()->is_SEL_head();
  for (uint i = TypeFunc::Parms; i < monoff; i++) {
    if (!check_elide_phi || !block()->can_elide_SEL_phi(i)) {
      ensure_phi(i);
    }
  }

  // Even monitors need Phis, though they are well-structured.
  // This is true for OSR methods, and also for the rare cases where
  // a monitor object is the subject of a replace_in_map operation.
  // See bugs 4426707 and 5043395.
  for (uint m = 0; m < nof_monitors; m++) {
    ensure_phi(map()->jvms()->monitor_obj_offset(m));
  }
}


//-----------------------------add_new_path------------------------------------
// Add a previously unaccounted predecessor to this block.
int Parse::Block::add_new_path() {
  // If there is no map, return the lowest unused path number.
  if (!is_merged())  return pred_count()+1;  // there will be a map shortly

  SafePointNode* map = start_map();
  if (!map->control()->is_Region())
    return pred_count()+1;  // there may be a region some day
  RegionNode* r = map->control()->as_Region();

  // Add new path to the region.
  uint pnum = r->req();
  r->add_req(NULL);

  for (uint i = 1; i < map->req(); i++) {
    Node* n = map->in(i);
    if (i == TypeFunc::Memory) {
      // Ensure a phi on all currently known memories.
      for (MergeMemStream mms(n->as_MergeMem()); mms.next_non_empty(); ) {
        Node* phi = mms.memory();
        if (phi->is_Phi() && phi->as_Phi()->region() == r) {
          assert(phi->req() == pnum, "must be same size as region");
          phi->add_req(NULL);
        }
      }
    } else {
      if (n->is_Phi() && n->as_Phi()->region() == r) {
        assert(n->req() == pnum, "must be same size as region");
        n->add_req(NULL);
      }
    }
  }

  return pnum;
}

//------------------------------ensure_phi-------------------------------------
// Turn the idx'th entry of the current map into a Phi
PhiNode *Parse::ensure_phi(int idx, bool nocreate) {
  SafePointNode* map = this->map();
  Node* region = map->control();
  assert(region->is_Region(), "");

  Node* o = map->in(idx);
  assert(o != NULL, "");

  if (o == top())  return NULL; // TOP always merges into TOP

  if (o->is_Phi() && o->as_Phi()->region() == region) {
    return o->as_Phi();
  }

  // Now use a Phi here for merging
  assert(!nocreate, "Cannot build a phi for a block already parsed.");
  const JVMState* jvms = map->jvms();
  const Type* t = NULL;
  if (jvms->is_loc(idx)) {
    t = block()->local_type_at(idx - jvms->locoff());
  } else if (jvms->is_stk(idx)) {
    t = block()->stack_type_at(idx - jvms->stkoff());
  } else if (jvms->is_mon(idx)) {
    assert(!jvms->is_monitor_box(idx), "no phis for boxes");
    t = TypeInstPtr::BOTTOM; // this is sufficient for a lock object
  } else if ((uint)idx < TypeFunc::Parms) {
    t = o->bottom_type();  // Type::RETURN_ADDRESS or such-like.
  } else {
    assert(false, "no type information for this phi");
  }

  // If the type falls to bottom, then this must be a local that
  // is mixing ints and oops or some such.  Forcing it to top
  // makes it go dead.
  if (t == Type::BOTTOM) {
    map->set_req(idx, top());
    return NULL;
  }

  // Do not create phis for top either.
  // A top on a non-null control flow must be an unused even after the.phi.
  if (t == Type::TOP || t == Type::HALF) {
    map->set_req(idx, top());
    return NULL;
  }

  PhiNode* phi = PhiNode::make(region, o, t);
  gvn().set_type(phi, t);
  if (C->do_escape_analysis()) record_for_igvn(phi);
  map->set_req(idx, phi);
  return phi;
}

//--------------------------ensure_memory_phi----------------------------------
// Turn the idx'th slice of the current memory into a Phi
PhiNode *Parse::ensure_memory_phi(int idx, bool nocreate) {
  MergeMemNode* mem = merged_memory();
  Node* region = control();
  assert(region->is_Region(), "");

  Node *o = (idx == Compile::AliasIdxBot)? mem->base_memory(): mem->memory_at(idx);
  assert(o != NULL && o != top(), "");

  PhiNode* phi;
  if (o->is_Phi() && o->as_Phi()->region() == region) {
    phi = o->as_Phi();
    if (phi == mem->base_memory() && idx >= Compile::AliasIdxRaw) {
      // clone the shared base memory phi to make a new memory split
      assert(!nocreate, "Cannot build a phi for a block already parsed.");
      const Type* t = phi->bottom_type();
      const TypePtr* adr_type = C->get_adr_type(idx);
      phi = phi->slice_memory(adr_type);
      gvn().set_type(phi, t);
    }
    return phi;
  }

  // Now use a Phi here for merging
  assert(!nocreate, "Cannot build a phi for a block already parsed.");
  const Type* t = o->bottom_type();
  const TypePtr* adr_type = C->get_adr_type(idx);
  phi = PhiNode::make(region, o, t, adr_type);
  gvn().set_type(phi, t);
  if (idx == Compile::AliasIdxBot)
    mem->set_base_memory(phi);
  else
    mem->set_memory_at(idx, phi);
  return phi;
}

//------------------------------call_register_finalizer-----------------------
// Check the klass of the receiver and call register_finalizer if the
// class need finalization.
void Parse::call_register_finalizer() {
  Node* receiver = local(0);
  assert(receiver != NULL && receiver->bottom_type()->isa_instptr() != NULL,
         "must have non-null instance type");

  const TypeInstPtr *tinst = receiver->bottom_type()->isa_instptr();
  if (tinst != NULL && tinst->klass()->is_loaded() && !tinst->klass_is_exact()) {
    // The type isn't known exactly so see if CHA tells us anything.
    ciInstanceKlass* ik = tinst->klass()->as_instance_klass();
    if (!Dependencies::has_finalizable_subclass(ik)) {
      // No finalizable subclasses so skip the dynamic check.
      C->dependencies()->assert_has_no_finalizable_subclasses(ik);
      return;
    }
  }

  // Insert a dynamic test for whether the instance needs
  // finalization.  In general this will fold up since the concrete
  // class is often visible so the access flags are constant.
  Node* klass_addr = basic_plus_adr( receiver, receiver, oopDesc::klass_offset_in_bytes() );
  Node* klass = _gvn.transform(LoadKlassNode::make(_gvn, NULL, immutable_memory(), klass_addr, TypeInstPtr::KLASS));

  Node* access_flags_addr = basic_plus_adr(klass, klass, in_bytes(Klass::access_flags_offset()));
  Node* access_flags = make_load(NULL, access_flags_addr, TypeInt::INT, T_INT, MemNode::unordered);

  Node* mask  = _gvn.transform(new (C) AndINode(access_flags, intcon(JVM_ACC_HAS_FINALIZER)));
  Node* check = _gvn.transform(new (C) CmpINode(mask, intcon(0)));
  Node* test  = _gvn.transform(new (C) BoolNode(check, BoolTest::ne));

  IfNode* iff = create_and_map_if(control(), test, PROB_MAX, COUNT_UNKNOWN);

  RegionNode* result_rgn = new (C) RegionNode(3);
  record_for_igvn(result_rgn);

  Node *skip_register = _gvn.transform(new (C) IfFalseNode(iff));
  result_rgn->init_req(1, skip_register);

  Node *needs_register = _gvn.transform(new (C) IfTrueNode(iff));
  set_control(needs_register);
  if (stopped()) {
    // There is no slow path.
    result_rgn->init_req(2, top());
  } else {
    Node *call = make_runtime_call(RC_NO_LEAF,
                                   OptoRuntime::register_finalizer_Type(),
                                   OptoRuntime::register_finalizer_Java(),
                                   NULL, TypePtr::BOTTOM,
                                   receiver);
    make_slow_call_ex(call, env()->Throwable_klass(), true);

    Node* fast_io  = call->in(TypeFunc::I_O);
    Node* fast_mem = call->in(TypeFunc::Memory);
    // These two phis are pre-filled with copies of of the fast IO and Memory
    Node* io_phi   = PhiNode::make(result_rgn, fast_io,  Type::ABIO);
    Node* mem_phi  = PhiNode::make(result_rgn, fast_mem, Type::MEMORY, TypePtr::BOTTOM);

    result_rgn->init_req(2, control());
    io_phi    ->init_req(2, i_o());
    mem_phi   ->init_req(2, reset_memory());

    set_all_memory( _gvn.transform(mem_phi) );
    set_i_o(        _gvn.transform(io_phi) );
  }

  set_control( _gvn.transform(result_rgn) );
}

// Add check to deoptimize if RTM state is not ProfileRTM
void Parse::rtm_deopt() {
#if INCLUDE_RTM_OPT
  if (C->profile_rtm()) {
    assert(C->method() != NULL, "only for normal compilations");
    assert(!C->method()->method_data()->is_empty(), "MDO is needed to record RTM state");
    assert(depth() == 1, "generate check only for main compiled method");

    // Set starting bci for uncommon trap.
    set_parse_bci(is_osr_parse() ? osr_bci() : 0);

    // Load the rtm_state from the MethodData.
    const TypePtr* adr_type = TypeMetadataPtr::make(C->method()->method_data());
    Node* mdo = makecon(adr_type);
    int offset = MethodData::rtm_state_offset_in_bytes();
    Node* adr_node = basic_plus_adr(mdo, mdo, offset);
    Node* rtm_state = make_load(control(), adr_node, TypeInt::INT, T_INT, adr_type, MemNode::unordered);

    // Separate Load from Cmp by Opaque.
    // In expand_macro_nodes() it will be replaced either
    // with this load when there are locks in the code
    // or with ProfileRTM (cmp->in(2)) otherwise so that
    // the check will fold.
    Node* profile_state = makecon(TypeInt::make(ProfileRTM));
    Node* opq   = _gvn.transform( new (C) Opaque3Node(C, rtm_state, Opaque3Node::RTM_OPT) );
    Node* chk   = _gvn.transform( new (C) CmpINode(opq, profile_state) );
    Node* tst   = _gvn.transform( new (C) BoolNode(chk, BoolTest::eq) );
    // Branch to failure if state was changed
    { BuildCutout unless(this, tst, PROB_ALWAYS);
      uncommon_trap(Deoptimization::Reason_rtm_state_change,
                    Deoptimization::Action_make_not_entrant);
    }
  }
#endif
}

//------------------------------return_current---------------------------------
// Append current _map to _exit_return
void Parse::return_current(Node* value) {
  if (RegisterFinalizersAtInit &&
      method()->intrinsic_id() == vmIntrinsics::_Object_init) {
    call_register_finalizer();
  }

  // Do not set_parse_bci, so that return goo is credited to the return insn.
  set_bci(InvocationEntryBci);
  if (method()->is_synchronized() && GenerateSynchronizationCode) {
    shared_unlock(_synch_lock->box_node(), _synch_lock->obj_node());
  }
  if (C->env()->dtrace_method_probes()) {
    make_dtrace_method_exit(method());
  }
  SafePointNode* exit_return = _exits.map();
  exit_return->in( TypeFunc::Control  )->add_req( control() );
  exit_return->in( TypeFunc::I_O      )->add_req( i_o    () );
  Node *mem = exit_return->in( TypeFunc::Memory   );
  for (MergeMemStream mms(mem->as_MergeMem(), merged_memory()); mms.next_non_empty2(); ) {
    if (mms.is_empty()) {
      // get a copy of the base memory, and patch just this one input
      const TypePtr* adr_type = mms.adr_type(C);
      Node* phi = mms.force_memory()->as_Phi()->slice_memory(adr_type);
      assert(phi->as_Phi()->region() == mms.base_memory()->in(0), "");
      gvn().set_type_bottom(phi);
      phi->del_req(phi->req()-1);  // prepare to re-patch
      mms.set_memory(phi);
    }
    mms.memory()->add_req(mms.memory2());
  }

  // frame pointer is always same, already captured
  if (value != NULL) {
    // If returning oops to an interface-return, there is a silent free
    // cast from oop to interface allowed by the Verifier.  Make it explicit
    // here.
    Node* phi = _exits.argument(0);
    const TypeInstPtr *tr = phi->bottom_type()->isa_instptr();
    if (tr && tr->klass()->is_loaded() &&
        tr->klass()->is_interface()) {
      const TypeInstPtr *tp = value->bottom_type()->isa_instptr();
      if (tp && tp->klass()->is_loaded() &&
          !tp->klass()->is_interface()) {
        // sharpen the type eagerly; this eases certain assert checking
        if (tp->higher_equal(TypeInstPtr::NOTNULL))
          tr = tr->join_speculative(TypeInstPtr::NOTNULL)->is_instptr();
        value = _gvn.transform(new (C) CheckCastPPNode(0, value, tr));
      }
    } else {
      // Also handle returns of oop-arrays to an arrays-of-interface return
      const TypeInstPtr* phi_tip;
      const TypeInstPtr* val_tip;
      Type::get_arrays_base_elements(phi->bottom_type(), value->bottom_type(), &phi_tip, &val_tip);
      if (phi_tip != NULL && phi_tip->is_loaded() && phi_tip->klass()->is_interface() &&
          val_tip != NULL && val_tip->is_loaded() && !val_tip->klass()->is_interface()) {
         value = _gvn.transform(new (C) CheckCastPPNode(0, value, phi->bottom_type()));
      }
    }
    phi->add_req(value);
  }

  if (_first_return) {
    _exits.map()->transfer_replaced_nodes_from(map(), _new_idx);
    _first_return = false;
  } else {
    _exits.map()->merge_replaced_nodes_with(map());
  }

  stop_and_kill_map();          // This CFG path dies here
}


//------------------------------add_safepoint----------------------------------
void Parse::add_safepoint() {
  // See if we can avoid this safepoint.  No need for a SafePoint immediately
  // after a Call (except Leaf Call) or another SafePoint.
  Node *proj = control();
  bool add_poll_param = SafePointNode::needs_polling_address_input();
  uint parms = add_poll_param ? TypeFunc::Parms+1 : TypeFunc::Parms;
  if( proj->is_Proj() ) {
    Node *n0 = proj->in(0);
    if( n0->is_Catch() ) {
      n0 = n0->in(0)->in(0);
      assert( n0->is_Call(), "expect a call here" );
    }
    if( n0->is_Call() ) {
      if( n0->as_Call()->guaranteed_safepoint() )
        return;
    } else if( n0->is_SafePoint() && n0->req() >= parms ) {
      return;
    }
  }

  // Clear out dead values from the debug info.
  kill_dead_locals();

  // Clone the JVM State
  SafePointNode *sfpnt = new (C) SafePointNode(parms, NULL);

  // Capture memory state BEFORE a SafePoint.  Since we can block at a
  // SafePoint we need our GC state to be safe; i.e. we need all our current
  // write barriers (card marks) to not float down after the SafePoint so we
  // must read raw memory.  Likewise we need all oop stores to match the card
  // marks.  If deopt can happen, we need ALL stores (we need the correct JVM
  // state on a deopt).

  // We do not need to WRITE the memory state after a SafePoint.  The control
  // edge will keep card-marks and oop-stores from floating up from below a
  // SafePoint and our true dependency added here will keep them from floating
  // down below a SafePoint.

  // Clone the current memory state
  Node* mem = MergeMemNode::make(C, map()->memory());

  mem = _gvn.transform(mem);

  // Pass control through the safepoint
  sfpnt->init_req(TypeFunc::Control  , control());
  // Fix edges normally used by a call
  sfpnt->init_req(TypeFunc::I_O      , top() );
  sfpnt->init_req(TypeFunc::Memory   , mem   );
  sfpnt->init_req(TypeFunc::ReturnAdr, top() );
  sfpnt->init_req(TypeFunc::FramePtr , top() );

  // Create a node for the polling address
  if( add_poll_param ) {
    Node *polladr = ConPNode::make(C, (address)os::get_polling_page());
    sfpnt->init_req(TypeFunc::Parms+0, _gvn.transform(polladr));
  }

  // Fix up the JVM State edges
  add_safepoint_edges(sfpnt);
  Node *transformed_sfpnt = _gvn.transform(sfpnt);
  set_control(transformed_sfpnt);

  // Provide an edge from root to safepoint.  This makes the safepoint
  // appear useful until the parse has completed.
  if( OptoRemoveUseless && transformed_sfpnt->is_SafePoint() ) {
    assert(C->root() != NULL, "Expect parse is still valid");
    C->root()->add_prec(transformed_sfpnt);
  }
}

#ifndef PRODUCT
//------------------------show_parse_info--------------------------------------
void Parse::show_parse_info() {
  InlineTree* ilt = NULL;
  if (C->ilt() != NULL) {
    JVMState* caller_jvms = is_osr_parse() ? caller()->caller() : caller();
    ilt = InlineTree::find_subtree_from_root(C->ilt(), caller_jvms, method());
  }
  if (PrintCompilation && Verbose) {
    if (depth() == 1) {
      if( ilt->count_inlines() ) {
        tty->print("    __inlined %d (%d bytes)", ilt->count_inlines(),
                     ilt->count_inline_bcs());
        tty->cr();
      }
    } else {
      if (method()->is_synchronized())         tty->print("s");
      if (method()->has_exception_handlers())  tty->print("!");
      // Check this is not the final compiled version
      if (C->trap_can_recompile()) {
        tty->print("-");
      } else {
        tty->print(" ");
      }
      method()->print_short_name();
      if (is_osr_parse()) {
        tty->print(" @ %d", osr_bci());
      }
      tty->print(" (%d bytes)",method()->code_size());
      if (ilt->count_inlines()) {
        tty->print(" __inlined %d (%d bytes)", ilt->count_inlines(),
                   ilt->count_inline_bcs());
      }
      tty->cr();
    }
  }
  if (PrintOpto && (depth() == 1 || PrintOptoInlining)) {
    // Print that we succeeded; suppress this message on the first osr parse.

    if (method()->is_synchronized())         tty->print("s");
    if (method()->has_exception_handlers())  tty->print("!");
    // Check this is not the final compiled version
    if (C->trap_can_recompile() && depth() == 1) {
      tty->print("-");
    } else {
      tty->print(" ");
    }
    if( depth() != 1 ) { tty->print("   "); }  // missing compile count
    for (int i = 1; i < depth(); ++i) { tty->print("  "); }
    method()->print_short_name();
    if (is_osr_parse()) {
      tty->print(" @ %d", osr_bci());
    }
    if (ilt->caller_bci() != -1) {
      tty->print(" @ %d", ilt->caller_bci());
    }
    tty->print(" (%d bytes)",method()->code_size());
    if (ilt->count_inlines()) {
      tty->print(" __inlined %d (%d bytes)", ilt->count_inlines(),
                 ilt->count_inline_bcs());
    }
    tty->cr();
  }
}


//------------------------------dump-------------------------------------------
// Dump information associated with the bytecodes of current _method
void Parse::dump() {
  if( method() != NULL ) {
    // Iterate over bytecodes
    ciBytecodeStream iter(method());
    for( Bytecodes::Code bc = iter.next(); bc != ciBytecodeStream::EOBC() ; bc = iter.next() ) {
      dump_bci( iter.cur_bci() );
      tty->cr();
    }
  }
}

// Dump information associated with a byte code index, 'bci'
void Parse::dump_bci(int bci) {
  // Output info on merge-points, cloning, and within _jsr..._ret
  // NYI
  tty->print(" bci:%d", bci);
}

#endif<|MERGE_RESOLUTION|>--- conflicted
+++ resolved
@@ -989,12 +989,6 @@
   if (tf()->range()->cnt() > TypeFunc::Parms) {
     const Type* ret_type = tf()->range()->field_at(TypeFunc::Parms);
     Node*       ret_phi  = _gvn.transform( _exits.argument(0) );
-<<<<<<< HEAD
-    assert(_exits.control()->is_top() || !_gvn.type(ret_phi)->empty(), "return value must be well defined");
-    if (ret_type->isa_int()) {
-      BasicType ret_bt = method()->return_type()->basic_type();
-      ret_phi = mask_int_value(ret_phi, ret_bt, &_gvn);
-=======
     if (!_exits.control()->is_top() && _gvn.type(ret_phi)->empty()) {
       // In case of concurrent class loading, the type we set for the
       // ret_phi in build_exits() may have been too optimistic and the
@@ -1011,7 +1005,10 @@
         }
       }
       return;
->>>>>>> 389d20f1
+    }
+    if (ret_type->isa_int()) {
+      BasicType ret_bt = method()->return_type()->basic_type();
+      ret_phi = mask_int_value(ret_phi, ret_bt, &_gvn);
     }
     _exits.push_node(ret_type->basic_type(), ret_phi);
   }
