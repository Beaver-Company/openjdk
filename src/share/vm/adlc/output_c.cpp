--- conflicted
+++ resolved
@@ -1646,7 +1646,6 @@
           // ins = (InstructForm *) _globalNames[new_id];
           exp_pos = node->operand_position_format(opid);
           assert(exp_pos != -1, "Bad expand rule");
-<<<<<<< HEAD
           if (prev_pos > exp_pos && expand_instruction->_matrule != NULL) {
             // For the add_req calls below to work correctly they need
             // to added in the same order that a match would add them.
@@ -1660,9 +1659,6 @@
           }
           prev_pos = exp_pos;
 
-=======
-          
->>>>>>> 2571633a
           new_pos = new_inst->operand_position(parameter,Component::USE);
           if (new_pos != -1) {
             // Copy the operand from the ExpandNode to the new node
