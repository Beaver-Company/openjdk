/*
<<<<<<< HEAD
 * Copyright (c) 2001, 2009, Oracle and/or its affiliates. All rights reserved.
=======
 * Copyright (c) 2001, 2010, Oracle and/or its affiliates. All rights reserved.
>>>>>>> eb8bd999
 * DO NOT ALTER OR REMOVE COPYRIGHT NOTICES OR THIS FILE HEADER.
 *
 * This code is free software; you can redistribute it and/or modify it
 * under the terms of the GNU General Public License version 2 only, as
 * published by the Free Software Foundation.
 *
 * This code is distributed in the hope that it will be useful, but WITHOUT
 * ANY WARRANTY; without even the implied warranty of MERCHANTABILITY or
 * FITNESS FOR A PARTICULAR PURPOSE.  See the GNU General Public License
 * version 2 for more details (a copy is included in the LICENSE file that
 * accompanied this code).
 *
 * You should have received a copy of the GNU General Public License version
 * 2 along with this work; if not, write to the Free Software Foundation,
 * Inc., 51 Franklin St, Fifth Floor, Boston, MA 02110-1301 USA.
 *
 * Please contact Oracle, 500 Oracle Parkway, Redwood Shores, CA 94065 USA
 * or visit www.oracle.com if you need additional information or have any
 * questions.
 *
 */

#include "incls/_precompiled.incl"
#include "incls/_g1CollectedHeap.cpp.incl"

size_t G1CollectedHeap::_humongous_object_threshold_in_words = 0;

// turn it on so that the contents of the young list (scan-only /
// to-be-collected) are printed at "strategic" points before / during
// / after the collection --- this is useful for debugging
#define YOUNG_LIST_VERBOSE 0
// CURRENT STATUS
// This file is under construction.  Search for "FIXME".

// INVARIANTS/NOTES
//
// All allocation activity covered by the G1CollectedHeap interface is
//   serialized by acquiring the HeapLock.  This happens in
//   mem_allocate_work, which all such allocation functions call.
//   (Note that this does not apply to TLAB allocation, which is not part
//   of this interface: it is done by clients of this interface.)

// Local to this file.

class RefineCardTableEntryClosure: public CardTableEntryClosure {
  SuspendibleThreadSet* _sts;
  G1RemSet* _g1rs;
  ConcurrentG1Refine* _cg1r;
  bool _concurrent;
public:
  RefineCardTableEntryClosure(SuspendibleThreadSet* sts,
                              G1RemSet* g1rs,
                              ConcurrentG1Refine* cg1r) :
    _sts(sts), _g1rs(g1rs), _cg1r(cg1r), _concurrent(true)
  {}
  bool do_card_ptr(jbyte* card_ptr, int worker_i) {
    bool oops_into_cset = _g1rs->concurrentRefineOneCard(card_ptr, worker_i, false);
    // This path is executed by the concurrent refine or mutator threads,
    // concurrently, and so we do not care if card_ptr contains references
    // that point into the collection set.
    assert(!oops_into_cset, "should be");

    if (_concurrent && _sts->should_yield()) {
      // Caller will actually yield.
      return false;
    }
    // Otherwise, we finished successfully; return true.
    return true;
  }
  void set_concurrent(bool b) { _concurrent = b; }
};


class ClearLoggedCardTableEntryClosure: public CardTableEntryClosure {
  int _calls;
  G1CollectedHeap* _g1h;
  CardTableModRefBS* _ctbs;
  int _histo[256];
public:
  ClearLoggedCardTableEntryClosure() :
    _calls(0)
  {
    _g1h = G1CollectedHeap::heap();
    _ctbs = (CardTableModRefBS*)_g1h->barrier_set();
    for (int i = 0; i < 256; i++) _histo[i] = 0;
  }
  bool do_card_ptr(jbyte* card_ptr, int worker_i) {
    if (_g1h->is_in_reserved(_ctbs->addr_for(card_ptr))) {
      _calls++;
      unsigned char* ujb = (unsigned char*)card_ptr;
      int ind = (int)(*ujb);
      _histo[ind]++;
      *card_ptr = -1;
    }
    return true;
  }
  int calls() { return _calls; }
  void print_histo() {
    gclog_or_tty->print_cr("Card table value histogram:");
    for (int i = 0; i < 256; i++) {
      if (_histo[i] != 0) {
        gclog_or_tty->print_cr("  %d: %d", i, _histo[i]);
      }
    }
  }
};

class RedirtyLoggedCardTableEntryClosure: public CardTableEntryClosure {
  int _calls;
  G1CollectedHeap* _g1h;
  CardTableModRefBS* _ctbs;
public:
  RedirtyLoggedCardTableEntryClosure() :
    _calls(0)
  {
    _g1h = G1CollectedHeap::heap();
    _ctbs = (CardTableModRefBS*)_g1h->barrier_set();
  }
  bool do_card_ptr(jbyte* card_ptr, int worker_i) {
    if (_g1h->is_in_reserved(_ctbs->addr_for(card_ptr))) {
      _calls++;
      *card_ptr = 0;
    }
    return true;
  }
  int calls() { return _calls; }
};

class RedirtyLoggedCardTableEntryFastClosure : public CardTableEntryClosure {
public:
  bool do_card_ptr(jbyte* card_ptr, int worker_i) {
    *card_ptr = CardTableModRefBS::dirty_card_val();
    return true;
  }
};

YoungList::YoungList(G1CollectedHeap* g1h)
  : _g1h(g1h), _head(NULL),
    _length(0),
    _last_sampled_rs_lengths(0),
    _survivor_head(NULL), _survivor_tail(NULL), _survivor_length(0)
{
  guarantee( check_list_empty(false), "just making sure..." );
}

void YoungList::push_region(HeapRegion *hr) {
  assert(!hr->is_young(), "should not already be young");
  assert(hr->get_next_young_region() == NULL, "cause it should!");

  hr->set_next_young_region(_head);
  _head = hr;

  hr->set_young();
  double yg_surv_rate = _g1h->g1_policy()->predict_yg_surv_rate((int)_length);
  ++_length;
}

void YoungList::add_survivor_region(HeapRegion* hr) {
  assert(hr->is_survivor(), "should be flagged as survivor region");
  assert(hr->get_next_young_region() == NULL, "cause it should!");

  hr->set_next_young_region(_survivor_head);
  if (_survivor_head == NULL) {
    _survivor_tail = hr;
  }
  _survivor_head = hr;

  ++_survivor_length;
}

void YoungList::empty_list(HeapRegion* list) {
  while (list != NULL) {
    HeapRegion* next = list->get_next_young_region();
    list->set_next_young_region(NULL);
    list->uninstall_surv_rate_group();
    list->set_not_young();
    list = next;
  }
}

void YoungList::empty_list() {
  assert(check_list_well_formed(), "young list should be well formed");

  empty_list(_head);
  _head = NULL;
  _length = 0;

  empty_list(_survivor_head);
  _survivor_head = NULL;
  _survivor_tail = NULL;
  _survivor_length = 0;

  _last_sampled_rs_lengths = 0;

  assert(check_list_empty(false), "just making sure...");
}

bool YoungList::check_list_well_formed() {
  bool ret = true;

  size_t length = 0;
  HeapRegion* curr = _head;
  HeapRegion* last = NULL;
  while (curr != NULL) {
    if (!curr->is_young()) {
      gclog_or_tty->print_cr("### YOUNG REGION "PTR_FORMAT"-"PTR_FORMAT" "
                             "incorrectly tagged (y: %d, surv: %d)",
                             curr->bottom(), curr->end(),
                             curr->is_young(), curr->is_survivor());
      ret = false;
    }
    ++length;
    last = curr;
    curr = curr->get_next_young_region();
  }
  ret = ret && (length == _length);

  if (!ret) {
    gclog_or_tty->print_cr("### YOUNG LIST seems not well formed!");
    gclog_or_tty->print_cr("###   list has %d entries, _length is %d",
                           length, _length);
  }

  return ret;
}

bool YoungList::check_list_empty(bool check_sample) {
  bool ret = true;

  if (_length != 0) {
    gclog_or_tty->print_cr("### YOUNG LIST should have 0 length, not %d",
                  _length);
    ret = false;
  }
  if (check_sample && _last_sampled_rs_lengths != 0) {
    gclog_or_tty->print_cr("### YOUNG LIST has non-zero last sampled RS lengths");
    ret = false;
  }
  if (_head != NULL) {
    gclog_or_tty->print_cr("### YOUNG LIST does not have a NULL head");
    ret = false;
  }
  if (!ret) {
    gclog_or_tty->print_cr("### YOUNG LIST does not seem empty");
  }

  return ret;
}

void
YoungList::rs_length_sampling_init() {
  _sampled_rs_lengths = 0;
  _curr               = _head;
}

bool
YoungList::rs_length_sampling_more() {
  return _curr != NULL;
}

void
YoungList::rs_length_sampling_next() {
  assert( _curr != NULL, "invariant" );
  size_t rs_length = _curr->rem_set()->occupied();

  _sampled_rs_lengths += rs_length;

  // The current region may not yet have been added to the
  // incremental collection set (it gets added when it is
  // retired as the current allocation region).
  if (_curr->in_collection_set()) {
    // Update the collection set policy information for this region
    _g1h->g1_policy()->update_incremental_cset_info(_curr, rs_length);
  }

  _curr = _curr->get_next_young_region();
  if (_curr == NULL) {
    _last_sampled_rs_lengths = _sampled_rs_lengths;
    // gclog_or_tty->print_cr("last sampled RS lengths = %d", _last_sampled_rs_lengths);
  }
}

void
YoungList::reset_auxilary_lists() {
  guarantee( is_empty(), "young list should be empty" );
  assert(check_list_well_formed(), "young list should be well formed");

  // Add survivor regions to SurvRateGroup.
  _g1h->g1_policy()->note_start_adding_survivor_regions();
  _g1h->g1_policy()->finished_recalculating_age_indexes(true /* is_survivors */);

  for (HeapRegion* curr = _survivor_head;
       curr != NULL;
       curr = curr->get_next_young_region()) {
    _g1h->g1_policy()->set_region_survivors(curr);

    // The region is a non-empty survivor so let's add it to
    // the incremental collection set for the next evacuation
    // pause.
    _g1h->g1_policy()->add_region_to_incremental_cset_rhs(curr);
  }
  _g1h->g1_policy()->note_stop_adding_survivor_regions();

  _head   = _survivor_head;
  _length = _survivor_length;
  if (_survivor_head != NULL) {
    assert(_survivor_tail != NULL, "cause it shouldn't be");
    assert(_survivor_length > 0, "invariant");
    _survivor_tail->set_next_young_region(NULL);
  }

  // Don't clear the survivor list handles until the start of
  // the next evacuation pause - we need it in order to re-tag
  // the survivor regions from this evacuation pause as 'young'
  // at the start of the next.

  _g1h->g1_policy()->finished_recalculating_age_indexes(false /* is_survivors */);

  assert(check_list_well_formed(), "young list should be well formed");
}

void YoungList::print() {
  HeapRegion* lists[] = {_head,   _survivor_head};
  const char* names[] = {"YOUNG", "SURVIVOR"};

  for (unsigned int list = 0; list < ARRAY_SIZE(lists); ++list) {
    gclog_or_tty->print_cr("%s LIST CONTENTS", names[list]);
    HeapRegion *curr = lists[list];
    if (curr == NULL)
      gclog_or_tty->print_cr("  empty");
    while (curr != NULL) {
      gclog_or_tty->print_cr("  [%08x-%08x], t: %08x, P: %08x, N: %08x, C: %08x, "
                             "age: %4d, y: %d, surv: %d",
                             curr->bottom(), curr->end(),
                             curr->top(),
                             curr->prev_top_at_mark_start(),
                             curr->next_top_at_mark_start(),
                             curr->top_at_conc_mark_count(),
                             curr->age_in_surv_rate_group_cond(),
                             curr->is_young(),
                             curr->is_survivor());
      curr = curr->get_next_young_region();
    }
  }

  gclog_or_tty->print_cr("");
}

void G1CollectedHeap::push_dirty_cards_region(HeapRegion* hr)
{
  // Claim the right to put the region on the dirty cards region list
  // by installing a self pointer.
  HeapRegion* next = hr->get_next_dirty_cards_region();
  if (next == NULL) {
    HeapRegion* res = (HeapRegion*)
      Atomic::cmpxchg_ptr(hr, hr->next_dirty_cards_region_addr(),
                          NULL);
    if (res == NULL) {
      HeapRegion* head;
      do {
        // Put the region to the dirty cards region list.
        head = _dirty_cards_region_list;
        next = (HeapRegion*)
          Atomic::cmpxchg_ptr(hr, &_dirty_cards_region_list, head);
        if (next == head) {
          assert(hr->get_next_dirty_cards_region() == hr,
                 "hr->get_next_dirty_cards_region() != hr");
          if (next == NULL) {
            // The last region in the list points to itself.
            hr->set_next_dirty_cards_region(hr);
          } else {
            hr->set_next_dirty_cards_region(next);
          }
        }
      } while (next != head);
    }
  }
}

HeapRegion* G1CollectedHeap::pop_dirty_cards_region()
{
  HeapRegion* head;
  HeapRegion* hr;
  do {
    head = _dirty_cards_region_list;
    if (head == NULL) {
      return NULL;
    }
    HeapRegion* new_head = head->get_next_dirty_cards_region();
    if (head == new_head) {
      // The last region.
      new_head = NULL;
    }
    hr = (HeapRegion*)Atomic::cmpxchg_ptr(new_head, &_dirty_cards_region_list,
                                          head);
  } while (hr != head);
  assert(hr != NULL, "invariant");
  hr->set_next_dirty_cards_region(NULL);
  return hr;
}

void G1CollectedHeap::stop_conc_gc_threads() {
  _cg1r->stop();
  _czft->stop();
  _cmThread->stop();
}


void G1CollectedHeap::check_ct_logs_at_safepoint() {
  DirtyCardQueueSet& dcqs = JavaThread::dirty_card_queue_set();
  CardTableModRefBS* ct_bs = (CardTableModRefBS*)barrier_set();

  // Count the dirty cards at the start.
  CountNonCleanMemRegionClosure count1(this);
  ct_bs->mod_card_iterate(&count1);
  int orig_count = count1.n();

  // First clear the logged cards.
  ClearLoggedCardTableEntryClosure clear;
  dcqs.set_closure(&clear);
  dcqs.apply_closure_to_all_completed_buffers();
  dcqs.iterate_closure_all_threads(false);
  clear.print_histo();

  // Now ensure that there's no dirty cards.
  CountNonCleanMemRegionClosure count2(this);
  ct_bs->mod_card_iterate(&count2);
  if (count2.n() != 0) {
    gclog_or_tty->print_cr("Card table has %d entries; %d originally",
                           count2.n(), orig_count);
  }
  guarantee(count2.n() == 0, "Card table should be clean.");

  RedirtyLoggedCardTableEntryClosure redirty;
  JavaThread::dirty_card_queue_set().set_closure(&redirty);
  dcqs.apply_closure_to_all_completed_buffers();
  dcqs.iterate_closure_all_threads(false);
  gclog_or_tty->print_cr("Log entries = %d, dirty cards = %d.",
                         clear.calls(), orig_count);
  guarantee(redirty.calls() == clear.calls(),
            "Or else mechanism is broken.");

  CountNonCleanMemRegionClosure count3(this);
  ct_bs->mod_card_iterate(&count3);
  if (count3.n() != orig_count) {
    gclog_or_tty->print_cr("Should have restored them all: orig = %d, final = %d.",
                           orig_count, count3.n());
    guarantee(count3.n() >= orig_count, "Should have restored them all.");
  }

  JavaThread::dirty_card_queue_set().set_closure(_refine_cte_cl);
}

// Private class members.

G1CollectedHeap* G1CollectedHeap::_g1h;

// Private methods.

// Finds a HeapRegion that can be used to allocate a given size of block.


HeapRegion* G1CollectedHeap::newAllocRegion_work(size_t word_size,
                                                 bool do_expand,
                                                 bool zero_filled) {
  ConcurrentZFThread::note_region_alloc();
  HeapRegion* res = alloc_free_region_from_lists(zero_filled);
  if (res == NULL && do_expand) {
    expand(word_size * HeapWordSize);
    res = alloc_free_region_from_lists(zero_filled);
    assert(res == NULL ||
           (!res->isHumongous() &&
            (!zero_filled ||
             res->zero_fill_state() == HeapRegion::Allocated)),
           "Alloc Regions must be zero filled (and non-H)");
  }
<<<<<<< HEAD
  if (res != NULL && res->is_empty()) _free_regions--;
  assert(res == NULL ||
         (!res->isHumongous() &&
          (!zero_filled ||
           res->zero_fill_state() == HeapRegion::Allocated)),
         "Non-young alloc Regions must be zero filled (and non-H)");

  if (G1PrintHeapRegions) {
    if (res != NULL) {
=======
  if (res != NULL) {
    if (res->is_empty()) {
      _free_regions--;
    }
    assert(!res->isHumongous() &&
           (!zero_filled || res->zero_fill_state() == HeapRegion::Allocated),
           err_msg("Non-young alloc Regions must be zero filled (and non-H):"
                   " res->isHumongous()=%d, zero_filled=%d, res->zero_fill_state()=%d",
                   res->isHumongous(), zero_filled, res->zero_fill_state()));
    assert(!res->is_on_unclean_list(),
           "Alloc Regions must not be on the unclean list");
    if (G1PrintHeapRegions) {
>>>>>>> eb8bd999
      gclog_or_tty->print_cr("new alloc region %d:["PTR_FORMAT", "PTR_FORMAT"], "
                             "top "PTR_FORMAT,
                             res->hrs_index(), res->bottom(), res->end(), res->top());
    }
  }
  return res;
}

HeapRegion* G1CollectedHeap::newAllocRegionWithExpansion(int purpose,
                                                         size_t word_size,
                                                         bool zero_filled) {
  HeapRegion* alloc_region = NULL;
  if (_gc_alloc_region_counts[purpose] < g1_policy()->max_regions(purpose)) {
    alloc_region = newAllocRegion_work(word_size, true, zero_filled);
    if (purpose == GCAllocForSurvived && alloc_region != NULL) {
      alloc_region->set_survivor();
    }
    ++_gc_alloc_region_counts[purpose];
  } else {
    g1_policy()->note_alloc_region_limit_reached(purpose);
  }
  return alloc_region;
}

// If could fit into free regions w/o expansion, try.
// Otherwise, if can expand, do so.
// Otherwise, if using ex regions might help, try with ex given back.
HeapWord* G1CollectedHeap::humongousObjAllocate(size_t word_size) {
  assert(regions_accounted_for(), "Region leakage!");

  // We can't allocate H regions while cleanupComplete is running, since
  // some of the regions we find to be empty might not yet be added to the
  // unclean list.  (If we're already at a safepoint, this call is
  // unnecessary, not to mention wrong.)
  if (!SafepointSynchronize::is_at_safepoint())
    wait_for_cleanup_complete();

  size_t num_regions =
    round_to(word_size, HeapRegion::GrainWords) / HeapRegion::GrainWords;

  // Special case if < one region???

  // Remember the ft size.
  size_t x_size = expansion_regions();

  HeapWord* res = NULL;
  bool eliminated_allocated_from_lists = false;

  // Can the allocation potentially fit in the free regions?
  if (free_regions() >= num_regions) {
    res = _hrs->obj_allocate(word_size);
  }
  if (res == NULL) {
    // Try expansion.
    size_t fs = _hrs->free_suffix();
    if (fs + x_size >= num_regions) {
      expand((num_regions - fs) * HeapRegion::GrainBytes);
      res = _hrs->obj_allocate(word_size);
      assert(res != NULL, "This should have worked.");
    } else {
      // Expansion won't help.  Are there enough free regions if we get rid
      // of reservations?
      size_t avail = free_regions();
      if (avail >= num_regions) {
        res = _hrs->obj_allocate(word_size);
        if (res != NULL) {
          remove_allocated_regions_from_lists();
          eliminated_allocated_from_lists = true;
        }
      }
    }
  }
  if (res != NULL) {
    // Increment by the number of regions allocated.
    // FIXME: Assumes regions all of size GrainBytes.
#ifndef PRODUCT
    mr_bs()->verify_clean_region(MemRegion(res, res + num_regions *
                                           HeapRegion::GrainWords));
#endif
    if (!eliminated_allocated_from_lists)
      remove_allocated_regions_from_lists();
    _summary_bytes_used += word_size * HeapWordSize;
    _free_regions -= num_regions;
    _num_humongous_regions += (int) num_regions;
  }
  assert(regions_accounted_for(), "Region Leakage");
  return res;
}

HeapWord*
G1CollectedHeap::attempt_allocation_slow(size_t word_size,
                                         bool permit_collection_pause) {
  HeapWord* res = NULL;
  HeapRegion* allocated_young_region = NULL;

  assert( SafepointSynchronize::is_at_safepoint() ||
          Heap_lock->owned_by_self(), "pre condition of the call" );

  if (isHumongous(word_size)) {
    // Allocation of a humongous object can, in a sense, complete a
    // partial region, if the previous alloc was also humongous, and
    // caused the test below to succeed.
    if (permit_collection_pause)
      do_collection_pause_if_appropriate(word_size);
    res = humongousObjAllocate(word_size);
    assert(_cur_alloc_region == NULL
           || !_cur_alloc_region->isHumongous(),
           "Prevent a regression of this bug.");

  } else {
    // We may have concurrent cleanup working at the time. Wait for it
    // to complete. In the future we would probably want to make the
    // concurrent cleanup truly concurrent by decoupling it from the
    // allocation.
    if (!SafepointSynchronize::is_at_safepoint())
      wait_for_cleanup_complete();
    // If we do a collection pause, this will be reset to a non-NULL
    // value.  If we don't, nulling here ensures that we allocate a new
    // region below.
    if (_cur_alloc_region != NULL) {
      // We're finished with the _cur_alloc_region.
      // As we're builing (at least the young portion) of the collection
      // set incrementally we'll add the current allocation region to
      // the collection set here.
      if (_cur_alloc_region->is_young()) {
        g1_policy()->add_region_to_incremental_cset_lhs(_cur_alloc_region);
      }
      _summary_bytes_used += _cur_alloc_region->used();
      _cur_alloc_region = NULL;
    }
    assert(_cur_alloc_region == NULL, "Invariant.");
    // Completion of a heap region is perhaps a good point at which to do
    // a collection pause.
    if (permit_collection_pause)
      do_collection_pause_if_appropriate(word_size);
    // Make sure we have an allocation region available.
    if (_cur_alloc_region == NULL) {
      if (!SafepointSynchronize::is_at_safepoint())
        wait_for_cleanup_complete();
      bool next_is_young = should_set_young_locked();
      // If the next region is not young, make sure it's zero-filled.
      _cur_alloc_region = newAllocRegion(word_size, !next_is_young);
      if (_cur_alloc_region != NULL) {
        _summary_bytes_used -= _cur_alloc_region->used();
        if (next_is_young) {
          set_region_short_lived_locked(_cur_alloc_region);
          allocated_young_region = _cur_alloc_region;
        }
      }
    }
    assert(_cur_alloc_region == NULL || !_cur_alloc_region->isHumongous(),
           "Prevent a regression of this bug.");

    // Now retry the allocation.
    if (_cur_alloc_region != NULL) {
      if (allocated_young_region != NULL) {
        // We need to ensure that the store to top does not
        // float above the setting of the young type.
        OrderAccess::storestore();
      }
      res = _cur_alloc_region->allocate(word_size);
    }
  }

  // NOTE: fails frequently in PRT
  assert(regions_accounted_for(), "Region leakage!");

  if (res != NULL) {
    if (!SafepointSynchronize::is_at_safepoint()) {
      assert( permit_collection_pause, "invariant" );
      assert( Heap_lock->owned_by_self(), "invariant" );
      Heap_lock->unlock();
    }

    if (allocated_young_region != NULL) {
      HeapRegion* hr = allocated_young_region;
      HeapWord* bottom = hr->bottom();
      HeapWord* end = hr->end();
      MemRegion mr(bottom, end);
      ((CardTableModRefBS*)_g1h->barrier_set())->dirty(mr);
    }
  }

  assert( SafepointSynchronize::is_at_safepoint() ||
          (res == NULL && Heap_lock->owned_by_self()) ||
          (res != NULL && !Heap_lock->owned_by_self()),
          "post condition of the call" );

  return res;
}

HeapWord*
G1CollectedHeap::mem_allocate(size_t word_size,
                              bool   is_noref,
                              bool   is_tlab,
                              bool* gc_overhead_limit_was_exceeded) {
  debug_only(check_for_valid_allocation_state());
  assert(no_gc_in_progress(), "Allocation during gc not allowed");
  HeapWord* result = NULL;

  // Loop until the allocation is satisified,
  // or unsatisfied after GC.
  for (int try_count = 1; /* return or throw */; try_count += 1) {
    int gc_count_before;
    {
      Heap_lock->lock();
      result = attempt_allocation(word_size);
      if (result != NULL) {
        // attempt_allocation should have unlocked the heap lock
        assert(is_in(result), "result not in heap");
        return result;
      }
      // Read the gc count while the heap lock is held.
      gc_count_before = SharedHeap::heap()->total_collections();
      Heap_lock->unlock();
    }

    // Create the garbage collection operation...
    VM_G1CollectForAllocation op(word_size,
                                 gc_count_before);

    // ...and get the VM thread to execute it.
    VMThread::execute(&op);
    if (op.prologue_succeeded()) {
      result = op.result();
      assert(result == NULL || is_in(result), "result not in heap");
      return result;
    }

    // Give a warning if we seem to be looping forever.
    if ((QueuedAllocationWarningCount > 0) &&
        (try_count % QueuedAllocationWarningCount == 0)) {
      warning("G1CollectedHeap::mem_allocate_work retries %d times",
              try_count);
    }
  }
}

void G1CollectedHeap::abandon_cur_alloc_region() {
  if (_cur_alloc_region != NULL) {
    // We're finished with the _cur_alloc_region.
    if (_cur_alloc_region->is_empty()) {
      _free_regions++;
      free_region(_cur_alloc_region);
    } else {
      // As we're builing (at least the young portion) of the collection
      // set incrementally we'll add the current allocation region to
      // the collection set here.
      if (_cur_alloc_region->is_young()) {
        g1_policy()->add_region_to_incremental_cset_lhs(_cur_alloc_region);
      }
      _summary_bytes_used += _cur_alloc_region->used();
    }
    _cur_alloc_region = NULL;
  }
}

void G1CollectedHeap::abandon_gc_alloc_regions() {
  // first, make sure that the GC alloc region list is empty (it should!)
  assert(_gc_alloc_region_list == NULL, "invariant");
  release_gc_alloc_regions(true /* totally */);
}

class PostMCRemSetClearClosure: public HeapRegionClosure {
  ModRefBarrierSet* _mr_bs;
public:
  PostMCRemSetClearClosure(ModRefBarrierSet* mr_bs) : _mr_bs(mr_bs) {}
  bool doHeapRegion(HeapRegion* r) {
    r->reset_gc_time_stamp();
    if (r->continuesHumongous())
      return false;
    HeapRegionRemSet* hrrs = r->rem_set();
    if (hrrs != NULL) hrrs->clear();
    // You might think here that we could clear just the cards
    // corresponding to the used region.  But no: if we leave a dirty card
    // in a region we might allocate into, then it would prevent that card
    // from being enqueued, and cause it to be missed.
    // Re: the performance cost: we shouldn't be doing full GC anyway!
    _mr_bs->clear(MemRegion(r->bottom(), r->end()));
    return false;
  }
};


class PostMCRemSetInvalidateClosure: public HeapRegionClosure {
  ModRefBarrierSet* _mr_bs;
public:
  PostMCRemSetInvalidateClosure(ModRefBarrierSet* mr_bs) : _mr_bs(mr_bs) {}
  bool doHeapRegion(HeapRegion* r) {
    if (r->continuesHumongous()) return false;
    if (r->used_region().word_size() != 0) {
      _mr_bs->invalidate(r->used_region(), true /*whole heap*/);
    }
    return false;
  }
};

class RebuildRSOutOfRegionClosure: public HeapRegionClosure {
  G1CollectedHeap*   _g1h;
  UpdateRSOopClosure _cl;
  int                _worker_i;
public:
  RebuildRSOutOfRegionClosure(G1CollectedHeap* g1, int worker_i = 0) :
    _cl(g1->g1_rem_set()->as_HRInto_G1RemSet(), worker_i),
    _worker_i(worker_i),
    _g1h(g1)
  { }
  bool doHeapRegion(HeapRegion* r) {
    if (!r->continuesHumongous()) {
      _cl.set_from(r);
      r->oop_iterate(&_cl);
    }
    return false;
  }
};

class ParRebuildRSTask: public AbstractGangTask {
  G1CollectedHeap* _g1;
public:
  ParRebuildRSTask(G1CollectedHeap* g1)
    : AbstractGangTask("ParRebuildRSTask"),
      _g1(g1)
  { }

  void work(int i) {
    RebuildRSOutOfRegionClosure rebuild_rs(_g1, i);
    _g1->heap_region_par_iterate_chunked(&rebuild_rs, i,
                                         HeapRegion::RebuildRSClaimValue);
  }
};

void G1CollectedHeap::do_collection(bool explicit_gc,
                                    bool clear_all_soft_refs,
                                    size_t word_size) {
  if (GC_locker::check_active_before_gc()) {
    return; // GC is disabled (e.g. JNI GetXXXCritical operation)
  }

  ResourceMark rm;

  if (PrintHeapAtGC) {
    Universe::print_heap_before_gc();
  }

  assert(SafepointSynchronize::is_at_safepoint(), "should be at safepoint");
  assert(Thread::current() == VMThread::vm_thread(), "should be in vm thread");

<<<<<<< HEAD
=======
  const bool do_clear_all_soft_refs = clear_all_soft_refs ||
                           collector_policy()->should_clear_all_soft_refs();

  ClearedAllSoftRefs casr(do_clear_all_soft_refs, collector_policy());

>>>>>>> eb8bd999
  {
    IsGCActiveMark x;

    // Timing
    bool system_gc = (gc_cause() == GCCause::_java_lang_system_gc);
    assert(!system_gc || explicit_gc, "invariant");
    gclog_or_tty->date_stamp(PrintGC && PrintGCDateStamps);
    TraceCPUTime tcpu(PrintGCDetails, true, gclog_or_tty);
    TraceTime t(system_gc ? "Full GC (System.gc())" : "Full GC",
                PrintGC, true, gclog_or_tty);

    TraceMemoryManagerStats tms(true /* fullGC */);

    TraceMemoryManagerStats tms(true /* fullGC */);

    double start = os::elapsedTime();
    g1_policy()->record_full_collection_start();

    gc_prologue(true);
    increment_total_collections(true /* full gc */);

    size_t g1h_prev_used = used();
    assert(used() == recalculate_used(), "Should be equal");

    if (VerifyBeforeGC && total_collections() >= VerifyGCStartAt) {
      HandleMark hm;  // Discard invalid handles created during verification
      prepare_for_verify();
      gclog_or_tty->print(" VerifyBeforeGC:");
      Universe::verify(true);
    }
    assert(regions_accounted_for(), "Region leakage!");

    COMPILER2_PRESENT(DerivedPointerTable::clear());

    // We want to discover references, but not process them yet.
    // This mode is disabled in
    // instanceRefKlass::process_discovered_references if the
    // generation does some collection work, or
    // instanceRefKlass::enqueue_discovered_references if the
    // generation returns without doing any work.
    ref_processor()->disable_discovery();
    ref_processor()->abandon_partial_discovery();
    ref_processor()->verify_no_references_recorded();

    // Abandon current iterations of concurrent marking and concurrent
    // refinement, if any are in progress.
    concurrent_mark()->abort();

    // Make sure we'll choose a new allocation region afterwards.
    abandon_cur_alloc_region();
    abandon_gc_alloc_regions();
    assert(_cur_alloc_region == NULL, "Invariant.");
    g1_rem_set()->as_HRInto_G1RemSet()->cleanupHRRS();
    tear_down_region_lists();
    set_used_regions_to_need_zero_fill();

    // We may have added regions to the current incremental collection
    // set between the last GC or pause and now. We need to clear the
    // incremental collection set and then start rebuilding it afresh
    // after this full GC.
    abandon_collection_set(g1_policy()->inc_cset_head());
    g1_policy()->clear_incremental_cset();
    g1_policy()->stop_incremental_cset_building();

    if (g1_policy()->in_young_gc_mode()) {
      empty_young_list();
      g1_policy()->set_full_young_gcs(true);
    }

    // Temporarily make reference _discovery_ single threaded (non-MT).
    ReferenceProcessorMTMutator rp_disc_ser(ref_processor(), false);

    // Temporarily make refs discovery atomic
    ReferenceProcessorAtomicMutator rp_disc_atomic(ref_processor(), true);

    // Temporarily clear _is_alive_non_header
    ReferenceProcessorIsAliveMutator rp_is_alive_null(ref_processor(), NULL);

    ref_processor()->enable_discovery();
    ref_processor()->setup_policy(do_clear_all_soft_refs);

    // Do collection work
    {
      HandleMark hm;  // Discard invalid handles created during gc
      G1MarkSweep::invoke_at_safepoint(ref_processor(), do_clear_all_soft_refs);
    }
    // Because freeing humongous regions may have added some unclean
    // regions, it is necessary to tear down again before rebuilding.
    tear_down_region_lists();
    rebuild_region_lists();

    _summary_bytes_used = recalculate_used();

    ref_processor()->enqueue_discovered_references();

    COMPILER2_PRESENT(DerivedPointerTable::update_pointers());

    MemoryService::track_memory_usage();

    if (VerifyAfterGC && total_collections() >= VerifyGCStartAt) {
      HandleMark hm;  // Discard invalid handles created during verification
      gclog_or_tty->print(" VerifyAfterGC:");
      prepare_for_verify();
      Universe::verify(false);
    }
    NOT_PRODUCT(ref_processor()->verify_no_references_recorded());

    reset_gc_time_stamp();
    // Since everything potentially moved, we will clear all remembered
    // sets, and clear all cards.  Later we will rebuild remebered
    // sets. We will also reset the GC time stamps of the regions.
    PostMCRemSetClearClosure rs_clear(mr_bs());
    heap_region_iterate(&rs_clear);

    // Resize the heap if necessary.
    resize_if_necessary_after_full_collection(explicit_gc ? 0 : word_size);

    if (_cg1r->use_cache()) {
      _cg1r->clear_and_record_card_counts();
      _cg1r->clear_hot_cache();
    }

    // Rebuild remembered sets of all regions.
    if (ParallelGCThreads > 0) {
      ParRebuildRSTask rebuild_rs_task(this);
      assert(check_heap_region_claim_values(
             HeapRegion::InitialClaimValue), "sanity check");
      set_par_threads(workers()->total_workers());
      workers()->run_task(&rebuild_rs_task);
      set_par_threads(0);
      assert(check_heap_region_claim_values(
             HeapRegion::RebuildRSClaimValue), "sanity check");
      reset_heap_region_claim_values();
    } else {
      RebuildRSOutOfRegionClosure rebuild_rs(this);
      heap_region_iterate(&rebuild_rs);
    }

    if (PrintGC) {
      print_size_transition(gclog_or_tty, g1h_prev_used, used(), capacity());
    }

    if (true) { // FIXME
      // Ask the permanent generation to adjust size for full collections
      perm()->compute_new_size();
    }

    // Start a new incremental collection set for the next pause
    assert(g1_policy()->collection_set() == NULL, "must be");
    g1_policy()->start_incremental_cset_building();

    // Clear the _cset_fast_test bitmap in anticipation of adding
    // regions to the incremental collection set for the next
    // evacuation pause.
    clear_cset_fast_test();

    double end = os::elapsedTime();
    g1_policy()->record_full_collection_end();

#ifdef TRACESPINNING
    ParallelTaskTerminator::print_termination_counts();
#endif

    gc_epilogue(true);

    // Discard all rset updates
    JavaThread::dirty_card_queue_set().abandon_logs();
    assert(!G1DeferredRSUpdate
           || (G1DeferredRSUpdate && (dirty_card_queue_set().completed_buffers_num() == 0)), "Should not be any");
    assert(regions_accounted_for(), "Region leakage!");
  }

  if (g1_policy()->in_young_gc_mode()) {
    _young_list->reset_sampled_info();
    // At this point there should be no regions in the
    // entire heap tagged as young.
    assert( check_young_list_empty(true /* check_heap */),
            "young list should be empty at this point");
  }

  // Update the number of full collections that have been completed.
  increment_full_collections_completed(false /* outer */);

  if (PrintHeapAtGC) {
    Universe::print_heap_after_gc();
  }
}

void G1CollectedHeap::do_full_collection(bool clear_all_soft_refs) {
  do_collection(true,                /* explicit_gc */
                clear_all_soft_refs,
                0                    /* word_size */);
}

// This code is mostly copied from TenuredGeneration.
void
G1CollectedHeap::
resize_if_necessary_after_full_collection(size_t word_size) {
  assert(MinHeapFreeRatio <= MaxHeapFreeRatio, "sanity check");

  // Include the current allocation, if any, and bytes that will be
  // pre-allocated to support collections, as "used".
  const size_t used_after_gc = used();
  const size_t capacity_after_gc = capacity();
  const size_t free_after_gc = capacity_after_gc - used_after_gc;

  // This is enforced in arguments.cpp.
  assert(MinHeapFreeRatio <= MaxHeapFreeRatio,
         "otherwise the code below doesn't make sense");

  // We don't have floating point command-line arguments
  const double minimum_free_percentage = (double) MinHeapFreeRatio / 100.0;
  const double maximum_used_percentage = 1.0 - minimum_free_percentage;
  const double maximum_free_percentage = (double) MaxHeapFreeRatio / 100.0;
  const double minimum_used_percentage = 1.0 - maximum_free_percentage;

  const size_t min_heap_size = collector_policy()->min_heap_byte_size();
  const size_t max_heap_size = collector_policy()->max_heap_byte_size();

  // We have to be careful here as these two calculations can overflow
  // 32-bit size_t's.
  double used_after_gc_d = (double) used_after_gc;
  double minimum_desired_capacity_d = used_after_gc_d / maximum_used_percentage;
  double maximum_desired_capacity_d = used_after_gc_d / minimum_used_percentage;

  // Let's make sure that they are both under the max heap size, which
  // by default will make them fit into a size_t.
  double desired_capacity_upper_bound = (double) max_heap_size;
  minimum_desired_capacity_d = MIN2(minimum_desired_capacity_d,
                                    desired_capacity_upper_bound);
  maximum_desired_capacity_d = MIN2(maximum_desired_capacity_d,
                                    desired_capacity_upper_bound);

  // We can now safely turn them into size_t's.
  size_t minimum_desired_capacity = (size_t) minimum_desired_capacity_d;
  size_t maximum_desired_capacity = (size_t) maximum_desired_capacity_d;

  // This assert only makes sense here, before we adjust them
  // with respect to the min and max heap size.
  assert(minimum_desired_capacity <= maximum_desired_capacity,
         err_msg("minimum_desired_capacity = "SIZE_FORMAT", "
                 "maximum_desired_capacity = "SIZE_FORMAT,
                 minimum_desired_capacity, maximum_desired_capacity));

  // Should not be greater than the heap max size. No need to adjust
  // it with respect to the heap min size as it's a lower bound (i.e.,
  // we'll try to make the capacity larger than it, not smaller).
  minimum_desired_capacity = MIN2(minimum_desired_capacity, max_heap_size);
  // Should not be less than the heap min size. No need to adjust it
  // with respect to the heap max size as it's an upper bound (i.e.,
  // we'll try to make the capacity smaller than it, not greater).
  maximum_desired_capacity =  MAX2(maximum_desired_capacity, min_heap_size);

  if (PrintGC && Verbose) {
    const double free_percentage =
      (double) free_after_gc / (double) capacity_after_gc;
    gclog_or_tty->print_cr("Computing new size after full GC ");
    gclog_or_tty->print_cr("  "
                           "  minimum_free_percentage: %6.2f",
                           minimum_free_percentage);
    gclog_or_tty->print_cr("  "
                           "  maximum_free_percentage: %6.2f",
                           maximum_free_percentage);
    gclog_or_tty->print_cr("  "
                           "  capacity: %6.1fK"
                           "  minimum_desired_capacity: %6.1fK"
                           "  maximum_desired_capacity: %6.1fK",
                           (double) capacity_after_gc / (double) K,
                           (double) minimum_desired_capacity / (double) K,
                           (double) maximum_desired_capacity / (double) K);
    gclog_or_tty->print_cr("  "
                           "  free_after_gc: %6.1fK"
                           "  used_after_gc: %6.1fK",
                           (double) free_after_gc / (double) K,
                           (double) used_after_gc / (double) K);
    gclog_or_tty->print_cr("  "
                           "   free_percentage: %6.2f",
                           free_percentage);
  }
  if (capacity_after_gc < minimum_desired_capacity) {
    // Don't expand unless it's significant
    size_t expand_bytes = minimum_desired_capacity - capacity_after_gc;
    expand(expand_bytes);
    if (PrintGC && Verbose) {
      gclog_or_tty->print_cr("  "
                             "  expanding:"
                             "  max_heap_size: %6.1fK"
                             "  minimum_desired_capacity: %6.1fK"
                             "  expand_bytes: %6.1fK",
                             (double) max_heap_size / (double) K,
                             (double) minimum_desired_capacity / (double) K,
                             (double) expand_bytes / (double) K);
    }

    // No expansion, now see if we want to shrink
  } else if (capacity_after_gc > maximum_desired_capacity) {
    // Capacity too large, compute shrinking size
    size_t shrink_bytes = capacity_after_gc - maximum_desired_capacity;
    shrink(shrink_bytes);
    if (PrintGC && Verbose) {
      gclog_or_tty->print_cr("  "
                             "  shrinking:"
                             "  min_heap_size: %6.1fK"
                             "  maximum_desired_capacity: %6.1fK"
                             "  shrink_bytes: %6.1fK",
                             (double) min_heap_size / (double) K,
                             (double) maximum_desired_capacity / (double) K,
                             (double) shrink_bytes / (double) K);
    }
  }
}


HeapWord*
G1CollectedHeap::satisfy_failed_allocation(size_t word_size) {
  HeapWord* result = NULL;

  // In a G1 heap, we're supposed to keep allocation from failing by
  // incremental pauses.  Therefore, at least for now, we'll favor
  // expansion over collection.  (This might change in the future if we can
  // do something smarter than full collection to satisfy a failed alloc.)

  result = expand_and_allocate(word_size);
  if (result != NULL) {
    assert(is_in(result), "result not in heap");
    return result;
  }

  // OK, I guess we have to try collection.

  do_collection(false, false, word_size);

  result = attempt_allocation(word_size, /*permit_collection_pause*/false);

  if (result != NULL) {
    assert(is_in(result), "result not in heap");
    return result;
  }

  // Try collecting soft references.
  do_collection(false, true, word_size);
  result = attempt_allocation(word_size, /*permit_collection_pause*/false);
  if (result != NULL) {
    assert(is_in(result), "result not in heap");
    return result;
  }

  assert(!collector_policy()->should_clear_all_soft_refs(),
    "Flag should have been handled and cleared prior to this point");

  // What else?  We might try synchronous finalization later.  If the total
  // space available is large enough for the allocation, then a more
  // complete compaction phase than we've tried so far might be
  // appropriate.
  return NULL;
}

// Attempting to expand the heap sufficiently
// to support an allocation of the given "word_size".  If
// successful, perform the allocation and return the address of the
// allocated block, or else "NULL".

HeapWord* G1CollectedHeap::expand_and_allocate(size_t word_size) {
  size_t expand_bytes = word_size * HeapWordSize;
  if (expand_bytes < MinHeapDeltaBytes) {
    expand_bytes = MinHeapDeltaBytes;
  }
  expand(expand_bytes);
  assert(regions_accounted_for(), "Region leakage!");
  HeapWord* result = attempt_allocation(word_size, false /* permit_collection_pause */);
  return result;
}

size_t G1CollectedHeap::free_region_if_totally_empty(HeapRegion* hr) {
  size_t pre_used = 0;
  size_t cleared_h_regions = 0;
  size_t freed_regions = 0;
  UncleanRegionList local_list;
  free_region_if_totally_empty_work(hr, pre_used, cleared_h_regions,
                                    freed_regions, &local_list);

  finish_free_region_work(pre_used, cleared_h_regions, freed_regions,
                          &local_list);
  return pre_used;
}

void
G1CollectedHeap::free_region_if_totally_empty_work(HeapRegion* hr,
                                                   size_t& pre_used,
                                                   size_t& cleared_h,
                                                   size_t& freed_regions,
                                                   UncleanRegionList* list,
                                                   bool par) {
  assert(!hr->continuesHumongous(), "should have filtered these out");
  size_t res = 0;
  if (hr->used() > 0 && hr->garbage_bytes() == hr->used() &&
      !hr->is_young()) {
    if (G1PolicyVerbose > 0)
      gclog_or_tty->print_cr("Freeing empty region "PTR_FORMAT "(" SIZE_FORMAT " bytes)"
                                                                               " during cleanup", hr, hr->used());
    free_region_work(hr, pre_used, cleared_h, freed_regions, list, par);
  }
}

// FIXME: both this and shrink could probably be more efficient by
// doing one "VirtualSpace::expand_by" call rather than several.
void G1CollectedHeap::expand(size_t expand_bytes) {
  size_t old_mem_size = _g1_storage.committed_size();
  // We expand by a minimum of 1K.
  expand_bytes = MAX2(expand_bytes, (size_t)K);
  size_t aligned_expand_bytes =
    ReservedSpace::page_align_size_up(expand_bytes);
  aligned_expand_bytes = align_size_up(aligned_expand_bytes,
                                       HeapRegion::GrainBytes);
  expand_bytes = aligned_expand_bytes;
  while (expand_bytes > 0) {
    HeapWord* base = (HeapWord*)_g1_storage.high();
    // Commit more storage.
    bool successful = _g1_storage.expand_by(HeapRegion::GrainBytes);
    if (!successful) {
        expand_bytes = 0;
    } else {
      expand_bytes -= HeapRegion::GrainBytes;
      // Expand the committed region.
      HeapWord* high = (HeapWord*) _g1_storage.high();
      _g1_committed.set_end(high);
      // Create a new HeapRegion.
      MemRegion mr(base, high);
      bool is_zeroed = !_g1_max_committed.contains(base);
      HeapRegion* hr = new HeapRegion(_bot_shared, mr, is_zeroed);

      // Now update max_committed if necessary.
      _g1_max_committed.set_end(MAX2(_g1_max_committed.end(), high));

      // Add it to the HeapRegionSeq.
      _hrs->insert(hr);
      // Set the zero-fill state, according to whether it's already
      // zeroed.
      {
        MutexLockerEx x(ZF_mon, Mutex::_no_safepoint_check_flag);
        if (is_zeroed) {
          hr->set_zero_fill_complete();
          put_free_region_on_list_locked(hr);
        } else {
          hr->set_zero_fill_needed();
          put_region_on_unclean_list_locked(hr);
        }
      }
      _free_regions++;
      // And we used up an expansion region to create it.
      _expansion_regions--;
      // Tell the cardtable about it.
      Universe::heap()->barrier_set()->resize_covered_region(_g1_committed);
      // And the offset table as well.
      _bot_shared->resize(_g1_committed.word_size());
    }
  }
  if (Verbose && PrintGC) {
    size_t new_mem_size = _g1_storage.committed_size();
    gclog_or_tty->print_cr("Expanding garbage-first heap from %ldK by %ldK to %ldK",
                           old_mem_size/K, aligned_expand_bytes/K,
                           new_mem_size/K);
  }
}

void G1CollectedHeap::shrink_helper(size_t shrink_bytes)
{
  size_t old_mem_size = _g1_storage.committed_size();
  size_t aligned_shrink_bytes =
    ReservedSpace::page_align_size_down(shrink_bytes);
  aligned_shrink_bytes = align_size_down(aligned_shrink_bytes,
                                         HeapRegion::GrainBytes);
  size_t num_regions_deleted = 0;
  MemRegion mr = _hrs->shrink_by(aligned_shrink_bytes, num_regions_deleted);

  assert(mr.end() == (HeapWord*)_g1_storage.high(), "Bad shrink!");
  if (mr.byte_size() > 0)
    _g1_storage.shrink_by(mr.byte_size());
  assert(mr.start() == (HeapWord*)_g1_storage.high(), "Bad shrink!");

  _g1_committed.set_end(mr.start());
  _free_regions -= num_regions_deleted;
  _expansion_regions += num_regions_deleted;

  // Tell the cardtable about it.
  Universe::heap()->barrier_set()->resize_covered_region(_g1_committed);

  // And the offset table as well.
  _bot_shared->resize(_g1_committed.word_size());

  HeapRegionRemSet::shrink_heap(n_regions());

  if (Verbose && PrintGC) {
    size_t new_mem_size = _g1_storage.committed_size();
    gclog_or_tty->print_cr("Shrinking garbage-first heap from %ldK by %ldK to %ldK",
                           old_mem_size/K, aligned_shrink_bytes/K,
                           new_mem_size/K);
  }
}

void G1CollectedHeap::shrink(size_t shrink_bytes) {
  release_gc_alloc_regions(true /* totally */);
  tear_down_region_lists();  // We will rebuild them in a moment.
  shrink_helper(shrink_bytes);
  rebuild_region_lists();
}

// Public methods.

#ifdef _MSC_VER // the use of 'this' below gets a warning, make it go away
#pragma warning( disable:4355 ) // 'this' : used in base member initializer list
#endif // _MSC_VER


G1CollectedHeap::G1CollectedHeap(G1CollectorPolicy* policy_) :
  SharedHeap(policy_),
  _g1_policy(policy_),
  _dirty_card_queue_set(false),
<<<<<<< HEAD
=======
  _into_cset_dirty_card_queue_set(false),
>>>>>>> eb8bd999
  _ref_processor(NULL),
  _process_strong_tasks(new SubTasksDone(G1H_PS_NumElements)),
  _bot_shared(NULL),
  _par_alloc_during_gc_lock(Mutex::leaf, "par alloc during GC lock"),
  _objs_with_preserved_marks(NULL), _preserved_marks_of_objs(NULL),
  _evac_failure_scan_stack(NULL) ,
  _mark_in_progress(false),
  _cg1r(NULL), _czft(NULL), _summary_bytes_used(0),
  _cur_alloc_region(NULL),
  _refine_cte_cl(NULL),
  _free_region_list(NULL), _free_region_list_size(0),
  _free_regions(0),
  _full_collection(false),
  _unclean_region_list(),
  _unclean_regions_coming(false),
  _young_list(new YoungList(this)),
  _gc_time_stamp(0),
  _surviving_young_words(NULL),
  _full_collections_completed(0),
  _in_cset_fast_test(NULL),
  _in_cset_fast_test_base(NULL),
  _dirty_cards_region_list(NULL) {
  _g1h = this; // To catch bugs.
  if (_process_strong_tasks == NULL || !_process_strong_tasks->valid()) {
    vm_exit_during_initialization("Failed necessary allocation.");
  }

  _humongous_object_threshold_in_words = HeapRegion::GrainWords / 2;

  int n_queues = MAX2((int)ParallelGCThreads, 1);
  _task_queues = new RefToScanQueueSet(n_queues);

  int n_rem_sets = HeapRegionRemSet::num_par_rem_sets();
  assert(n_rem_sets > 0, "Invariant.");

  HeapRegionRemSetIterator** iter_arr =
    NEW_C_HEAP_ARRAY(HeapRegionRemSetIterator*, n_queues);
  for (int i = 0; i < n_queues; i++) {
    iter_arr[i] = new HeapRegionRemSetIterator();
  }
  _rem_set_iterator = iter_arr;

  for (int i = 0; i < n_queues; i++) {
    RefToScanQueue* q = new RefToScanQueue();
    q->initialize();
    _task_queues->register_queue(i, q);
  }

  for (int ap = 0; ap < GCAllocPurposeCount; ++ap) {
    _gc_alloc_regions[ap]          = NULL;
    _gc_alloc_region_counts[ap]    = 0;
    _retained_gc_alloc_regions[ap] = NULL;
    // by default, we do not retain a GC alloc region for each ap;
    // we'll override this, when appropriate, below
    _retain_gc_alloc_region[ap]    = false;
  }

  // We will try to remember the last half-full tenured region we
  // allocated to at the end of a collection so that we can re-use it
  // during the next collection.
  _retain_gc_alloc_region[GCAllocForTenured]  = true;

  guarantee(_task_queues != NULL, "task_queues allocation failure.");
}

jint G1CollectedHeap::initialize() {
  CollectedHeap::pre_initialize();
  os::enable_vtime();

  // Necessary to satisfy locking discipline assertions.

  MutexLocker x(Heap_lock);

  // While there are no constraints in the GC code that HeapWordSize
  // be any particular value, there are multiple other areas in the
  // system which believe this to be true (e.g. oop->object_size in some
  // cases incorrectly returns the size in wordSize units rather than
  // HeapWordSize).
  guarantee(HeapWordSize == wordSize, "HeapWordSize must equal wordSize");

  size_t init_byte_size = collector_policy()->initial_heap_byte_size();
  size_t max_byte_size = collector_policy()->max_heap_byte_size();

  // Ensure that the sizes are properly aligned.
  Universe::check_alignment(init_byte_size, HeapRegion::GrainBytes, "g1 heap");
  Universe::check_alignment(max_byte_size, HeapRegion::GrainBytes, "g1 heap");

  _cg1r = new ConcurrentG1Refine();

  // Reserve the maximum.
  PermanentGenerationSpec* pgs = collector_policy()->permanent_generation();
  // Includes the perm-gen.

  const size_t total_reserved = max_byte_size + pgs->max_size();
  char* addr = Universe::preferred_heap_base(total_reserved, Universe::UnscaledNarrowOop);

  ReservedSpace heap_rs(max_byte_size + pgs->max_size(),
                        HeapRegion::GrainBytes,
                        false /*ism*/, addr);

  if (UseCompressedOops) {
    if (addr != NULL && !heap_rs.is_reserved()) {
      // Failed to reserve at specified address - the requested memory
      // region is taken already, for example, by 'java' launcher.
      // Try again to reserver heap higher.
      addr = Universe::preferred_heap_base(total_reserved, Universe::ZeroBasedNarrowOop);
      ReservedSpace heap_rs0(total_reserved, HeapRegion::GrainBytes,
                             false /*ism*/, addr);
      if (addr != NULL && !heap_rs0.is_reserved()) {
        // Failed to reserve at specified address again - give up.
        addr = Universe::preferred_heap_base(total_reserved, Universe::HeapBasedNarrowOop);
        assert(addr == NULL, "");
        ReservedSpace heap_rs1(total_reserved, HeapRegion::GrainBytes,
                               false /*ism*/, addr);
        heap_rs = heap_rs1;
      } else {
        heap_rs = heap_rs0;
      }
    }
  }

  if (!heap_rs.is_reserved()) {
    vm_exit_during_initialization("Could not reserve enough space for object heap");
    return JNI_ENOMEM;
  }

  // It is important to do this in a way such that concurrent readers can't
  // temporarily think somethings in the heap.  (I've actually seen this
  // happen in asserts: DLD.)
  _reserved.set_word_size(0);
  _reserved.set_start((HeapWord*)heap_rs.base());
  _reserved.set_end((HeapWord*)(heap_rs.base() + heap_rs.size()));

  _expansion_regions = max_byte_size/HeapRegion::GrainBytes;

  _num_humongous_regions = 0;

  // Create the gen rem set (and barrier set) for the entire reserved region.
  _rem_set = collector_policy()->create_rem_set(_reserved, 2);
  set_barrier_set(rem_set()->bs());
  if (barrier_set()->is_a(BarrierSet::ModRef)) {
    _mr_bs = (ModRefBarrierSet*)_barrier_set;
  } else {
    vm_exit_during_initialization("G1 requires a mod ref bs.");
    return JNI_ENOMEM;
  }

  // Also create a G1 rem set.
  if (G1UseHRIntoRS) {
    if (mr_bs()->is_a(BarrierSet::CardTableModRef)) {
      _g1_rem_set = new HRInto_G1RemSet(this, (CardTableModRefBS*)mr_bs());
    } else {
      vm_exit_during_initialization("G1 requires a cardtable mod ref bs.");
      return JNI_ENOMEM;
    }
  } else {
    _g1_rem_set = new StupidG1RemSet(this);
  }

  // Carve out the G1 part of the heap.

  ReservedSpace g1_rs   = heap_rs.first_part(max_byte_size);
  _g1_reserved = MemRegion((HeapWord*)g1_rs.base(),
                           g1_rs.size()/HeapWordSize);
  ReservedSpace perm_gen_rs = heap_rs.last_part(max_byte_size);

  _perm_gen = pgs->init(perm_gen_rs, pgs->init_size(), rem_set());

  _g1_storage.initialize(g1_rs, 0);
  _g1_committed = MemRegion((HeapWord*)_g1_storage.low(), (size_t) 0);
  _g1_max_committed = _g1_committed;
  _hrs = new HeapRegionSeq(_expansion_regions);
  guarantee(_hrs != NULL, "Couldn't allocate HeapRegionSeq");
  guarantee(_cur_alloc_region == NULL, "from constructor");

  // 6843694 - ensure that the maximum region index can fit
  // in the remembered set structures.
  const size_t max_region_idx = ((size_t)1 << (sizeof(RegionIdx_t)*BitsPerByte-1)) - 1;
  guarantee((max_regions() - 1) <= max_region_idx, "too many regions");

  size_t max_cards_per_region = ((size_t)1 << (sizeof(CardIdx_t)*BitsPerByte-1)) - 1;
  guarantee(HeapRegion::CardsPerRegion > 0, "make sure it's initialized");
  guarantee((size_t) HeapRegion::CardsPerRegion < max_cards_per_region,
            "too many cards per region");

  _bot_shared = new G1BlockOffsetSharedArray(_reserved,
                                             heap_word_size(init_byte_size));

  _g1h = this;

   _in_cset_fast_test_length = max_regions();
   _in_cset_fast_test_base = NEW_C_HEAP_ARRAY(bool, _in_cset_fast_test_length);

   // We're biasing _in_cset_fast_test to avoid subtracting the
   // beginning of the heap every time we want to index; basically
   // it's the same with what we do with the card table.
   _in_cset_fast_test = _in_cset_fast_test_base -
                ((size_t) _g1_reserved.start() >> HeapRegion::LogOfHRGrainBytes);

   // Clear the _cset_fast_test bitmap in anticipation of adding
   // regions to the incremental collection set for the first
   // evacuation pause.
   clear_cset_fast_test();

  // Create the ConcurrentMark data structure and thread.
  // (Must do this late, so that "max_regions" is defined.)
  _cm       = new ConcurrentMark(heap_rs, (int) max_regions());
  _cmThread = _cm->cmThread();

  // ...and the concurrent zero-fill thread, if necessary.
  if (G1ConcZeroFill) {
    _czft = new ConcurrentZFThread();
  }

  // Initialize the from_card cache structure of HeapRegionRemSet.
  HeapRegionRemSet::init_heap(max_regions());

  // Now expand into the initial heap size.
  expand(init_byte_size);

  // Perform any initialization actions delegated to the policy.
  g1_policy()->init();

  g1_policy()->note_start_of_mark_thread();

  _refine_cte_cl =
    new RefineCardTableEntryClosure(ConcurrentG1RefineThread::sts(),
                                    g1_rem_set(),
                                    concurrent_g1_refine());
  JavaThread::dirty_card_queue_set().set_closure(_refine_cte_cl);

  JavaThread::satb_mark_queue_set().initialize(SATB_Q_CBL_mon,
                                               SATB_Q_FL_lock,
                                               G1SATBProcessCompletedThreshold,
                                               Shared_SATB_Q_lock);

  JavaThread::dirty_card_queue_set().initialize(DirtyCardQ_CBL_mon,
                                                DirtyCardQ_FL_lock,
                                                concurrent_g1_refine()->yellow_zone(),
                                                concurrent_g1_refine()->red_zone(),
                                                Shared_DirtyCardQ_lock);

  if (G1DeferredRSUpdate) {
    dirty_card_queue_set().initialize(DirtyCardQ_CBL_mon,
                                      DirtyCardQ_FL_lock,
                                      -1, // never trigger processing
                                      -1, // no limit on length
                                      Shared_DirtyCardQ_lock,
                                      &JavaThread::dirty_card_queue_set());
  }

  // Initialize the card queue set used to hold cards containing
  // references into the collection set.
  _into_cset_dirty_card_queue_set.initialize(DirtyCardQ_CBL_mon,
                                             DirtyCardQ_FL_lock,
                                             -1, // never trigger processing
                                             -1, // no limit on length
                                             Shared_DirtyCardQ_lock,
                                             &JavaThread::dirty_card_queue_set());

  // In case we're keeping closure specialization stats, initialize those
  // counts and that mechanism.
  SpecializationStats::clear();

  _gc_alloc_region_list = NULL;

  // Do later initialization work for concurrent refinement.
  _cg1r->init();

  return JNI_OK;
}

void G1CollectedHeap::ref_processing_init() {
  SharedHeap::ref_processing_init();
  MemRegion mr = reserved_region();
  _ref_processor = ReferenceProcessor::create_ref_processor(
                                         mr,    // span
                                         false, // Reference discovery is not atomic
                                                // (though it shouldn't matter here.)
                                         true,  // mt_discovery
                                         NULL,  // is alive closure: need to fill this in for efficiency
                                         ParallelGCThreads,
                                         ParallelRefProcEnabled,
                                         true); // Setting next fields of discovered
                                                // lists requires a barrier.
}

size_t G1CollectedHeap::capacity() const {
  return _g1_committed.byte_size();
}

void G1CollectedHeap::iterate_dirty_card_closure(CardTableEntryClosure* cl,
                                                 DirtyCardQueue* into_cset_dcq,
                                                 bool concurrent,
                                                 int worker_i) {
  // Clean cards in the hot card cache
<<<<<<< HEAD
  concurrent_g1_refine()->clean_up_cache(worker_i, g1_rem_set());
=======
  concurrent_g1_refine()->clean_up_cache(worker_i, g1_rem_set(), into_cset_dcq);
>>>>>>> eb8bd999

  DirtyCardQueueSet& dcqs = JavaThread::dirty_card_queue_set();
  int n_completed_buffers = 0;
  while (dcqs.apply_closure_to_completed_buffer(cl, worker_i, 0, true)) {
    n_completed_buffers++;
  }
  g1_policy()->record_update_rs_processed_buffers(worker_i,
                                                  (double) n_completed_buffers);
  dcqs.clear_n_completed_buffers();
  assert(!dcqs.completed_buffers_exist_dirty(), "Completed buffers exist!");
}


// Computes the sum of the storage used by the various regions.

size_t G1CollectedHeap::used() const {
  assert(Heap_lock->owner() != NULL,
         "Should be owned on this thread's behalf.");
  size_t result = _summary_bytes_used;
  // Read only once in case it is set to NULL concurrently
  HeapRegion* hr = _cur_alloc_region;
  if (hr != NULL)
    result += hr->used();
  return result;
}

size_t G1CollectedHeap::used_unlocked() const {
  size_t result = _summary_bytes_used;
  return result;
}

class SumUsedClosure: public HeapRegionClosure {
  size_t _used;
public:
  SumUsedClosure() : _used(0) {}
  bool doHeapRegion(HeapRegion* r) {
    if (!r->continuesHumongous()) {
      _used += r->used();
    }
    return false;
  }
  size_t result() { return _used; }
};

size_t G1CollectedHeap::recalculate_used() const {
  SumUsedClosure blk;
  _hrs->iterate(&blk);
  return blk.result();
}

#ifndef PRODUCT
class SumUsedRegionsClosure: public HeapRegionClosure {
  size_t _num;
public:
  SumUsedRegionsClosure() : _num(0) {}
  bool doHeapRegion(HeapRegion* r) {
    if (r->continuesHumongous() || r->used() > 0 || r->is_gc_alloc_region()) {
      _num += 1;
    }
    return false;
  }
  size_t result() { return _num; }
};

size_t G1CollectedHeap::recalculate_used_regions() const {
  SumUsedRegionsClosure blk;
  _hrs->iterate(&blk);
  return blk.result();
}
#endif // PRODUCT

size_t G1CollectedHeap::unsafe_max_alloc() {
  if (_free_regions > 0) return HeapRegion::GrainBytes;
  // otherwise, is there space in the current allocation region?

  // We need to store the current allocation region in a local variable
  // here. The problem is that this method doesn't take any locks and
  // there may be other threads which overwrite the current allocation
  // region field. attempt_allocation(), for example, sets it to NULL
  // and this can happen *after* the NULL check here but before the call
  // to free(), resulting in a SIGSEGV. Note that this doesn't appear
  // to be a problem in the optimized build, since the two loads of the
  // current allocation region field are optimized away.
  HeapRegion* car = _cur_alloc_region;

  // FIXME: should iterate over all regions?
  if (car == NULL) {
    return 0;
  }
  return car->free();
}

<<<<<<< HEAD
=======
bool G1CollectedHeap::should_do_concurrent_full_gc(GCCause::Cause cause) {
  return
    ((cause == GCCause::_gc_locker           && GCLockerInvokesConcurrent) ||
     (cause == GCCause::_java_lang_system_gc && ExplicitGCInvokesConcurrent));
}

void G1CollectedHeap::increment_full_collections_completed(bool outer) {
  MonitorLockerEx x(FullGCCount_lock, Mutex::_no_safepoint_check_flag);

  // We have already incremented _total_full_collections at the start
  // of the GC, so total_full_collections() represents how many full
  // collections have been started.
  unsigned int full_collections_started = total_full_collections();

  // Given that this method is called at the end of a Full GC or of a
  // concurrent cycle, and those can be nested (i.e., a Full GC can
  // interrupt a concurrent cycle), the number of full collections
  // completed should be either one (in the case where there was no
  // nesting) or two (when a Full GC interrupted a concurrent cycle)
  // behind the number of full collections started.

  // This is the case for the inner caller, i.e. a Full GC.
  assert(outer ||
         (full_collections_started == _full_collections_completed + 1) ||
         (full_collections_started == _full_collections_completed + 2),
         err_msg("for inner caller: full_collections_started = %u "
                 "is inconsistent with _full_collections_completed = %u",
                 full_collections_started, _full_collections_completed));

  // This is the case for the outer caller, i.e. the concurrent cycle.
  assert(!outer ||
         (full_collections_started == _full_collections_completed + 1),
         err_msg("for outer caller: full_collections_started = %u "
                 "is inconsistent with _full_collections_completed = %u",
                 full_collections_started, _full_collections_completed));

  _full_collections_completed += 1;

  // This notify_all() will ensure that a thread that called
  // System.gc() with (with ExplicitGCInvokesConcurrent set or not)
  // and it's waiting for a full GC to finish will be woken up. It is
  // waiting in VM_G1IncCollectionPause::doit_epilogue().
  FullGCCount_lock->notify_all();
}

>>>>>>> eb8bd999
void G1CollectedHeap::collect_as_vm_thread(GCCause::Cause cause) {
  assert(Thread::current()->is_VM_thread(), "Precondition#1");
  assert(Heap_lock->is_locked(), "Precondition#2");
  GCCauseSetter gcs(this, cause);
  switch (cause) {
    case GCCause::_heap_inspection:
    case GCCause::_heap_dump: {
      HandleMark hm;
      do_full_collection(false);         // don't clear all soft refs
      break;
    }
    default: // XXX FIX ME
      ShouldNotReachHere(); // Unexpected use of this function
  }
}

void G1CollectedHeap::collect(GCCause::Cause cause) {
  // The caller doesn't have the Heap_lock
  assert(!Heap_lock->owned_by_self(), "this thread should not own the Heap_lock");

<<<<<<< HEAD
  int gc_count_before;
=======
  unsigned int gc_count_before;
  unsigned int full_gc_count_before;
>>>>>>> eb8bd999
  {
    MutexLocker ml(Heap_lock);
    // Read the GC count while holding the Heap_lock
    gc_count_before = SharedHeap::heap()->total_collections();
<<<<<<< HEAD

    // Don't want to do a GC until cleanup is completed.
    wait_for_cleanup_complete();
  } // We give up heap lock; VMThread::execute gets it back below
  switch (cause) {
    case GCCause::_scavenge_alot: {
      // Do an incremental pause, which might sometimes be abandoned.
      VM_G1IncCollectionPause op(gc_count_before, cause);
      VMThread::execute(&op);
      break;
    }
    default: {
      // In all other cases, we currently do a full gc.
      VM_G1CollectFull op(gc_count_before, cause);
=======
    full_gc_count_before = SharedHeap::heap()->total_full_collections();

    // Don't want to do a GC until cleanup is completed.
    wait_for_cleanup_complete();

    // We give up heap lock; VMThread::execute gets it back below
  }

  if (should_do_concurrent_full_gc(cause)) {
    // Schedule an initial-mark evacuation pause that will start a
    // concurrent cycle.
    VM_G1IncCollectionPause op(gc_count_before,
                               true, /* should_initiate_conc_mark */
                               g1_policy()->max_pause_time_ms(),
                               cause);
    VMThread::execute(&op);
  } else {
    if (cause == GCCause::_gc_locker
        DEBUG_ONLY(|| cause == GCCause::_scavenge_alot)) {

      // Schedule a standard evacuation pause.
      VM_G1IncCollectionPause op(gc_count_before,
                                 false, /* should_initiate_conc_mark */
                                 g1_policy()->max_pause_time_ms(),
                                 cause);
      VMThread::execute(&op);
    } else {
      // Schedule a Full GC.
      VM_G1CollectFull op(gc_count_before, full_gc_count_before, cause);
>>>>>>> eb8bd999
      VMThread::execute(&op);
    }
  }
}

bool G1CollectedHeap::is_in(const void* p) const {
  if (_g1_committed.contains(p)) {
    HeapRegion* hr = _hrs->addr_to_region(p);
    return hr->is_in(p);
  } else {
    return _perm_gen->as_gen()->is_in(p);
  }
}

// Iteration functions.

// Iterates an OopClosure over all ref-containing fields of objects
// within a HeapRegion.

class IterateOopClosureRegionClosure: public HeapRegionClosure {
  MemRegion _mr;
  OopClosure* _cl;
public:
  IterateOopClosureRegionClosure(MemRegion mr, OopClosure* cl)
    : _mr(mr), _cl(cl) {}
  bool doHeapRegion(HeapRegion* r) {
    if (! r->continuesHumongous()) {
      r->oop_iterate(_cl);
    }
    return false;
  }
};

void G1CollectedHeap::oop_iterate(OopClosure* cl, bool do_perm) {
  IterateOopClosureRegionClosure blk(_g1_committed, cl);
  _hrs->iterate(&blk);
  if (do_perm) {
    perm_gen()->oop_iterate(cl);
  }
}

void G1CollectedHeap::oop_iterate(MemRegion mr, OopClosure* cl, bool do_perm) {
  IterateOopClosureRegionClosure blk(mr, cl);
  _hrs->iterate(&blk);
  if (do_perm) {
    perm_gen()->oop_iterate(cl);
  }
}

// Iterates an ObjectClosure over all objects within a HeapRegion.

class IterateObjectClosureRegionClosure: public HeapRegionClosure {
  ObjectClosure* _cl;
public:
  IterateObjectClosureRegionClosure(ObjectClosure* cl) : _cl(cl) {}
  bool doHeapRegion(HeapRegion* r) {
    if (! r->continuesHumongous()) {
      r->object_iterate(_cl);
    }
    return false;
  }
};

void G1CollectedHeap::object_iterate(ObjectClosure* cl, bool do_perm) {
  IterateObjectClosureRegionClosure blk(cl);
  _hrs->iterate(&blk);
  if (do_perm) {
    perm_gen()->object_iterate(cl);
  }
}

void G1CollectedHeap::object_iterate_since_last_GC(ObjectClosure* cl) {
  // FIXME: is this right?
  guarantee(false, "object_iterate_since_last_GC not supported by G1 heap");
}

// Calls a SpaceClosure on a HeapRegion.

class SpaceClosureRegionClosure: public HeapRegionClosure {
  SpaceClosure* _cl;
public:
  SpaceClosureRegionClosure(SpaceClosure* cl) : _cl(cl) {}
  bool doHeapRegion(HeapRegion* r) {
    _cl->do_space(r);
    return false;
  }
};

void G1CollectedHeap::space_iterate(SpaceClosure* cl) {
  SpaceClosureRegionClosure blk(cl);
  _hrs->iterate(&blk);
}

void G1CollectedHeap::heap_region_iterate(HeapRegionClosure* cl) {
  _hrs->iterate(cl);
}

void G1CollectedHeap::heap_region_iterate_from(HeapRegion* r,
                                               HeapRegionClosure* cl) {
  _hrs->iterate_from(r, cl);
}

void
G1CollectedHeap::heap_region_iterate_from(int idx, HeapRegionClosure* cl) {
  _hrs->iterate_from(idx, cl);
}

HeapRegion* G1CollectedHeap::region_at(size_t idx) { return _hrs->at(idx); }

void
G1CollectedHeap::heap_region_par_iterate_chunked(HeapRegionClosure* cl,
                                                 int worker,
                                                 jint claim_value) {
  const size_t regions = n_regions();
  const size_t worker_num = (ParallelGCThreads > 0 ? ParallelGCThreads : 1);
  // try to spread out the starting points of the workers
  const size_t start_index = regions / worker_num * (size_t) worker;

  // each worker will actually look at all regions
  for (size_t count = 0; count < regions; ++count) {
    const size_t index = (start_index + count) % regions;
    assert(0 <= index && index < regions, "sanity");
    HeapRegion* r = region_at(index);
    // we'll ignore "continues humongous" regions (we'll process them
    // when we come across their corresponding "start humongous"
    // region) and regions already claimed
    if (r->claim_value() == claim_value || r->continuesHumongous()) {
      continue;
    }
    // OK, try to claim it
    if (r->claimHeapRegion(claim_value)) {
      // success!
      assert(!r->continuesHumongous(), "sanity");
      if (r->startsHumongous()) {
        // If the region is "starts humongous" we'll iterate over its
        // "continues humongous" first; in fact we'll do them
        // first. The order is important. In on case, calling the
        // closure on the "starts humongous" region might de-allocate
        // and clear all its "continues humongous" regions and, as a
        // result, we might end up processing them twice. So, we'll do
        // them first (notice: most closures will ignore them anyway) and
        // then we'll do the "starts humongous" region.
        for (size_t ch_index = index + 1; ch_index < regions; ++ch_index) {
          HeapRegion* chr = region_at(ch_index);

          // if the region has already been claimed or it's not
          // "continues humongous" we're done
          if (chr->claim_value() == claim_value ||
              !chr->continuesHumongous()) {
            break;
          }

          // Noone should have claimed it directly. We can given
          // that we claimed its "starts humongous" region.
          assert(chr->claim_value() != claim_value, "sanity");
          assert(chr->humongous_start_region() == r, "sanity");

          if (chr->claimHeapRegion(claim_value)) {
            // we should always be able to claim it; noone else should
            // be trying to claim this region

            bool res2 = cl->doHeapRegion(chr);
            assert(!res2, "Should not abort");

            // Right now, this holds (i.e., no closure that actually
            // does something with "continues humongous" regions
            // clears them). We might have to weaken it in the future,
            // but let's leave these two asserts here for extra safety.
            assert(chr->continuesHumongous(), "should still be the case");
            assert(chr->humongous_start_region() == r, "sanity");
          } else {
            guarantee(false, "we should not reach here");
          }
        }
      }

      assert(!r->continuesHumongous(), "sanity");
      bool res = cl->doHeapRegion(r);
      assert(!res, "Should not abort");
    }
  }
}

class ResetClaimValuesClosure: public HeapRegionClosure {
public:
  bool doHeapRegion(HeapRegion* r) {
    r->set_claim_value(HeapRegion::InitialClaimValue);
    return false;
  }
};

void
G1CollectedHeap::reset_heap_region_claim_values() {
  ResetClaimValuesClosure blk;
  heap_region_iterate(&blk);
}

#ifdef ASSERT
// This checks whether all regions in the heap have the correct claim
// value. I also piggy-backed on this a check to ensure that the
// humongous_start_region() information on "continues humongous"
// regions is correct.

class CheckClaimValuesClosure : public HeapRegionClosure {
private:
  jint _claim_value;
  size_t _failures;
  HeapRegion* _sh_region;
public:
  CheckClaimValuesClosure(jint claim_value) :
    _claim_value(claim_value), _failures(0), _sh_region(NULL) { }
  bool doHeapRegion(HeapRegion* r) {
    if (r->claim_value() != _claim_value) {
      gclog_or_tty->print_cr("Region ["PTR_FORMAT","PTR_FORMAT"), "
                             "claim value = %d, should be %d",
                             r->bottom(), r->end(), r->claim_value(),
                             _claim_value);
      ++_failures;
    }
    if (!r->isHumongous()) {
      _sh_region = NULL;
    } else if (r->startsHumongous()) {
      _sh_region = r;
    } else if (r->continuesHumongous()) {
      if (r->humongous_start_region() != _sh_region) {
        gclog_or_tty->print_cr("Region ["PTR_FORMAT","PTR_FORMAT"), "
                               "HS = "PTR_FORMAT", should be "PTR_FORMAT,
                               r->bottom(), r->end(),
                               r->humongous_start_region(),
                               _sh_region);
        ++_failures;
      }
    }
    return false;
  }
  size_t failures() {
    return _failures;
  }
};

bool G1CollectedHeap::check_heap_region_claim_values(jint claim_value) {
  CheckClaimValuesClosure cl(claim_value);
  heap_region_iterate(&cl);
  return cl.failures() == 0;
}
#endif // ASSERT

void G1CollectedHeap::collection_set_iterate(HeapRegionClosure* cl) {
  HeapRegion* r = g1_policy()->collection_set();
  while (r != NULL) {
    HeapRegion* next = r->next_in_collection_set();
    if (cl->doHeapRegion(r)) {
      cl->incomplete();
      return;
    }
    r = next;
  }
}

void G1CollectedHeap::collection_set_iterate_from(HeapRegion* r,
                                                  HeapRegionClosure *cl) {
  if (r == NULL) {
    // The CSet is empty so there's nothing to do.
    return;
  }

  assert(r->in_collection_set(),
         "Start region must be a member of the collection set.");
  HeapRegion* cur = r;
  while (cur != NULL) {
    HeapRegion* next = cur->next_in_collection_set();
    if (cl->doHeapRegion(cur) && false) {
      cl->incomplete();
      return;
    }
    cur = next;
  }
  cur = g1_policy()->collection_set();
  while (cur != r) {
    HeapRegion* next = cur->next_in_collection_set();
    if (cl->doHeapRegion(cur) && false) {
      cl->incomplete();
      return;
    }
    cur = next;
  }
}

CompactibleSpace* G1CollectedHeap::first_compactible_space() {
  return _hrs->length() > 0 ? _hrs->at(0) : NULL;
}


Space* G1CollectedHeap::space_containing(const void* addr) const {
  Space* res = heap_region_containing(addr);
  if (res == NULL)
    res = perm_gen()->space_containing(addr);
  return res;
}

HeapWord* G1CollectedHeap::block_start(const void* addr) const {
  Space* sp = space_containing(addr);
  if (sp != NULL) {
    return sp->block_start(addr);
  }
  return NULL;
}

size_t G1CollectedHeap::block_size(const HeapWord* addr) const {
  Space* sp = space_containing(addr);
  assert(sp != NULL, "block_size of address outside of heap");
  return sp->block_size(addr);
}

bool G1CollectedHeap::block_is_obj(const HeapWord* addr) const {
  Space* sp = space_containing(addr);
  return sp->block_is_obj(addr);
}

bool G1CollectedHeap::supports_tlab_allocation() const {
  return true;
}

size_t G1CollectedHeap::tlab_capacity(Thread* ignored) const {
  return HeapRegion::GrainBytes;
}

size_t G1CollectedHeap::unsafe_max_tlab_alloc(Thread* ignored) const {
  // Return the remaining space in the cur alloc region, but not less than
  // the min TLAB size.

  // Also, this value can be at most the humongous object threshold,
  // since we can't allow tlabs to grow big enough to accomodate
  // humongous objects.

  // We need to store the cur alloc region locally, since it might change
  // between when we test for NULL and when we use it later.
  ContiguousSpace* cur_alloc_space = _cur_alloc_region;
  size_t max_tlab_size = _humongous_object_threshold_in_words * wordSize;

  if (cur_alloc_space == NULL) {
    return max_tlab_size;
  } else {
    return MIN2(MAX2(cur_alloc_space->free(), (size_t)MinTLABSize),
                max_tlab_size);
  }
}

HeapWord* G1CollectedHeap::allocate_new_tlab(size_t word_size) {
  assert(!isHumongous(word_size),
         err_msg("a TLAB should not be of humongous size, "
                 "word_size = "SIZE_FORMAT, word_size));
  bool dummy;
  return G1CollectedHeap::mem_allocate(word_size, false, true, &dummy);
}

bool G1CollectedHeap::allocs_are_zero_filled() {
  return false;
}

size_t G1CollectedHeap::large_typearray_limit() {
  // FIXME
  return HeapRegion::GrainBytes/HeapWordSize;
}

size_t G1CollectedHeap::max_capacity() const {
  return g1_reserved_obj_bytes();
}

jlong G1CollectedHeap::millis_since_last_gc() {
  // assert(false, "NYI");
  return 0;
}


void G1CollectedHeap::prepare_for_verify() {
  if (SafepointSynchronize::is_at_safepoint() || ! UseTLAB) {
    ensure_parsability(false);
  }
  g1_rem_set()->prepare_for_verify();
}

class VerifyLivenessOopClosure: public OopClosure {
  G1CollectedHeap* g1h;
public:
  VerifyLivenessOopClosure(G1CollectedHeap* _g1h) {
    g1h = _g1h;
  }
  void do_oop(narrowOop *p) { do_oop_work(p); }
  void do_oop(      oop *p) { do_oop_work(p); }

  template <class T> void do_oop_work(T *p) {
    oop obj = oopDesc::load_decode_heap_oop(p);
    guarantee(obj == NULL || !g1h->is_obj_dead(obj),
              "Dead object referenced by a not dead object");
  }
};

class VerifyObjsInRegionClosure: public ObjectClosure {
private:
  G1CollectedHeap* _g1h;
  size_t _live_bytes;
  HeapRegion *_hr;
  bool _use_prev_marking;
public:
  // use_prev_marking == true  -> use "prev" marking information,
  // use_prev_marking == false -> use "next" marking information
  VerifyObjsInRegionClosure(HeapRegion *hr, bool use_prev_marking)
    : _live_bytes(0), _hr(hr), _use_prev_marking(use_prev_marking) {
    _g1h = G1CollectedHeap::heap();
  }
  void do_object(oop o) {
    VerifyLivenessOopClosure isLive(_g1h);
    assert(o != NULL, "Huh?");
    if (!_g1h->is_obj_dead_cond(o, _use_prev_marking)) {
      o->oop_iterate(&isLive);
      if (!_hr->obj_allocated_since_prev_marking(o)) {
        size_t obj_size = o->size();    // Make sure we don't overflow
        _live_bytes += (obj_size * HeapWordSize);
      }
    }
  }
  size_t live_bytes() { return _live_bytes; }
};

class PrintObjsInRegionClosure : public ObjectClosure {
  HeapRegion *_hr;
  G1CollectedHeap *_g1;
public:
  PrintObjsInRegionClosure(HeapRegion *hr) : _hr(hr) {
    _g1 = G1CollectedHeap::heap();
  };

  void do_object(oop o) {
    if (o != NULL) {
      HeapWord *start = (HeapWord *) o;
      size_t word_sz = o->size();
      gclog_or_tty->print("\nPrinting obj "PTR_FORMAT" of size " SIZE_FORMAT
                          " isMarkedPrev %d isMarkedNext %d isAllocSince %d\n",
                          (void*) o, word_sz,
                          _g1->isMarkedPrev(o),
                          _g1->isMarkedNext(o),
                          _hr->obj_allocated_since_prev_marking(o));
      HeapWord *end = start + word_sz;
      HeapWord *cur;
      int *val;
      for (cur = start; cur < end; cur++) {
        val = (int *) cur;
        gclog_or_tty->print("\t "PTR_FORMAT":"PTR_FORMAT"\n", val, *val);
      }
    }
  }
};

class VerifyRegionClosure: public HeapRegionClosure {
private:
  bool _allow_dirty;
  bool _par;
  bool _use_prev_marking;
  bool _failures;
public:
  // use_prev_marking == true  -> use "prev" marking information,
  // use_prev_marking == false -> use "next" marking information
  VerifyRegionClosure(bool allow_dirty, bool par, bool use_prev_marking)
    : _allow_dirty(allow_dirty),
      _par(par),
      _use_prev_marking(use_prev_marking),
      _failures(false) {}

  bool failures() {
    return _failures;
  }

  bool doHeapRegion(HeapRegion* r) {
    guarantee(_par || r->claim_value() == HeapRegion::InitialClaimValue,
              "Should be unclaimed at verify points.");
    if (!r->continuesHumongous()) {
      bool failures = false;
      r->verify(_allow_dirty, _use_prev_marking, &failures);
      if (failures) {
        _failures = true;
      } else {
        VerifyObjsInRegionClosure not_dead_yet_cl(r, _use_prev_marking);
        r->object_iterate(&not_dead_yet_cl);
        if (r->max_live_bytes() < not_dead_yet_cl.live_bytes()) {
          gclog_or_tty->print_cr("["PTR_FORMAT","PTR_FORMAT"] "
                                 "max_live_bytes "SIZE_FORMAT" "
                                 "< calculated "SIZE_FORMAT,
                                 r->bottom(), r->end(),
                                 r->max_live_bytes(),
                                 not_dead_yet_cl.live_bytes());
          _failures = true;
        }
      }
    }
    return false; // stop the region iteration if we hit a failure
  }
};

class VerifyRootsClosure: public OopsInGenClosure {
private:
  G1CollectedHeap* _g1h;
  bool             _use_prev_marking;
  bool             _failures;
public:
  // use_prev_marking == true  -> use "prev" marking information,
  // use_prev_marking == false -> use "next" marking information
  VerifyRootsClosure(bool use_prev_marking) :
    _g1h(G1CollectedHeap::heap()),
    _use_prev_marking(use_prev_marking),
    _failures(false) { }

  bool failures() { return _failures; }

  template <class T> void do_oop_nv(T* p) {
    T heap_oop = oopDesc::load_heap_oop(p);
    if (!oopDesc::is_null(heap_oop)) {
      oop obj = oopDesc::decode_heap_oop_not_null(heap_oop);
      if (_g1h->is_obj_dead_cond(obj, _use_prev_marking)) {
        gclog_or_tty->print_cr("Root location "PTR_FORMAT" "
                              "points to dead obj "PTR_FORMAT, p, (void*) obj);
        obj->print_on(gclog_or_tty);
        _failures = true;
      }
    }
  }

  void do_oop(oop* p)       { do_oop_nv(p); }
  void do_oop(narrowOop* p) { do_oop_nv(p); }
};

// This is the task used for parallel heap verification.

class G1ParVerifyTask: public AbstractGangTask {
private:
  G1CollectedHeap* _g1h;
  bool _allow_dirty;
  bool _use_prev_marking;
  bool _failures;

public:
  // use_prev_marking == true  -> use "prev" marking information,
  // use_prev_marking == false -> use "next" marking information
  G1ParVerifyTask(G1CollectedHeap* g1h, bool allow_dirty,
                  bool use_prev_marking) :
    AbstractGangTask("Parallel verify task"),
    _g1h(g1h),
    _allow_dirty(allow_dirty),
    _use_prev_marking(use_prev_marking),
    _failures(false) { }

  bool failures() {
    return _failures;
  }

  void work(int worker_i) {
    HandleMark hm;
    VerifyRegionClosure blk(_allow_dirty, true, _use_prev_marking);
    _g1h->heap_region_par_iterate_chunked(&blk, worker_i,
                                          HeapRegion::ParVerifyClaimValue);
    if (blk.failures()) {
      _failures = true;
    }
  }
};

void G1CollectedHeap::verify(bool allow_dirty, bool silent) {
  verify(allow_dirty, silent, /* use_prev_marking */ true);
}

void G1CollectedHeap::verify(bool allow_dirty,
                             bool silent,
                             bool use_prev_marking) {
  if (SafepointSynchronize::is_at_safepoint() || ! UseTLAB) {
    if (!silent) { gclog_or_tty->print("roots "); }
    VerifyRootsClosure rootsCl(use_prev_marking);
    CodeBlobToOopClosure blobsCl(&rootsCl, /*do_marking=*/ false);
    process_strong_roots(true,  // activate StrongRootsScope
                         false,
                         SharedHeap::SO_AllClasses,
                         &rootsCl,
                         &blobsCl,
                         &rootsCl);
    bool failures = rootsCl.failures();
    rem_set()->invalidate(perm_gen()->used_region(), false);
    if (!silent) { gclog_or_tty->print("heapRegions "); }
    if (GCParallelVerificationEnabled && ParallelGCThreads > 1) {
      assert(check_heap_region_claim_values(HeapRegion::InitialClaimValue),
             "sanity check");

      G1ParVerifyTask task(this, allow_dirty, use_prev_marking);
      int n_workers = workers()->total_workers();
      set_par_threads(n_workers);
      workers()->run_task(&task);
      set_par_threads(0);
      if (task.failures()) {
        failures = true;
      }

      assert(check_heap_region_claim_values(HeapRegion::ParVerifyClaimValue),
             "sanity check");

      reset_heap_region_claim_values();

      assert(check_heap_region_claim_values(HeapRegion::InitialClaimValue),
             "sanity check");
    } else {
      VerifyRegionClosure blk(allow_dirty, false, use_prev_marking);
      _hrs->iterate(&blk);
      if (blk.failures()) {
        failures = true;
      }
    }
    if (!silent) gclog_or_tty->print("remset ");
    rem_set()->verify();

    if (failures) {
      gclog_or_tty->print_cr("Heap:");
      print_on(gclog_or_tty, true /* extended */);
      gclog_or_tty->print_cr("");
<<<<<<< HEAD
      if (VerifyDuringGC && G1VerifyDuringGCPrintReachable) {
        concurrent_mark()->print_reachable(use_prev_marking,
                                           "failed-verification");
      }
=======
#ifndef PRODUCT
      if (VerifyDuringGC && G1VerifyDuringGCPrintReachable) {
        concurrent_mark()->print_reachable("at-verification-failure",
                                           use_prev_marking, false /* all */);
      }
#endif
>>>>>>> eb8bd999
      gclog_or_tty->flush();
    }
    guarantee(!failures, "there should not have been any failures");
  } else {
    if (!silent) gclog_or_tty->print("(SKIPPING roots, heapRegions, remset) ");
  }
}

class PrintRegionClosure: public HeapRegionClosure {
  outputStream* _st;
public:
  PrintRegionClosure(outputStream* st) : _st(st) {}
  bool doHeapRegion(HeapRegion* r) {
    r->print_on(_st);
    return false;
  }
};

void G1CollectedHeap::print() const { print_on(tty); }

void G1CollectedHeap::print_on(outputStream* st) const {
  print_on(st, PrintHeapAtGCExtended);
}

void G1CollectedHeap::print_on(outputStream* st, bool extended) const {
  st->print(" %-20s", "garbage-first heap");
  st->print(" total " SIZE_FORMAT "K, used " SIZE_FORMAT "K",
            capacity()/K, used_unlocked()/K);
  st->print(" [" INTPTR_FORMAT ", " INTPTR_FORMAT ", " INTPTR_FORMAT ")",
            _g1_storage.low_boundary(),
            _g1_storage.high(),
            _g1_storage.high_boundary());
  st->cr();
  st->print("  region size " SIZE_FORMAT "K, ",
            HeapRegion::GrainBytes/K);
  size_t young_regions = _young_list->length();
  st->print(SIZE_FORMAT " young (" SIZE_FORMAT "K), ",
            young_regions, young_regions * HeapRegion::GrainBytes / K);
  size_t survivor_regions = g1_policy()->recorded_survivor_regions();
  st->print(SIZE_FORMAT " survivors (" SIZE_FORMAT "K)",
            survivor_regions, survivor_regions * HeapRegion::GrainBytes / K);
  st->cr();
  perm()->as_gen()->print_on(st);
  if (extended) {
    st->cr();
    print_on_extended(st);
  }
}

void G1CollectedHeap::print_on_extended(outputStream* st) const {
  PrintRegionClosure blk(st);
  _hrs->iterate(&blk);
}

void G1CollectedHeap::print_gc_threads_on(outputStream* st) const {
  if (ParallelGCThreads > 0) {
    workers()->print_worker_threads_on(st);
  }

  _cmThread->print_on(st);
  st->cr();

  _cm->print_worker_threads_on(st);

  _cg1r->print_worker_threads_on(st);

  _czft->print_on(st);
  st->cr();
}

void G1CollectedHeap::gc_threads_do(ThreadClosure* tc) const {
  if (ParallelGCThreads > 0) {
    workers()->threads_do(tc);
  }
  tc->do_thread(_cmThread);
  _cg1r->threads_do(tc);
  tc->do_thread(_czft);
}

void G1CollectedHeap::print_tracing_info() const {
  // We'll overload this to mean "trace GC pause statistics."
  if (TraceGen0Time || TraceGen1Time) {
    // The "G1CollectorPolicy" is keeping track of these stats, so delegate
    // to that.
    g1_policy()->print_tracing_info();
  }
  if (G1SummarizeRSetStats) {
    g1_rem_set()->print_summary_info();
  }
  if (G1SummarizeConcMark) {
    concurrent_mark()->print_summary_info();
  }
  if (G1SummarizeZFStats) {
    ConcurrentZFThread::print_summary_info();
  }
  g1_policy()->print_yg_surv_rate_info();

  SpecializationStats::print();
}


int G1CollectedHeap::addr_to_arena_id(void* addr) const {
  HeapRegion* hr = heap_region_containing(addr);
  if (hr == NULL) {
    return 0;
  } else {
    return 1;
  }
}

G1CollectedHeap* G1CollectedHeap::heap() {
  assert(_sh->kind() == CollectedHeap::G1CollectedHeap,
         "not a garbage-first heap");
  return _g1h;
}

void G1CollectedHeap::gc_prologue(bool full /* Ignored */) {
  // always_do_update_barrier = false;
  assert(InlineCacheBuffer::is_empty(), "should have cleaned up ICBuffer");
  // Call allocation profiler
  AllocationProfiler::iterate_since_last_gc();
  // Fill TLAB's and such
  ensure_parsability(true);
}

void G1CollectedHeap::gc_epilogue(bool full /* Ignored */) {
  // FIXME: what is this about?
  // I'm ignoring the "fill_newgen()" call if "alloc_event_enabled"
  // is set.
  COMPILER2_PRESENT(assert(DerivedPointerTable::is_empty(),
                        "derived pointer present"));
  // always_do_update_barrier = true;
}

void G1CollectedHeap::do_collection_pause() {
  assert(Heap_lock->owned_by_self(), "we assume we'reholding the Heap_lock");

  // Read the GC count while holding the Heap_lock
  // we need to do this _before_ wait_for_cleanup_complete(), to
  // ensure that we do not give up the heap lock and potentially
  // pick up the wrong count
  unsigned int gc_count_before = SharedHeap::heap()->total_collections();

  // Don't want to do a GC pause while cleanup is being completed!
  wait_for_cleanup_complete();

  g1_policy()->record_stop_world_start();
  {
    MutexUnlocker mu(Heap_lock);  // give up heap lock, execute gets it back
    VM_G1IncCollectionPause op(gc_count_before,
                               false, /* should_initiate_conc_mark */
                               g1_policy()->max_pause_time_ms(),
                               GCCause::_g1_inc_collection_pause);
    VMThread::execute(&op);
  }
}

void
G1CollectedHeap::doConcurrentMark() {
  MutexLockerEx x(CGC_lock, Mutex::_no_safepoint_check_flag);
  if (!_cmThread->in_progress()) {
    _cmThread->set_started();
    CGC_lock->notify();
  }
}

class VerifyMarkedObjsClosure: public ObjectClosure {
    G1CollectedHeap* _g1h;
    public:
    VerifyMarkedObjsClosure(G1CollectedHeap* g1h) : _g1h(g1h) {}
    void do_object(oop obj) {
      assert(obj->mark()->is_marked() ? !_g1h->is_obj_dead(obj) : true,
             "markandsweep mark should agree with concurrent deadness");
    }
};

void
G1CollectedHeap::checkConcurrentMark() {
    VerifyMarkedObjsClosure verifycl(this);
    //    MutexLockerEx x(getMarkBitMapLock(),
    //              Mutex::_no_safepoint_check_flag);
    object_iterate(&verifycl, false);
}

void G1CollectedHeap::do_sync_mark() {
  _cm->checkpointRootsInitial();
  _cm->markFromRoots();
  _cm->checkpointRootsFinal(false);
}

// <NEW PREDICTION>

double G1CollectedHeap::predict_region_elapsed_time_ms(HeapRegion *hr,
                                                       bool young) {
  return _g1_policy->predict_region_elapsed_time_ms(hr, young);
}

void G1CollectedHeap::check_if_region_is_too_expensive(double
                                                           predicted_time_ms) {
  _g1_policy->check_if_region_is_too_expensive(predicted_time_ms);
}

size_t G1CollectedHeap::pending_card_num() {
  size_t extra_cards = 0;
  JavaThread *curr = Threads::first();
  while (curr != NULL) {
    DirtyCardQueue& dcq = curr->dirty_card_queue();
    extra_cards += dcq.size();
    curr = curr->next();
  }
  DirtyCardQueueSet& dcqs = JavaThread::dirty_card_queue_set();
  size_t buffer_size = dcqs.buffer_size();
  size_t buffer_num = dcqs.completed_buffers_num();
  return buffer_size * buffer_num + extra_cards;
}

size_t G1CollectedHeap::max_pending_card_num() {
  DirtyCardQueueSet& dcqs = JavaThread::dirty_card_queue_set();
  size_t buffer_size = dcqs.buffer_size();
  size_t buffer_num  = dcqs.completed_buffers_num();
  int thread_num  = Threads::number_of_threads();
  return (buffer_num + thread_num) * buffer_size;
}

size_t G1CollectedHeap::cards_scanned() {
  HRInto_G1RemSet* g1_rset = (HRInto_G1RemSet*) g1_rem_set();
  return g1_rset->cardsScanned();
}

void
G1CollectedHeap::setup_surviving_young_words() {
  guarantee( _surviving_young_words == NULL, "pre-condition" );
  size_t array_length = g1_policy()->young_cset_length();
  _surviving_young_words = NEW_C_HEAP_ARRAY(size_t, array_length);
  if (_surviving_young_words == NULL) {
    vm_exit_out_of_memory(sizeof(size_t) * array_length,
                          "Not enough space for young surv words summary.");
  }
  memset(_surviving_young_words, 0, array_length * sizeof(size_t));
#ifdef ASSERT
  for (size_t i = 0;  i < array_length; ++i) {
    assert( _surviving_young_words[i] == 0, "memset above" );
  }
#endif // !ASSERT
}

void
G1CollectedHeap::update_surviving_young_words(size_t* surv_young_words) {
  MutexLockerEx x(ParGCRareEvent_lock, Mutex::_no_safepoint_check_flag);
  size_t array_length = g1_policy()->young_cset_length();
  for (size_t i = 0; i < array_length; ++i)
    _surviving_young_words[i] += surv_young_words[i];
}

void
G1CollectedHeap::cleanup_surviving_young_words() {
  guarantee( _surviving_young_words != NULL, "pre-condition" );
  FREE_C_HEAP_ARRAY(size_t, _surviving_young_words);
  _surviving_young_words = NULL;
}

// </NEW PREDICTION>

struct PrepareForRSScanningClosure : public HeapRegionClosure {
  bool doHeapRegion(HeapRegion *r) {
    r->rem_set()->set_iter_claimed(0);
    return false;
  }
};

<<<<<<< HEAD
void
G1CollectedHeap::do_collection_pause_at_safepoint() {
=======
#if TASKQUEUE_STATS
void G1CollectedHeap::print_taskqueue_stats_hdr(outputStream* const st) {
  st->print_raw_cr("GC Task Stats");
  st->print_raw("thr "); TaskQueueStats::print_header(1, st); st->cr();
  st->print_raw("--- "); TaskQueueStats::print_header(2, st); st->cr();
}

void G1CollectedHeap::print_taskqueue_stats(outputStream* const st) const {
  print_taskqueue_stats_hdr(st);

  TaskQueueStats totals;
  const int n = MAX2(workers()->total_workers(), 1);
  for (int i = 0; i < n; ++i) {
    st->print("%3d ", i); task_queue(i)->stats.print(st); st->cr();
    totals += task_queue(i)->stats;
  }
  st->print_raw("tot "); totals.print(st); st->cr();

  DEBUG_ONLY(totals.verify());
}

void G1CollectedHeap::reset_taskqueue_stats() {
  const int n = MAX2(workers()->total_workers(), 1);
  for (int i = 0; i < n; ++i) {
    task_queue(i)->stats.reset();
  }
}
#endif // TASKQUEUE_STATS

void
G1CollectedHeap::do_collection_pause_at_safepoint(double target_pause_time_ms) {
>>>>>>> eb8bd999
  if (GC_locker::check_active_before_gc()) {
    return; // GC is disabled (e.g. JNI GetXXXCritical operation)
  }

  if (PrintHeapAtGC) {
    Universe::print_heap_before_gc();
  }

  {
    ResourceMark rm;

    // This call will decide whether this pause is an initial-mark
    // pause. If it is, during_initial_mark_pause() will return true
    // for the duration of this pause.
    g1_policy()->decide_on_conc_mark_initiation();

    char verbose_str[128];
    sprintf(verbose_str, "GC pause ");
    if (g1_policy()->in_young_gc_mode()) {
      if (g1_policy()->full_young_gcs())
        strcat(verbose_str, "(young)");
      else
        strcat(verbose_str, "(partial)");
    }
<<<<<<< HEAD
    if (g1_policy()->during_initial_mark_pause())
      strcat(verbose_str, " (initial-mark)");
=======
    if (g1_policy()->during_initial_mark_pause()) {
      strcat(verbose_str, " (initial-mark)");
      // We are about to start a marking cycle, so we increment the
      // full collection counter.
      increment_total_full_collections();
    }
>>>>>>> eb8bd999

    // if PrintGCDetails is on, we'll print long statistics information
    // in the collector policy code, so let's not print this as the output
    // is messy if we do.
    gclog_or_tty->date_stamp(PrintGC && PrintGCDateStamps);
    TraceCPUTime tcpu(PrintGCDetails, true, gclog_or_tty);
    TraceTime t(verbose_str, PrintGC && !PrintGCDetails, true, gclog_or_tty);

    TraceMemoryManagerStats tms(false /* fullGC */);

    assert(SafepointSynchronize::is_at_safepoint(), "should be at safepoint");
    assert(Thread::current() == VMThread::vm_thread(), "should be in vm thread");
    guarantee(!is_gc_active(), "collection is not reentrant");
    assert(regions_accounted_for(), "Region leakage!");

    increment_gc_time_stamp();

    if (g1_policy()->in_young_gc_mode()) {
      assert(check_young_list_well_formed(),
             "young list should be well formed");
    }

<<<<<<< HEAD
    bool abandoned = false;
=======
>>>>>>> eb8bd999
    { // Call to jvmpi::post_class_unload_events must occur outside of active GC
      IsGCActiveMark x;

      gc_prologue(false);
      increment_total_collections(false /* full gc */);

#if G1_REM_SET_LOGGING
      gclog_or_tty->print_cr("\nJust chose CS, heap:");
      print();
#endif

      if (VerifyBeforeGC && total_collections() >= VerifyGCStartAt) {
        HandleMark hm;  // Discard invalid handles created during verification
        prepare_for_verify();
        gclog_or_tty->print(" VerifyBeforeGC:");
        Universe::verify(false);
      }

      COMPILER2_PRESENT(DerivedPointerTable::clear());

      // We want to turn off ref discovery, if necessary, and turn it back on
      // on again later if we do. XXX Dubious: why is discovery disabled?
      bool was_enabled = ref_processor()->discovery_enabled();
      if (was_enabled) ref_processor()->disable_discovery();

      // Forget the current alloc region (we might even choose it to be part
      // of the collection set!).
      abandon_cur_alloc_region();

      // The elapsed time induced by the start time below deliberately elides
      // the possible verification above.
      double start_time_sec = os::elapsedTime();
      size_t start_used_bytes = used();

#if YOUNG_LIST_VERBOSE
      gclog_or_tty->print_cr("\nBefore recording pause start.\nYoung_list:");
      _young_list->print();
      g1_policy()->print_collection_set(g1_policy()->inc_cset_head(), gclog_or_tty);
#endif // YOUNG_LIST_VERBOSE

      g1_policy()->record_collection_pause_start(start_time_sec,
                                                 start_used_bytes);

#if YOUNG_LIST_VERBOSE
      gclog_or_tty->print_cr("\nAfter recording pause start.\nYoung_list:");
      _young_list->print();
#endif // YOUNG_LIST_VERBOSE

      if (g1_policy()->during_initial_mark_pause()) {
        concurrent_mark()->checkpointRootsInitialPre();
      }
      save_marks();

      // We must do this before any possible evacuation that should propagate
      // marks.
      if (mark_in_progress()) {
        double start_time_sec = os::elapsedTime();

        _cm->drainAllSATBBuffers();
        double finish_mark_ms = (os::elapsedTime() - start_time_sec) * 1000.0;
        g1_policy()->record_satb_drain_time(finish_mark_ms);
      }
      // Record the number of elements currently on the mark stack, so we
      // only iterate over these.  (Since evacuation may add to the mark
      // stack, doing more exposes race conditions.)  If no mark is in
      // progress, this will be zero.
      _cm->set_oops_do_bound();

      assert(regions_accounted_for(), "Region leakage.");

      if (mark_in_progress())
        concurrent_mark()->newCSet();

#if YOUNG_LIST_VERBOSE
      gclog_or_tty->print_cr("\nBefore choosing collection set.\nYoung_list:");
      _young_list->print();
      g1_policy()->print_collection_set(g1_policy()->inc_cset_head(), gclog_or_tty);
#endif // YOUNG_LIST_VERBOSE

      g1_policy()->choose_collection_set(target_pause_time_ms);

      // Nothing to do if we were unable to choose a collection set.
#if G1_REM_SET_LOGGING
      gclog_or_tty->print_cr("\nAfter pause, heap:");
      print();
#endif
<<<<<<< HEAD
        PrepareForRSScanningClosure prepare_for_rs_scan;
        collection_set_iterate(&prepare_for_rs_scan);
=======
      PrepareForRSScanningClosure prepare_for_rs_scan;
      collection_set_iterate(&prepare_for_rs_scan);

      setup_surviving_young_words();

      // Set up the gc allocation regions.
      get_gc_alloc_regions();
>>>>>>> eb8bd999

      // Actually do the work...
      evacuate_collection_set();

      free_collection_set(g1_policy()->collection_set());
      g1_policy()->clear_collection_set();

      cleanup_surviving_young_words();

      // Start a new incremental collection set for the next pause.
      g1_policy()->start_incremental_cset_building();

<<<<<<< HEAD
        cleanup_surviving_young_words();
=======
      // Clear the _cset_fast_test bitmap in anticipation of adding
      // regions to the incremental collection set for the next
      // evacuation pause.
      clear_cset_fast_test();

      if (g1_policy()->in_young_gc_mode()) {
        _young_list->reset_sampled_info();
>>>>>>> eb8bd999

        // Don't check the whole heap at this point as the
        // GC alloc regions from this pause have been tagged
        // as survivors and moved on to the survivor list.
        // Survivor regions will fail the !is_young() check.
        assert(check_young_list_empty(false /* check_heap */),
               "young list should be empty");

#if YOUNG_LIST_VERBOSE
        gclog_or_tty->print_cr("Before recording survivors.\nYoung List:");
        _young_list->print();
#endif // YOUNG_LIST_VERBOSE

        g1_policy()->record_survivor_regions(_young_list->survivor_length(),
                                          _young_list->first_survivor_region(),
                                          _young_list->last_survivor_region());
<<<<<<< HEAD
          _young_list->reset_auxilary_lists();
        }
      } else {
        if (_in_cset_fast_test != NULL) {
          assert(_in_cset_fast_test_base != NULL, "Since _in_cset_fast_test isn't");
          FREE_C_HEAP_ARRAY(bool, _in_cset_fast_test_base);
          //  this is more for peace of mind; we're nulling them here and
          // we're expecting them to be null at the beginning of the next GC
          _in_cset_fast_test = NULL;
          _in_cset_fast_test_base = NULL;
        }
        // This looks confusing, because the DPT should really be empty
        // at this point -- since we have not done any collection work,
        // there should not be any derived pointers in the table to update;
        // however, there is some additional state in the DPT which is
        // reset at the end of the (null) "gc" here via the following call.
        // A better approach might be to split off that state resetting work
        // into a separate method that asserts that the DPT is empty and call
        // that here. That is deferred for now.
        COMPILER2_PRESENT(DerivedPointerTable::update_pointers());
=======

        _young_list->reset_auxilary_lists();
>>>>>>> eb8bd999
      }

      if (evacuation_failed()) {
        _summary_bytes_used = recalculate_used();
      } else {
        // The "used" of the the collection set have already been subtracted
        // when they were freed.  Add in the bytes evacuated.
        _summary_bytes_used += g1_policy()->bytes_in_to_space();
      }

      if (g1_policy()->in_young_gc_mode() &&
          g1_policy()->during_initial_mark_pause()) {
        concurrent_mark()->checkpointRootsInitialPost();
        set_marking_started();
        // CAUTION: after the doConcurrentMark() call below,
        // the concurrent marking thread(s) could be running
        // concurrently with us. Make sure that anything after
        // this point does not assume that we are the only GC thread
        // running. Note: of course, the actual marking work will
        // not start until the safepoint itself is released in
        // ConcurrentGCThread::safepoint_desynchronize().
        doConcurrentMark();
      }

#if YOUNG_LIST_VERBOSE
      gclog_or_tty->print_cr("\nEnd of the pause.\nYoung_list:");
      _young_list->print();
      g1_policy()->print_collection_set(g1_policy()->inc_cset_head(), gclog_or_tty);
#endif // YOUNG_LIST_VERBOSE

      double end_time_sec = os::elapsedTime();
      double pause_time_ms = (end_time_sec - start_time_sec) * MILLIUNITS;
      g1_policy()->record_pause_time_ms(pause_time_ms);
<<<<<<< HEAD
      g1_policy()->record_collection_pause_end(abandoned);
=======
      g1_policy()->record_collection_pause_end();
>>>>>>> eb8bd999

      assert(regions_accounted_for(), "Region leakage.");

      MemoryService::track_memory_usage();

      if (VerifyAfterGC && total_collections() >= VerifyGCStartAt) {
        HandleMark hm;  // Discard invalid handles created during verification
        gclog_or_tty->print(" VerifyAfterGC:");
        prepare_for_verify();
        Universe::verify(false);
      }

      if (was_enabled) ref_processor()->enable_discovery();

      {
        size_t expand_bytes = g1_policy()->expansion_amount();
        if (expand_bytes > 0) {
          size_t bytes_before = capacity();
          expand(expand_bytes);
        }
      }

      if (mark_in_progress()) {
        concurrent_mark()->update_g1_committed();
      }

#ifdef TRACESPINNING
      ParallelTaskTerminator::print_termination_counts();
#endif

      gc_epilogue(false);
    }

    assert(verify_region_lists(), "Bad region lists.");

    if (ExitAfterGCNum > 0 && total_collections() == ExitAfterGCNum) {
      gclog_or_tty->print_cr("Stopping after GC #%d", ExitAfterGCNum);
      print_tracing_info();
      vm_exit(-1);
    }
  }

  TASKQUEUE_STATS_ONLY(if (ParallelGCVerbose) print_taskqueue_stats());
  TASKQUEUE_STATS_ONLY(reset_taskqueue_stats());

  if (PrintHeapAtGC) {
    Universe::print_heap_after_gc();
  }
  if (G1SummarizeRSetStats &&
      (G1SummarizeRSetStatsPeriod > 0) &&
      (total_collections() % G1SummarizeRSetStatsPeriod == 0)) {
    g1_rem_set()->print_summary_info();
  }
<<<<<<< HEAD
}

size_t G1CollectedHeap::desired_plab_sz(GCAllocPurpose purpose)
{
  size_t gclab_word_size;
  switch (purpose) {
    case GCAllocForSurvived:
      gclab_word_size = YoungPLABSize;
      break;
    case GCAllocForTenured:
      gclab_word_size = OldPLABSize;
      break;
    default:
      assert(false, "unknown GCAllocPurpose");
      gclab_word_size = OldPLABSize;
      break;
  }
  return gclab_word_size;
}

=======
}

size_t G1CollectedHeap::desired_plab_sz(GCAllocPurpose purpose)
{
  size_t gclab_word_size;
  switch (purpose) {
    case GCAllocForSurvived:
      gclab_word_size = YoungPLABSize;
      break;
    case GCAllocForTenured:
      gclab_word_size = OldPLABSize;
      break;
    default:
      assert(false, "unknown GCAllocPurpose");
      gclab_word_size = OldPLABSize;
      break;
  }
  return gclab_word_size;
}

>>>>>>> eb8bd999

void G1CollectedHeap::set_gc_alloc_region(int purpose, HeapRegion* r) {
  assert(purpose >= 0 && purpose < GCAllocPurposeCount, "invalid purpose");
  // make sure we don't call set_gc_alloc_region() multiple times on
  // the same region
  assert(r == NULL || !r->is_gc_alloc_region(),
         "shouldn't already be a GC alloc region");
  assert(r == NULL || !r->isHumongous(),
         "humongous regions shouldn't be used as GC alloc regions");

  HeapWord* original_top = NULL;
  if (r != NULL)
    original_top = r->top();

  // We will want to record the used space in r as being there before gc.
  // One we install it as a GC alloc region it's eligible for allocation.
  // So record it now and use it later.
  size_t r_used = 0;
  if (r != NULL) {
    r_used = r->used();

    if (ParallelGCThreads > 0) {
      // need to take the lock to guard against two threads calling
      // get_gc_alloc_region concurrently (very unlikely but...)
      MutexLockerEx x(ParGCRareEvent_lock, Mutex::_no_safepoint_check_flag);
      r->save_marks();
    }
  }
  HeapRegion* old_alloc_region = _gc_alloc_regions[purpose];
  _gc_alloc_regions[purpose] = r;
  if (old_alloc_region != NULL) {
    // Replace aliases too.
    for (int ap = 0; ap < GCAllocPurposeCount; ++ap) {
      if (_gc_alloc_regions[ap] == old_alloc_region) {
        _gc_alloc_regions[ap] = r;
      }
    }
  }
  if (r != NULL) {
    push_gc_alloc_region(r);
    if (mark_in_progress() && original_top != r->next_top_at_mark_start()) {
      // We are using a region as a GC alloc region after it has been used
      // as a mutator allocation region during the current marking cycle.
      // The mutator-allocated objects are currently implicitly marked, but
      // when we move hr->next_top_at_mark_start() forward at the the end
      // of the GC pause, they won't be.  We therefore mark all objects in
      // the "gap".  We do this object-by-object, since marking densely
      // does not currently work right with marking bitmap iteration.  This
      // means we rely on TLAB filling at the start of pauses, and no
      // "resuscitation" of filled TLAB's.  If we want to do this, we need
      // to fix the marking bitmap iteration.
      HeapWord* curhw = r->next_top_at_mark_start();
      HeapWord* t = original_top;

      while (curhw < t) {
        oop cur = (oop)curhw;
        // We'll assume parallel for generality.  This is rare code.
        concurrent_mark()->markAndGrayObjectIfNecessary(cur); // can't we just mark them?
        curhw = curhw + cur->size();
      }
      assert(curhw == t, "Should have parsed correctly.");
    }
    if (G1PolicyVerbose > 1) {
      gclog_or_tty->print("New alloc region ["PTR_FORMAT", "PTR_FORMAT", " PTR_FORMAT") "
                          "for survivors:", r->bottom(), original_top, r->end());
      r->print();
    }
    g1_policy()->record_before_bytes(r_used);
  }
}

void G1CollectedHeap::push_gc_alloc_region(HeapRegion* hr) {
  assert(Thread::current()->is_VM_thread() ||
         par_alloc_during_gc_lock()->owned_by_self(), "Precondition");
  assert(!hr->is_gc_alloc_region() && !hr->in_collection_set(),
         "Precondition.");
  hr->set_is_gc_alloc_region(true);
  hr->set_next_gc_alloc_region(_gc_alloc_region_list);
  _gc_alloc_region_list = hr;
}

#ifdef G1_DEBUG
class FindGCAllocRegion: public HeapRegionClosure {
public:
  bool doHeapRegion(HeapRegion* r) {
    if (r->is_gc_alloc_region()) {
      gclog_or_tty->print_cr("Region %d ["PTR_FORMAT"...] is still a gc_alloc_region.",
                             r->hrs_index(), r->bottom());
    }
    return false;
  }
};
#endif // G1_DEBUG

void G1CollectedHeap::forget_alloc_region_list() {
  assert(Thread::current()->is_VM_thread(), "Precondition");
  while (_gc_alloc_region_list != NULL) {
    HeapRegion* r = _gc_alloc_region_list;
    assert(r->is_gc_alloc_region(), "Invariant.");
    // We need HeapRegion::oops_on_card_seq_iterate_careful() to work on
    // newly allocated data in order to be able to apply deferred updates
    // before the GC is done for verification purposes (i.e to allow
    // G1HRRSFlushLogBuffersOnVerify). It's safe thing to do after the
    // collection.
    r->ContiguousSpace::set_saved_mark();
    _gc_alloc_region_list = r->next_gc_alloc_region();
    r->set_next_gc_alloc_region(NULL);
    r->set_is_gc_alloc_region(false);
    if (r->is_survivor()) {
      if (r->is_empty()) {
        r->set_not_young();
      } else {
        _young_list->add_survivor_region(r);
      }
    }
    if (r->is_empty()) {
      ++_free_regions;
    }
  }
#ifdef G1_DEBUG
  FindGCAllocRegion fa;
  heap_region_iterate(&fa);
#endif // G1_DEBUG
}


bool G1CollectedHeap::check_gc_alloc_regions() {
  // TODO: allocation regions check
  return true;
}

void G1CollectedHeap::get_gc_alloc_regions() {
  // First, let's check that the GC alloc region list is empty (it should)
  assert(_gc_alloc_region_list == NULL, "invariant");

  for (int ap = 0; ap < GCAllocPurposeCount; ++ap) {
    assert(_gc_alloc_regions[ap] == NULL, "invariant");
    assert(_gc_alloc_region_counts[ap] == 0, "invariant");

    // Create new GC alloc regions.
    HeapRegion* alloc_region = _retained_gc_alloc_regions[ap];
    _retained_gc_alloc_regions[ap] = NULL;

    if (alloc_region != NULL) {
      assert(_retain_gc_alloc_region[ap], "only way to retain a GC region");

      // let's make sure that the GC alloc region is not tagged as such
      // outside a GC operation
      assert(!alloc_region->is_gc_alloc_region(), "sanity");

      if (alloc_region->in_collection_set() ||
          alloc_region->top() == alloc_region->end() ||
          alloc_region->top() == alloc_region->bottom() ||
          alloc_region->isHumongous()) {
        // we will discard the current GC alloc region if
        // * it's in the collection set (it can happen!),
        // * it's already full (no point in using it),
        // * it's empty (this means that it was emptied during
        // a cleanup and it should be on the free list now), or
        // * it's humongous (this means that it was emptied
        // during a cleanup and was added to the free list, but
        // has been subseqently used to allocate a humongous
        // object that may be less than the region size).

        alloc_region = NULL;
      }
    }

    if (alloc_region == NULL) {
      // we will get a new GC alloc region
      alloc_region = newAllocRegionWithExpansion(ap, 0);
    } else {
      // the region was retained from the last collection
      ++_gc_alloc_region_counts[ap];
      if (G1PrintHeapRegions) {
        gclog_or_tty->print_cr("new alloc region %d:["PTR_FORMAT", "PTR_FORMAT"], "
                               "top "PTR_FORMAT,
                               alloc_region->hrs_index(), alloc_region->bottom(), alloc_region->end(), alloc_region->top());
      }
    }

    if (alloc_region != NULL) {
      assert(_gc_alloc_regions[ap] == NULL, "pre-condition");
      set_gc_alloc_region(ap, alloc_region);
    }

    assert(_gc_alloc_regions[ap] == NULL ||
           _gc_alloc_regions[ap]->is_gc_alloc_region(),
           "the GC alloc region should be tagged as such");
    assert(_gc_alloc_regions[ap] == NULL ||
           _gc_alloc_regions[ap] == _gc_alloc_region_list,
           "the GC alloc region should be the same as the GC alloc list head");
  }
  // Set alternative regions for allocation purposes that have reached
  // their limit.
  for (int ap = 0; ap < GCAllocPurposeCount; ++ap) {
    GCAllocPurpose alt_purpose = g1_policy()->alternative_purpose(ap);
    if (_gc_alloc_regions[ap] == NULL && alt_purpose != ap) {
      _gc_alloc_regions[ap] = _gc_alloc_regions[alt_purpose];
    }
  }
  assert(check_gc_alloc_regions(), "alloc regions messed up");
}

void G1CollectedHeap::release_gc_alloc_regions(bool totally) {
  // We keep a separate list of all regions that have been alloc regions in
  // the current collection pause. Forget that now. This method will
  // untag the GC alloc regions and tear down the GC alloc region
  // list. It's desirable that no regions are tagged as GC alloc
  // outside GCs.
  forget_alloc_region_list();

  // The current alloc regions contain objs that have survived
  // collection. Make them no longer GC alloc regions.
  for (int ap = 0; ap < GCAllocPurposeCount; ++ap) {
    HeapRegion* r = _gc_alloc_regions[ap];
    _retained_gc_alloc_regions[ap] = NULL;
    _gc_alloc_region_counts[ap] = 0;

    if (r != NULL) {
      // we retain nothing on _gc_alloc_regions between GCs
      set_gc_alloc_region(ap, NULL);

      if (r->is_empty()) {
        // we didn't actually allocate anything in it; let's just put
        // it on the free list
        MutexLockerEx x(ZF_mon, Mutex::_no_safepoint_check_flag);
        r->set_zero_fill_complete();
        put_free_region_on_list_locked(r);
      } else if (_retain_gc_alloc_region[ap] && !totally) {
        // retain it so that we can use it at the beginning of the next GC
        _retained_gc_alloc_regions[ap] = r;
      }
    }
  }
}

#ifndef PRODUCT
// Useful for debugging

void G1CollectedHeap::print_gc_alloc_regions() {
  gclog_or_tty->print_cr("GC alloc regions");
  for (int ap = 0; ap < GCAllocPurposeCount; ++ap) {
    HeapRegion* r = _gc_alloc_regions[ap];
    if (r == NULL) {
      gclog_or_tty->print_cr("  %2d : "PTR_FORMAT, ap, NULL);
    } else {
      gclog_or_tty->print_cr("  %2d : "PTR_FORMAT" "SIZE_FORMAT,
                             ap, r->bottom(), r->used());
    }
  }
}
#endif // PRODUCT

void G1CollectedHeap::init_for_evac_failure(OopsInHeapRegionClosure* cl) {
  _drain_in_progress = false;
  set_evac_failure_closure(cl);
  _evac_failure_scan_stack = new (ResourceObj::C_HEAP) GrowableArray<oop>(40, true);
}

void G1CollectedHeap::finalize_for_evac_failure() {
  assert(_evac_failure_scan_stack != NULL &&
         _evac_failure_scan_stack->length() == 0,
         "Postcondition");
  assert(!_drain_in_progress, "Postcondition");
  delete _evac_failure_scan_stack;
  _evac_failure_scan_stack = NULL;
}



// *** Sequential G1 Evacuation

HeapWord* G1CollectedHeap::allocate_during_gc(GCAllocPurpose purpose, size_t word_size) {
  HeapRegion* alloc_region = _gc_alloc_regions[purpose];
  // let the caller handle alloc failure
  if (alloc_region == NULL) return NULL;
  assert(isHumongous(word_size) || !alloc_region->isHumongous(),
         "Either the object is humongous or the region isn't");
  HeapWord* block = alloc_region->allocate(word_size);
  if (block == NULL) {
    block = allocate_during_gc_slow(purpose, alloc_region, false, word_size);
  }
  return block;
}

class G1IsAliveClosure: public BoolObjectClosure {
  G1CollectedHeap* _g1;
public:
  G1IsAliveClosure(G1CollectedHeap* g1) : _g1(g1) {}
  void do_object(oop p) { assert(false, "Do not call."); }
  bool do_object_b(oop p) {
    // It is reachable if it is outside the collection set, or is inside
    // and forwarded.

#ifdef G1_DEBUG
    gclog_or_tty->print_cr("is alive "PTR_FORMAT" in CS %d forwarded %d overall %d",
                           (void*) p, _g1->obj_in_cs(p), p->is_forwarded(),
                           !_g1->obj_in_cs(p) || p->is_forwarded());
#endif // G1_DEBUG

    return !_g1->obj_in_cs(p) || p->is_forwarded();
  }
};

class G1KeepAliveClosure: public OopClosure {
  G1CollectedHeap* _g1;
public:
  G1KeepAliveClosure(G1CollectedHeap* g1) : _g1(g1) {}
  void do_oop(narrowOop* p) { guarantee(false, "Not needed"); }
  void do_oop(      oop* p) {
    oop obj = *p;
#ifdef G1_DEBUG
    if (PrintGC && Verbose) {
      gclog_or_tty->print_cr("keep alive *"PTR_FORMAT" = "PTR_FORMAT" "PTR_FORMAT,
                             p, (void*) obj, (void*) *p);
    }
#endif // G1_DEBUG

    if (_g1->obj_in_cs(obj)) {
      assert( obj->is_forwarded(), "invariant" );
      *p = obj->forwardee();
#ifdef G1_DEBUG
      gclog_or_tty->print_cr("     in CSet: moved "PTR_FORMAT" -> "PTR_FORMAT,
                             (void*) obj, (void*) *p);
#endif // G1_DEBUG
    }
  }
};

class UpdateRSetDeferred : public OopsInHeapRegionClosure {
private:
  G1CollectedHeap* _g1;
  DirtyCardQueue *_dcq;
  CardTableModRefBS* _ct_bs;

public:
  UpdateRSetDeferred(G1CollectedHeap* g1, DirtyCardQueue* dcq) :
    _g1(g1), _ct_bs((CardTableModRefBS*)_g1->barrier_set()), _dcq(dcq) {}

  virtual void do_oop(narrowOop* p) { do_oop_work(p); }
  virtual void do_oop(      oop* p) { do_oop_work(p); }
  template <class T> void do_oop_work(T* p) {
    assert(_from->is_in_reserved(p), "paranoia");
    if (!_from->is_in_reserved(oopDesc::load_decode_heap_oop(p)) &&
        !_from->is_survivor()) {
      size_t card_index = _ct_bs->index_for(p);
      if (_ct_bs->mark_card_deferred(card_index)) {
        _dcq->enqueue((jbyte*)_ct_bs->byte_for_index(card_index));
      }
    }
  }
};

class RemoveSelfPointerClosure: public ObjectClosure {
private:
  G1CollectedHeap* _g1;
  ConcurrentMark* _cm;
  HeapRegion* _hr;
  size_t _prev_marked_bytes;
  size_t _next_marked_bytes;
  OopsInHeapRegionClosure *_cl;
public:
  RemoveSelfPointerClosure(G1CollectedHeap* g1, OopsInHeapRegionClosure* cl) :
    _g1(g1), _cm(_g1->concurrent_mark()),  _prev_marked_bytes(0),
    _next_marked_bytes(0), _cl(cl) {}

  size_t prev_marked_bytes() { return _prev_marked_bytes; }
  size_t next_marked_bytes() { return _next_marked_bytes; }

  // The original idea here was to coalesce evacuated and dead objects.
  // However that caused complications with the block offset table (BOT).
  // In particular if there were two TLABs, one of them partially refined.
  // |----- TLAB_1--------|----TLAB_2-~~~(partially refined part)~~~|
  // The BOT entries of the unrefined part of TLAB_2 point to the start
  // of TLAB_2. If the last object of the TLAB_1 and the first object
  // of TLAB_2 are coalesced, then the cards of the unrefined part
  // would point into middle of the filler object.
  //
  // The current approach is to not coalesce and leave the BOT contents intact.
  void do_object(oop obj) {
    if (obj->is_forwarded() && obj->forwardee() == obj) {
      // The object failed to move.
      assert(!_g1->is_obj_dead(obj), "We should not be preserving dead objs.");
      _cm->markPrev(obj);
      assert(_cm->isPrevMarked(obj), "Should be marked!");
      _prev_marked_bytes += (obj->size() * HeapWordSize);
      if (_g1->mark_in_progress() && !_g1->is_obj_ill(obj)) {
        _cm->markAndGrayObjectIfNecessary(obj);
      }
      obj->set_mark(markOopDesc::prototype());
      // While we were processing RSet buffers during the
      // collection, we actually didn't scan any cards on the
      // collection set, since we didn't want to update remebered
      // sets with entries that point into the collection set, given
      // that live objects fromthe collection set are about to move
      // and such entries will be stale very soon. This change also
      // dealt with a reliability issue which involved scanning a
      // card in the collection set and coming across an array that
      // was being chunked and looking malformed. The problem is
      // that, if evacuation fails, we might have remembered set
      // entries missing given that we skipped cards on the
      // collection set. So, we'll recreate such entries now.
      obj->oop_iterate(_cl);
      assert(_cm->isPrevMarked(obj), "Should be marked!");
    } else {
      // The object has been either evacuated or is dead. Fill it with a
      // dummy object.
      MemRegion mr((HeapWord*)obj, obj->size());
      CollectedHeap::fill_with_object(mr);
      _cm->clearRangeBothMaps(mr);
    }
  }
};

void G1CollectedHeap::remove_self_forwarding_pointers() {
  UpdateRSetImmediate immediate_update(_g1h->g1_rem_set());
  DirtyCardQueue dcq(&_g1h->dirty_card_queue_set());
  UpdateRSetDeferred deferred_update(_g1h, &dcq);
  OopsInHeapRegionClosure *cl;
  if (G1DeferredRSUpdate) {
    cl = &deferred_update;
  } else {
    cl = &immediate_update;
  }
  HeapRegion* cur = g1_policy()->collection_set();
  while (cur != NULL) {
    assert(g1_policy()->assertMarkedBytesDataOK(), "Should be!");

    RemoveSelfPointerClosure rspc(_g1h, cl);
    if (cur->evacuation_failed()) {
      assert(cur->in_collection_set(), "bad CS");
      cl->set_region(cur);
      cur->object_iterate(&rspc);

      // A number of manipulations to make the TAMS be the current top,
      // and the marked bytes be the ones observed in the iteration.
      if (_g1h->concurrent_mark()->at_least_one_mark_complete()) {
        // The comments below are the postconditions achieved by the
        // calls.  Note especially the last such condition, which says that
        // the count of marked bytes has been properly restored.
        cur->note_start_of_marking(false);
        // _next_top_at_mark_start == top, _next_marked_bytes == 0
        cur->add_to_marked_bytes(rspc.prev_marked_bytes());
        // _next_marked_bytes == prev_marked_bytes.
        cur->note_end_of_marking();
        // _prev_top_at_mark_start == top(),
        // _prev_marked_bytes == prev_marked_bytes
      }
      // If there is no mark in progress, we modified the _next variables
      // above needlessly, but harmlessly.
      if (_g1h->mark_in_progress()) {
        cur->note_start_of_marking(false);
        // _next_top_at_mark_start == top, _next_marked_bytes == 0
        // _next_marked_bytes == next_marked_bytes.
      }

      // Now make sure the region has the right index in the sorted array.
      g1_policy()->note_change_in_marked_bytes(cur);
    }
    cur = cur->next_in_collection_set();
  }
  assert(g1_policy()->assertMarkedBytesDataOK(), "Should be!");

  // Now restore saved marks, if any.
  if (_objs_with_preserved_marks != NULL) {
    assert(_preserved_marks_of_objs != NULL, "Both or none.");
    assert(_objs_with_preserved_marks->length() ==
           _preserved_marks_of_objs->length(), "Both or none.");
    guarantee(_objs_with_preserved_marks->length() ==
              _preserved_marks_of_objs->length(), "Both or none.");
    for (int i = 0; i < _objs_with_preserved_marks->length(); i++) {
      oop obj   = _objs_with_preserved_marks->at(i);
      markOop m = _preserved_marks_of_objs->at(i);
      obj->set_mark(m);
    }
    // Delete the preserved marks growable arrays (allocated on the C heap).
    delete _objs_with_preserved_marks;
    delete _preserved_marks_of_objs;
    _objs_with_preserved_marks = NULL;
    _preserved_marks_of_objs = NULL;
  }
}

void G1CollectedHeap::push_on_evac_failure_scan_stack(oop obj) {
  _evac_failure_scan_stack->push(obj);
}

void G1CollectedHeap::drain_evac_failure_scan_stack() {
  assert(_evac_failure_scan_stack != NULL, "precondition");

  while (_evac_failure_scan_stack->length() > 0) {
     oop obj = _evac_failure_scan_stack->pop();
     _evac_failure_closure->set_region(heap_region_containing(obj));
     obj->oop_iterate_backwards(_evac_failure_closure);
  }
}

void G1CollectedHeap::handle_evacuation_failure(oop old) {
  markOop m = old->mark();
  // forward to self
  assert(!old->is_forwarded(), "precondition");

  old->forward_to(old);
  handle_evacuation_failure_common(old, m);
}

oop
G1CollectedHeap::handle_evacuation_failure_par(OopsInHeapRegionClosure* cl,
                                               oop old) {
  markOop m = old->mark();
  oop forward_ptr = old->forward_to_atomic(old);
  if (forward_ptr == NULL) {
    // Forward-to-self succeeded.
    if (_evac_failure_closure != cl) {
      MutexLockerEx x(EvacFailureStack_lock, Mutex::_no_safepoint_check_flag);
      assert(!_drain_in_progress,
             "Should only be true while someone holds the lock.");
      // Set the global evac-failure closure to the current thread's.
      assert(_evac_failure_closure == NULL, "Or locking has failed.");
      set_evac_failure_closure(cl);
      // Now do the common part.
      handle_evacuation_failure_common(old, m);
      // Reset to NULL.
      set_evac_failure_closure(NULL);
    } else {
      // The lock is already held, and this is recursive.
      assert(_drain_in_progress, "This should only be the recursive case.");
      handle_evacuation_failure_common(old, m);
    }
    return old;
  } else {
    // Someone else had a place to copy it.
    return forward_ptr;
  }
}

void G1CollectedHeap::handle_evacuation_failure_common(oop old, markOop m) {
  set_evacuation_failed(true);

  preserve_mark_if_necessary(old, m);

  HeapRegion* r = heap_region_containing(old);
  if (!r->evacuation_failed()) {
    r->set_evacuation_failed(true);
    if (G1PrintHeapRegions) {
<<<<<<< HEAD
      gclog_or_tty->print("evacuation failed in heap region "PTR_FORMAT" "
=======
      gclog_or_tty->print("overflow in heap region "PTR_FORMAT" "
>>>>>>> eb8bd999
                          "["PTR_FORMAT","PTR_FORMAT")\n",
                          r, r->bottom(), r->end());
    }
  }

  push_on_evac_failure_scan_stack(old);

  if (!_drain_in_progress) {
    // prevent recursion in copy_to_survivor_space()
    _drain_in_progress = true;
    drain_evac_failure_scan_stack();
    _drain_in_progress = false;
  }
}

void G1CollectedHeap::preserve_mark_if_necessary(oop obj, markOop m) {
  if (m != markOopDesc::prototype()) {
    if (_objs_with_preserved_marks == NULL) {
      assert(_preserved_marks_of_objs == NULL, "Both or none.");
      _objs_with_preserved_marks =
        new (ResourceObj::C_HEAP) GrowableArray<oop>(40, true);
      _preserved_marks_of_objs =
        new (ResourceObj::C_HEAP) GrowableArray<markOop>(40, true);
    }
    _objs_with_preserved_marks->push(obj);
    _preserved_marks_of_objs->push(m);
  }
}

// *** Parallel G1 Evacuation

HeapWord* G1CollectedHeap::par_allocate_during_gc(GCAllocPurpose purpose,
                                                  size_t word_size) {
  assert(!isHumongous(word_size),
         err_msg("we should not be seeing humongous allocation requests "
                 "during GC, word_size = "SIZE_FORMAT, word_size));

  HeapRegion* alloc_region = _gc_alloc_regions[purpose];
  // let the caller handle alloc failure
  if (alloc_region == NULL) return NULL;

  HeapWord* block = alloc_region->par_allocate(word_size);
  if (block == NULL) {
    MutexLockerEx x(par_alloc_during_gc_lock(),
                    Mutex::_no_safepoint_check_flag);
    block = allocate_during_gc_slow(purpose, alloc_region, true, word_size);
  }
  return block;
}

void G1CollectedHeap::retire_alloc_region(HeapRegion* alloc_region,
                                            bool par) {
  // Another thread might have obtained alloc_region for the given
  // purpose, and might be attempting to allocate in it, and might
  // succeed.  Therefore, we can't do the "finalization" stuff on the
  // region below until we're sure the last allocation has happened.
  // We ensure this by allocating the remaining space with a garbage
  // object.
  if (par) par_allocate_remaining_space(alloc_region);
  // Now we can do the post-GC stuff on the region.
  alloc_region->note_end_of_copying();
  g1_policy()->record_after_bytes(alloc_region->used());
}

HeapWord*
G1CollectedHeap::allocate_during_gc_slow(GCAllocPurpose purpose,
                                         HeapRegion*    alloc_region,
                                         bool           par,
                                         size_t         word_size) {
  assert(!isHumongous(word_size),
         err_msg("we should not be seeing humongous allocation requests "
                 "during GC, word_size = "SIZE_FORMAT, word_size));

  HeapWord* block = NULL;
  // In the parallel case, a previous thread to obtain the lock may have
  // already assigned a new gc_alloc_region.
  if (alloc_region != _gc_alloc_regions[purpose]) {
    assert(par, "But should only happen in parallel case.");
    alloc_region = _gc_alloc_regions[purpose];
    if (alloc_region == NULL) return NULL;
    block = alloc_region->par_allocate(word_size);
    if (block != NULL) return block;
    // Otherwise, continue; this new region is empty, too.
  }
  assert(alloc_region != NULL, "We better have an allocation region");
  retire_alloc_region(alloc_region, par);

  if (_gc_alloc_region_counts[purpose] >= g1_policy()->max_regions(purpose)) {
    // Cannot allocate more regions for the given purpose.
    GCAllocPurpose alt_purpose = g1_policy()->alternative_purpose(purpose);
    // Is there an alternative?
    if (purpose != alt_purpose) {
      HeapRegion* alt_region = _gc_alloc_regions[alt_purpose];
      // Has not the alternative region been aliased?
      if (alloc_region != alt_region && alt_region != NULL) {
        // Try to allocate in the alternative region.
        if (par) {
          block = alt_region->par_allocate(word_size);
        } else {
          block = alt_region->allocate(word_size);
        }
        // Make an alias.
        _gc_alloc_regions[purpose] = _gc_alloc_regions[alt_purpose];
        if (block != NULL) {
          return block;
        }
        retire_alloc_region(alt_region, par);
      }
      // Both the allocation region and the alternative one are full
      // and aliased, replace them with a new allocation region.
      purpose = alt_purpose;
    } else {
      set_gc_alloc_region(purpose, NULL);
      return NULL;
    }
  }

  // Now allocate a new region for allocation.
  alloc_region = newAllocRegionWithExpansion(purpose, word_size, false /*zero_filled*/);

  // let the caller handle alloc failure
  if (alloc_region != NULL) {

    assert(check_gc_alloc_regions(), "alloc regions messed up");
    assert(alloc_region->saved_mark_at_top(),
           "Mark should have been saved already.");
    // We used to assert that the region was zero-filled here, but no
    // longer.

    // This must be done last: once it's installed, other regions may
    // allocate in it (without holding the lock.)
    set_gc_alloc_region(purpose, alloc_region);

    if (par) {
      block = alloc_region->par_allocate(word_size);
    } else {
      block = alloc_region->allocate(word_size);
    }
    // Caller handles alloc failure.
  } else {
    // This sets other apis using the same old alloc region to NULL, also.
    set_gc_alloc_region(purpose, NULL);
  }
  return block;  // May be NULL.
}

void G1CollectedHeap::par_allocate_remaining_space(HeapRegion* r) {
  HeapWord* block = NULL;
  size_t free_words;
  do {
    free_words = r->free()/HeapWordSize;
    // If there's too little space, no one can allocate, so we're done.
    if (free_words < CollectedHeap::min_fill_size()) return;
    // Otherwise, try to claim it.
    block = r->par_allocate(free_words);
  } while (block == NULL);
  fill_with_object(block, free_words);
}

#ifndef PRODUCT
bool GCLabBitMapClosure::do_bit(size_t offset) {
  HeapWord* addr = _bitmap->offsetToHeapWord(offset);
  guarantee(_cm->isMarked(oop(addr)), "it should be!");
  return true;
}
#endif // PRODUCT

G1ParScanThreadState::G1ParScanThreadState(G1CollectedHeap* g1h, int queue_num)
  : _g1h(g1h),
    _refs(g1h->task_queue(queue_num)),
    _dcq(&g1h->dirty_card_queue_set()),
    _ct_bs((CardTableModRefBS*)_g1h->barrier_set()),
    _g1_rem(g1h->g1_rem_set()),
    _hash_seed(17), _queue_num(queue_num),
    _term_attempts(0),
    _surviving_alloc_buffer(g1h->desired_plab_sz(GCAllocForSurvived)),
    _tenured_alloc_buffer(g1h->desired_plab_sz(GCAllocForTenured)),
    _age_table(false),
    _strong_roots_time(0), _term_time(0),
    _alloc_buffer_waste(0), _undo_waste(0)
{
  // we allocate G1YoungSurvRateNumRegions plus one entries, since
  // we "sacrifice" entry 0 to keep track of surviving bytes for
  // non-young regions (where the age is -1)
  // We also add a few elements at the beginning and at the end in
  // an attempt to eliminate cache contention
  size_t real_length = 1 + _g1h->g1_policy()->young_cset_length();
  size_t array_length = PADDING_ELEM_NUM +
                        real_length +
                        PADDING_ELEM_NUM;
  _surviving_young_words_base = NEW_C_HEAP_ARRAY(size_t, array_length);
  if (_surviving_young_words_base == NULL)
    vm_exit_out_of_memory(array_length * sizeof(size_t),
                          "Not enough space for young surv histo.");
  _surviving_young_words = _surviving_young_words_base + PADDING_ELEM_NUM;
  memset(_surviving_young_words, 0, real_length * sizeof(size_t));

  _alloc_buffers[GCAllocForSurvived] = &_surviving_alloc_buffer;
  _alloc_buffers[GCAllocForTenured]  = &_tenured_alloc_buffer;

  _alloc_buffers[GCAllocForSurvived] = &_surviving_alloc_buffer;
  _alloc_buffers[GCAllocForTenured]  = &_tenured_alloc_buffer;

  _start = os::elapsedTime();
}

void
G1ParScanThreadState::print_termination_stats_hdr(outputStream* const st)
{
  st->print_raw_cr("GC Termination Stats");
  st->print_raw_cr("     elapsed  --strong roots-- -------termination-------"
                   " ------waste (KiB)------");
  st->print_raw_cr("thr     ms        ms      %        ms      %    attempts"
                   "  total   alloc    undo");
  st->print_raw_cr("--- --------- --------- ------ --------- ------ --------"
                   " ------- ------- -------");
}

void
G1ParScanThreadState::print_termination_stats(int i,
                                              outputStream* const st) const
{
  const double elapsed_ms = elapsed_time() * 1000.0;
  const double s_roots_ms = strong_roots_time() * 1000.0;
  const double term_ms    = term_time() * 1000.0;
  st->print_cr("%3d %9.2f %9.2f %6.2f "
               "%9.2f %6.2f " SIZE_FORMAT_W(8) " "
               SIZE_FORMAT_W(7) " " SIZE_FORMAT_W(7) " " SIZE_FORMAT_W(7),
               i, elapsed_ms, s_roots_ms, s_roots_ms * 100 / elapsed_ms,
               term_ms, term_ms * 100 / elapsed_ms, term_attempts(),
               (alloc_buffer_waste() + undo_waste()) * HeapWordSize / K,
               alloc_buffer_waste() * HeapWordSize / K,
               undo_waste() * HeapWordSize / K);
}

G1ParClosureSuper::G1ParClosureSuper(G1CollectedHeap* g1, G1ParScanThreadState* par_scan_state) :
  _g1(g1), _g1_rem(_g1->g1_rem_set()), _cm(_g1->concurrent_mark()),
  _par_scan_state(par_scan_state) { }

template <class T> void G1ParCopyHelper::mark_forwardee(T* p) {
  // This is called _after_ do_oop_work has been called, hence after
  // the object has been relocated to its new location and *p points
  // to its new location.

  T heap_oop = oopDesc::load_heap_oop(p);
  if (!oopDesc::is_null(heap_oop)) {
    oop obj = oopDesc::decode_heap_oop(heap_oop);
    assert((_g1->evacuation_failed()) || (!_g1->obj_in_cs(obj)),
           "shouldn't still be in the CSet if evacuation didn't fail.");
    HeapWord* addr = (HeapWord*)obj;
    if (_g1->is_in_g1_reserved(addr))
      _cm->grayRoot(oop(addr));
  }
}

oop G1ParCopyHelper::copy_to_survivor_space(oop old) {
  size_t    word_sz = old->size();
  HeapRegion* from_region = _g1->heap_region_containing_raw(old);
  // +1 to make the -1 indexes valid...
  int       young_index = from_region->young_index_in_cset()+1;
  assert( (from_region->is_young() && young_index > 0) ||
          (!from_region->is_young() && young_index == 0), "invariant" );
  G1CollectorPolicy* g1p = _g1->g1_policy();
  markOop m = old->mark();
  int age = m->has_displaced_mark_helper() ? m->displaced_mark_helper()->age()
                                           : m->age();
  GCAllocPurpose alloc_purpose = g1p->evacuation_destination(from_region, age,
                                                             word_sz);
  HeapWord* obj_ptr = _par_scan_state->allocate(alloc_purpose, word_sz);
  oop       obj     = oop(obj_ptr);

  if (obj_ptr == NULL) {
    // This will either forward-to-self, or detect that someone else has
    // installed a forwarding pointer.
    OopsInHeapRegionClosure* cl = _par_scan_state->evac_failure_closure();
    return _g1->handle_evacuation_failure_par(cl, old);
  }

  // We're going to allocate linearly, so might as well prefetch ahead.
  Prefetch::write(obj_ptr, PrefetchCopyIntervalInBytes);

  oop forward_ptr = old->forward_to_atomic(obj);
  if (forward_ptr == NULL) {
    Copy::aligned_disjoint_words((HeapWord*) old, obj_ptr, word_sz);
    if (g1p->track_object_age(alloc_purpose)) {
      // We could simply do obj->incr_age(). However, this causes a
      // performance issue. obj->incr_age() will first check whether
      // the object has a displaced mark by checking its mark word;
      // getting the mark word from the new location of the object
      // stalls. So, given that we already have the mark word and we
      // are about to install it anyway, it's better to increase the
      // age on the mark word, when the object does not have a
      // displaced mark word. We're not expecting many objects to have
      // a displaced marked word, so that case is not optimized
      // further (it could be...) and we simply call obj->incr_age().

      if (m->has_displaced_mark_helper()) {
        // in this case, we have to install the mark word first,
        // otherwise obj looks to be forwarded (the old mark word,
        // which contains the forward pointer, was copied)
        obj->set_mark(m);
        obj->incr_age();
      } else {
        m = m->incr_age();
        obj->set_mark(m);
      }
      _par_scan_state->age_table()->add(obj, word_sz);
    } else {
      obj->set_mark(m);
    }

    // preserve "next" mark bit
    if (_g1->mark_in_progress() && !_g1->is_obj_ill(old)) {
      if (!use_local_bitmaps ||
          !_par_scan_state->alloc_buffer(alloc_purpose)->mark(obj_ptr)) {
        // if we couldn't mark it on the local bitmap (this happens when
        // the object was not allocated in the GCLab), we have to bite
        // the bullet and do the standard parallel mark
        _cm->markAndGrayObjectIfNecessary(obj);
      }
#if 1
      if (_g1->isMarkedNext(old)) {
        _cm->nextMarkBitMap()->parClear((HeapWord*)old);
      }
#endif
    }

    size_t* surv_young_words = _par_scan_state->surviving_young_words();
    surv_young_words[young_index] += word_sz;

    if (obj->is_objArray() && arrayOop(obj)->length() >= ParGCArrayScanChunk) {
      arrayOop(old)->set_length(0);
      oop* old_p = set_partial_array_mask(old);
      _par_scan_state->push_on_queue(old_p);
    } else {
      // No point in using the slower heap_region_containing() method,
      // given that we know obj is in the heap.
      _scanner->set_region(_g1->heap_region_containing_raw(obj));
      obj->oop_iterate_backwards(_scanner);
    }
  } else {
    _par_scan_state->undo_allocation(alloc_purpose, obj_ptr, word_sz);
    obj = forward_ptr;
  }
  return obj;
}

template <bool do_gen_barrier, G1Barrier barrier, bool do_mark_forwardee>
template <class T>
void G1ParCopyClosure <do_gen_barrier, barrier, do_mark_forwardee>
::do_oop_work(T* p) {
  oop obj = oopDesc::load_decode_heap_oop(p);
  assert(barrier != G1BarrierRS || obj != NULL,
         "Precondition: G1BarrierRS implies obj is nonNull");

  // here the null check is implicit in the cset_fast_test() test
  if (_g1->in_cset_fast_test(obj)) {
#if G1_REM_SET_LOGGING
    gclog_or_tty->print_cr("Loc "PTR_FORMAT" contains pointer "PTR_FORMAT" "
                           "into CS.", p, (void*) obj);
#endif
    if (obj->is_forwarded()) {
      oopDesc::encode_store_heap_oop(p, obj->forwardee());
    } else {
      oop copy_oop = copy_to_survivor_space(obj);
      oopDesc::encode_store_heap_oop(p, copy_oop);
    }
    // When scanning the RS, we only care about objs in CS.
    if (barrier == G1BarrierRS) {
      _par_scan_state->update_rs(_from, p, _par_scan_state->queue_num());
    }
  }

  if (barrier == G1BarrierEvac && obj != NULL) {
    _par_scan_state->update_rs(_from, p, _par_scan_state->queue_num());
  }

  if (do_gen_barrier && obj != NULL) {
    par_do_barrier(p);
  }
}

template void G1ParCopyClosure<false, G1BarrierEvac, false>::do_oop_work(oop* p);
template void G1ParCopyClosure<false, G1BarrierEvac, false>::do_oop_work(narrowOop* p);

template <class T> void G1ParScanPartialArrayClosure::do_oop_nv(T* p) {
  assert(has_partial_array_mask(p), "invariant");
  oop old = clear_partial_array_mask(p);
  assert(old->is_objArray(), "must be obj array");
  assert(old->is_forwarded(), "must be forwarded");
  assert(Universe::heap()->is_in_reserved(old), "must be in heap.");

  objArrayOop obj = objArrayOop(old->forwardee());
  assert((void*)old != (void*)old->forwardee(), "self forwarding here?");
  // Process ParGCArrayScanChunk elements now
  // and push the remainder back onto queue
  int start     = arrayOop(old)->length();
  int end       = obj->length();
  int remainder = end - start;
  assert(start <= end, "just checking");
  if (remainder > 2 * ParGCArrayScanChunk) {
    // Test above combines last partial chunk with a full chunk
    end = start + ParGCArrayScanChunk;
    arrayOop(old)->set_length(end);
    // Push remainder.
    oop* old_p = set_partial_array_mask(old);
    assert(arrayOop(old)->length() < obj->length(), "Empty push?");
    _par_scan_state->push_on_queue(old_p);
  } else {
    // Restore length so that the heap remains parsable in
    // case of evacuation failure.
    arrayOop(old)->set_length(end);
  }
  _scanner.set_region(_g1->heap_region_containing_raw(obj));
  // process our set of indices (include header in first chunk)
  obj->oop_iterate_range(&_scanner, start, end);
}

class G1ParEvacuateFollowersClosure : public VoidClosure {
protected:
  G1CollectedHeap*              _g1h;
  G1ParScanThreadState*         _par_scan_state;
  RefToScanQueueSet*            _queues;
  ParallelTaskTerminator*       _terminator;

  G1ParScanThreadState*   par_scan_state() { return _par_scan_state; }
  RefToScanQueueSet*      queues()         { return _queues; }
  ParallelTaskTerminator* terminator()     { return _terminator; }

public:
  G1ParEvacuateFollowersClosure(G1CollectedHeap* g1h,
                                G1ParScanThreadState* par_scan_state,
                                RefToScanQueueSet* queues,
                                ParallelTaskTerminator* terminator)
    : _g1h(g1h), _par_scan_state(par_scan_state),
      _queues(queues), _terminator(terminator) {}

  void do_void() {
    G1ParScanThreadState* pss = par_scan_state();
    while (true) {
      pss->trim_queue();

      StarTask stolen_task;
      if (queues()->steal(pss->queue_num(), pss->hash_seed(), stolen_task)) {
        // slightly paranoid tests; I'm trying to catch potential
        // problems before we go into push_on_queue to know where the
        // problem is coming from
        assert((oop*)stolen_task != NULL, "Error");
        if (stolen_task.is_narrow()) {
          assert(UseCompressedOops, "Error");
          narrowOop* p = (narrowOop*) stolen_task;
          assert(has_partial_array_mask(p) ||
                 _g1h->is_in_g1_reserved(oopDesc::load_decode_heap_oop(p)), "Error");
          pss->push_on_queue(p);
        } else {
          oop* p = (oop*) stolen_task;
          assert(has_partial_array_mask(p) || _g1h->is_in_g1_reserved(*p), "Error");
          pss->push_on_queue(p);
        }
        continue;
      }
      pss->start_term_time();
      if (terminator()->offer_termination()) break;
      pss->end_term_time();
    }
    pss->end_term_time();
    pss->retire_alloc_buffers();
  }
};

class G1ParTask : public AbstractGangTask {
protected:
  G1CollectedHeap*       _g1h;
  RefToScanQueueSet      *_queues;
  ParallelTaskTerminator _terminator;
  int _n_workers;

  Mutex _stats_lock;
  Mutex* stats_lock() { return &_stats_lock; }

  size_t getNCards() {
    return (_g1h->capacity() + G1BlockOffsetSharedArray::N_bytes - 1)
      / G1BlockOffsetSharedArray::N_bytes;
  }

public:
  G1ParTask(G1CollectedHeap* g1h, int workers, RefToScanQueueSet *task_queues)
    : AbstractGangTask("G1 collection"),
      _g1h(g1h),
      _queues(task_queues),
      _terminator(workers, _queues),
      _stats_lock(Mutex::leaf, "parallel G1 stats lock", true),
      _n_workers(workers)
  {}

  RefToScanQueueSet* queues() { return _queues; }

  RefToScanQueue *work_queue(int i) {
    return queues()->queue(i);
  }

  void work(int i) {
    if (i >= _n_workers) return;  // no work needed this round

    double start_time_ms = os::elapsedTime() * 1000.0;
    _g1h->g1_policy()->record_gc_worker_start_time(i, start_time_ms);

    ResourceMark rm;
    HandleMark   hm;

    G1ParScanThreadState            pss(_g1h, i);
    G1ParScanHeapEvacClosure        scan_evac_cl(_g1h, &pss);
    G1ParScanHeapEvacFailureClosure evac_failure_cl(_g1h, &pss);
    G1ParScanPartialArrayClosure    partial_scan_cl(_g1h, &pss);

    pss.set_evac_closure(&scan_evac_cl);
    pss.set_evac_failure_closure(&evac_failure_cl);
    pss.set_partial_scan_closure(&partial_scan_cl);

    G1ParScanExtRootClosure         only_scan_root_cl(_g1h, &pss);
    G1ParScanPermClosure            only_scan_perm_cl(_g1h, &pss);
    G1ParScanHeapRSClosure          only_scan_heap_rs_cl(_g1h, &pss);
    G1ParPushHeapRSClosure          push_heap_rs_cl(_g1h, &pss);

    G1ParScanAndMarkExtRootClosure  scan_mark_root_cl(_g1h, &pss);
    G1ParScanAndMarkPermClosure     scan_mark_perm_cl(_g1h, &pss);
    G1ParScanAndMarkHeapRSClosure   scan_mark_heap_rs_cl(_g1h, &pss);

    OopsInHeapRegionClosure        *scan_root_cl;
    OopsInHeapRegionClosure        *scan_perm_cl;

    if (_g1h->g1_policy()->during_initial_mark_pause()) {
      scan_root_cl = &scan_mark_root_cl;
      scan_perm_cl = &scan_mark_perm_cl;
    } else {
      scan_root_cl = &only_scan_root_cl;
      scan_perm_cl = &only_scan_perm_cl;
    }

    pss.start_strong_roots();
    _g1h->g1_process_strong_roots(/* not collecting perm */ false,
                                  SharedHeap::SO_AllClasses,
                                  scan_root_cl,
                                  &push_heap_rs_cl,
<<<<<<< HEAD
                                  scan_so_cl,
=======
>>>>>>> eb8bd999
                                  scan_perm_cl,
                                  i);
    pss.end_strong_roots();
    {
      double start = os::elapsedTime();
      G1ParEvacuateFollowersClosure evac(_g1h, &pss, _queues, &_terminator);
      evac.do_void();
      double elapsed_ms = (os::elapsedTime()-start)*1000.0;
      double term_ms = pss.term_time()*1000.0;
      _g1h->g1_policy()->record_obj_copy_time(i, elapsed_ms-term_ms);
<<<<<<< HEAD
      _g1h->g1_policy()->record_termination_time(i, term_ms);
=======
      _g1h->g1_policy()->record_termination(i, term_ms, pss.term_attempts());
>>>>>>> eb8bd999
    }
    _g1h->g1_policy()->record_thread_age_table(pss.age_table());
    _g1h->update_surviving_young_words(pss.surviving_young_words()+1);

    // Clean up any par-expanded rem sets.
    HeapRegionRemSet::par_cleanup();

    if (ParallelGCVerbose) {
      MutexLocker x(stats_lock());
      pss.print_termination_stats(i);
    }

    assert(pss.refs_to_scan() == 0, "Task queue should be empty");
    assert(pss.overflowed_refs_to_scan() == 0, "Overflow queue should be empty");
    double end_time_ms = os::elapsedTime() * 1000.0;
    _g1h->g1_policy()->record_gc_worker_end_time(i, end_time_ms);
  }
};

// *** Common G1 Evacuation Stuff

void
G1CollectedHeap::
g1_process_strong_roots(bool collecting_perm_gen,
                        SharedHeap::ScanningOption so,
                        OopClosure* scan_non_heap_roots,
                        OopsInHeapRegionClosure* scan_rs,
                        OopsInGenClosure* scan_perm,
                        int worker_i) {
  // First scan the strong roots, including the perm gen.
  double ext_roots_start = os::elapsedTime();
  double closure_app_time_sec = 0.0;

  BufferingOopClosure buf_scan_non_heap_roots(scan_non_heap_roots);
  BufferingOopsInGenClosure buf_scan_perm(scan_perm);
  buf_scan_perm.set_generation(perm_gen());

  // Walk the code cache w/o buffering, because StarTask cannot handle
  // unaligned oop locations.
  CodeBlobToOopClosure eager_scan_code_roots(scan_non_heap_roots, /*do_marking=*/ true);

  process_strong_roots(false, // no scoping; this is parallel code
                       collecting_perm_gen, so,
                       &buf_scan_non_heap_roots,
                       &eager_scan_code_roots,
                       &buf_scan_perm);

  // Finish up any enqueued closure apps.
  buf_scan_non_heap_roots.done();
  buf_scan_perm.done();
  double ext_roots_end = os::elapsedTime();
  g1_policy()->reset_obj_copy_time(worker_i);
  double obj_copy_time_sec =
    buf_scan_non_heap_roots.closure_app_seconds() +
    buf_scan_perm.closure_app_seconds();
  g1_policy()->record_obj_copy_time(worker_i, obj_copy_time_sec * 1000.0);
  double ext_root_time_ms =
    ((ext_roots_end - ext_roots_start) - obj_copy_time_sec) * 1000.0;
  g1_policy()->record_ext_root_scan_time(worker_i, ext_root_time_ms);

  // Scan strong roots in mark stack.
  if (!_process_strong_tasks->is_task_claimed(G1H_PS_mark_stack_oops_do)) {
    concurrent_mark()->oops_do(scan_non_heap_roots);
  }
  double mark_stack_scan_ms = (os::elapsedTime() - ext_roots_end) * 1000.0;
  g1_policy()->record_mark_stack_scan_time(worker_i, mark_stack_scan_ms);

  // XXX What should this be doing in the parallel case?
  g1_policy()->record_collection_pause_end_CH_strong_roots();
  // Now scan the complement of the collection set.
  if (scan_rs != NULL) {
    g1_rem_set()->oops_into_collection_set_do(scan_rs, worker_i);
  }
  // Finish with the ref_processor roots.
  if (!_process_strong_tasks->is_task_claimed(G1H_PS_refProcessor_oops_do)) {
    ref_processor()->oops_do(scan_non_heap_roots);
  }
  g1_policy()->record_collection_pause_end_G1_strong_roots();
  _process_strong_tasks->all_tasks_completed();
}

void
<<<<<<< HEAD
G1CollectedHeap::scan_scan_only_region(HeapRegion* r,
                                       OopsInHeapRegionClosure* oc,
                                       int worker_i) {
  HeapWord* startAddr = r->bottom();
  HeapWord* endAddr = r->used_region().end();

  oc->set_region(r);

  HeapWord* p = r->bottom();
  HeapWord* t = r->top();
  guarantee( p == r->next_top_at_mark_start(), "invariant" );
  while (p < t) {
    oop obj = oop(p);
    p += obj->oop_iterate(oc);
  }
}

void
G1CollectedHeap::scan_scan_only_set(OopsInHeapRegionClosure* oc,
                                    int worker_i) {
  double start = os::elapsedTime();

  BufferingOopsInHeapRegionClosure boc(oc);

  FilterInHeapRegionAndIntoCSClosure scan_only(this, &boc);
  FilterAndMarkInHeapRegionAndIntoCSClosure scan_and_mark(this, &boc, concurrent_mark());

  OopsInHeapRegionClosure *foc;
  if (g1_policy()->during_initial_mark_pause())
    foc = &scan_and_mark;
  else
    foc = &scan_only;

  HeapRegion* hr;
  int n = 0;
  while ((hr = _young_list->par_get_next_scan_only_region()) != NULL) {
    scan_scan_only_region(hr, foc, worker_i);
    ++n;
  }
  boc.done();

  double closure_app_s = boc.closure_app_seconds();
  g1_policy()->record_obj_copy_time(worker_i, closure_app_s * 1000.0);
  double ms = (os::elapsedTime() - start - closure_app_s)*1000.0;
  g1_policy()->record_scan_only_time(worker_i, ms, n);
}

void
=======
>>>>>>> eb8bd999
G1CollectedHeap::g1_process_weak_roots(OopClosure* root_closure,
                                       OopClosure* non_root_closure) {
  CodeBlobToOopClosure roots_in_blobs(root_closure, /*do_marking=*/ false);
  SharedHeap::process_weak_roots(root_closure, &roots_in_blobs, non_root_closure);
}


class SaveMarksClosure: public HeapRegionClosure {
public:
  bool doHeapRegion(HeapRegion* r) {
    r->save_marks();
    return false;
  }
};

void G1CollectedHeap::save_marks() {
  if (ParallelGCThreads == 0) {
    SaveMarksClosure sm;
    heap_region_iterate(&sm);
  }
  // We do this even in the parallel case
  perm_gen()->save_marks();
}

void G1CollectedHeap::evacuate_collection_set() {
  set_evacuation_failed(false);

  g1_rem_set()->prepare_for_oops_into_collection_set_do();
  concurrent_g1_refine()->set_use_cache(false);
  concurrent_g1_refine()->clear_hot_cache_claimed_index();

  int n_workers = (ParallelGCThreads > 0 ? workers()->total_workers() : 1);
  set_par_threads(n_workers);
  G1ParTask g1_par_task(this, n_workers, _task_queues);

  init_for_evac_failure(NULL);

  rem_set()->prepare_for_younger_refs_iterate(true);

  assert(dirty_card_queue_set().completed_buffers_num() == 0, "Should be empty");
  double start_par = os::elapsedTime();
  if (ParallelGCThreads > 0) {
    // The individual threads will set their evac-failure closures.
    StrongRootsScope srs(this);
<<<<<<< HEAD
=======
    if (ParallelGCVerbose) G1ParScanThreadState::print_termination_stats_hdr();
>>>>>>> eb8bd999
    workers()->run_task(&g1_par_task);
  } else {
    StrongRootsScope srs(this);
    g1_par_task.work(0);
  }

  double par_time = (os::elapsedTime() - start_par) * 1000.0;
  g1_policy()->record_par_time(par_time);
  set_par_threads(0);
  // Is this the right thing to do here?  We don't save marks
  // on individual heap regions when we allocate from
  // them in parallel, so this seems like the correct place for this.
  retire_all_alloc_regions();
  {
    G1IsAliveClosure is_alive(this);
    G1KeepAliveClosure keep_alive(this);
    JNIHandles::weak_oops_do(&is_alive, &keep_alive);
  }
  release_gc_alloc_regions(false /* totally */);
  g1_rem_set()->cleanup_after_oops_into_collection_set_do();

  concurrent_g1_refine()->clear_hot_cache();
  concurrent_g1_refine()->set_use_cache(true);

  finalize_for_evac_failure();

  // Must do this before removing self-forwarding pointers, which clears
  // the per-region evac-failure flags.
  concurrent_mark()->complete_marking_in_collection_set();

  if (evacuation_failed()) {
    remove_self_forwarding_pointers();
    if (PrintGCDetails) {
      gclog_or_tty->print(" (to-space overflow)");
    } else if (PrintGC) {
      gclog_or_tty->print("--");
    }
  }

  if (G1DeferredRSUpdate) {
    RedirtyLoggedCardTableEntryFastClosure redirty;
    dirty_card_queue_set().set_closure(&redirty);
    dirty_card_queue_set().apply_closure_to_all_completed_buffers();

    DirtyCardQueueSet& dcq = JavaThread::dirty_card_queue_set();
    dcq.merge_bufferlists(&dirty_card_queue_set());
    assert(dirty_card_queue_set().completed_buffers_num() == 0, "All should be consumed");
  }
  COMPILER2_PRESENT(DerivedPointerTable::update_pointers());
}

void G1CollectedHeap::free_region(HeapRegion* hr) {
  size_t pre_used = 0;
  size_t cleared_h_regions = 0;
  size_t freed_regions = 0;
  UncleanRegionList local_list;

  HeapWord* start = hr->bottom();
  HeapWord* end   = hr->prev_top_at_mark_start();
  size_t used_bytes = hr->used();
  size_t live_bytes = hr->max_live_bytes();
  if (used_bytes > 0) {
    guarantee( live_bytes <= used_bytes, "invariant" );
  } else {
    guarantee( live_bytes == 0, "invariant" );
  }

  size_t garbage_bytes = used_bytes - live_bytes;
  if (garbage_bytes > 0)
    g1_policy()->decrease_known_garbage_bytes(garbage_bytes);

  free_region_work(hr, pre_used, cleared_h_regions, freed_regions,
                   &local_list);
  finish_free_region_work(pre_used, cleared_h_regions, freed_regions,
                          &local_list);
}

void
G1CollectedHeap::free_region_work(HeapRegion* hr,
                                  size_t& pre_used,
                                  size_t& cleared_h_regions,
                                  size_t& freed_regions,
                                  UncleanRegionList* list,
                                  bool par) {
  pre_used += hr->used();
  if (hr->isHumongous()) {
    assert(hr->startsHumongous(),
           "Only the start of a humongous region should be freed.");
    int ind = _hrs->find(hr);
    assert(ind != -1, "Should have an index.");
    // Clear the start region.
    hr->hr_clear(par, true /*clear_space*/);
    list->insert_before_head(hr);
    cleared_h_regions++;
    freed_regions++;
    // Clear any continued regions.
    ind++;
    while ((size_t)ind < n_regions()) {
      HeapRegion* hrc = _hrs->at(ind);
      if (!hrc->continuesHumongous()) break;
      // Otherwise, does continue the H region.
      assert(hrc->humongous_start_region() == hr, "Huh?");
      hrc->hr_clear(par, true /*clear_space*/);
      cleared_h_regions++;
      freed_regions++;
      list->insert_before_head(hrc);
      ind++;
    }
  } else {
    hr->hr_clear(par, true /*clear_space*/);
    list->insert_before_head(hr);
    freed_regions++;
    // If we're using clear2, this should not be enabled.
    // assert(!hr->in_cohort(), "Can't be both free and in a cohort.");
  }
}

void G1CollectedHeap::finish_free_region_work(size_t pre_used,
                                              size_t cleared_h_regions,
                                              size_t freed_regions,
                                              UncleanRegionList* list) {
  if (list != NULL && list->sz() > 0) {
    prepend_region_list_on_unclean_list(list);
  }
  // Acquire a lock, if we're parallel, to update possibly-shared
  // variables.
  Mutex* lock = (n_par_threads() > 0) ? ParGCRareEvent_lock : NULL;
  {
    MutexLockerEx x(lock, Mutex::_no_safepoint_check_flag);
    _summary_bytes_used -= pre_used;
    _num_humongous_regions -= (int) cleared_h_regions;
    _free_regions += freed_regions;
  }
}


void G1CollectedHeap::dirtyCardsForYoungRegions(CardTableModRefBS* ct_bs, HeapRegion* list) {
  while (list != NULL) {
    guarantee( list->is_young(), "invariant" );

    HeapWord* bottom = list->bottom();
    HeapWord* end = list->end();
    MemRegion mr(bottom, end);
    ct_bs->dirty(mr);

    list = list->get_next_young_region();
  }
}


class G1ParCleanupCTTask : public AbstractGangTask {
  CardTableModRefBS* _ct_bs;
  G1CollectedHeap* _g1h;
<<<<<<< HEAD
  HeapRegion* volatile _so_head;
=======
>>>>>>> eb8bd999
  HeapRegion* volatile _su_head;
public:
  G1ParCleanupCTTask(CardTableModRefBS* ct_bs,
                     G1CollectedHeap* g1h,
<<<<<<< HEAD
                     HeapRegion* scan_only_list,
=======
>>>>>>> eb8bd999
                     HeapRegion* survivor_list) :
    AbstractGangTask("G1 Par Cleanup CT Task"),
    _ct_bs(ct_bs),
    _g1h(g1h),
<<<<<<< HEAD
    _so_head(scan_only_list),
=======
>>>>>>> eb8bd999
    _su_head(survivor_list)
  { }

  void work(int i) {
    HeapRegion* r;
    while (r = _g1h->pop_dirty_cards_region()) {
      clear_cards(r);
    }
<<<<<<< HEAD
    // Redirty the cards of the scan-only and survivor regions.
    dirty_list(&this->_so_head);
=======
    // Redirty the cards of the survivor regions.
>>>>>>> eb8bd999
    dirty_list(&this->_su_head);
  }

  void clear_cards(HeapRegion* r) {
    // Cards for Survivor regions will be dirtied later.
    if (!r->is_survivor()) {
      _ct_bs->clear(MemRegion(r->bottom(), r->end()));
    }
  }

  void dirty_list(HeapRegion* volatile * head_ptr) {
    HeapRegion* head;
    do {
      // Pop region off the list.
      head = *head_ptr;
      if (head != NULL) {
        HeapRegion* r = (HeapRegion*)
          Atomic::cmpxchg_ptr(head->get_next_young_region(), head_ptr, head);
        if (r == head) {
          assert(!r->isHumongous(), "Humongous regions shouldn't be on survivor list");
          _ct_bs->dirty(MemRegion(r->bottom(), r->end()));
        }
      }
    } while (*head_ptr != NULL);
  }
};


#ifndef PRODUCT
class G1VerifyCardTableCleanup: public HeapRegionClosure {
  CardTableModRefBS* _ct_bs;
public:
  G1VerifyCardTableCleanup(CardTableModRefBS* ct_bs)
    : _ct_bs(ct_bs)
  { }
  virtual bool doHeapRegion(HeapRegion* r)
  {
    MemRegion mr(r->bottom(), r->end());
<<<<<<< HEAD
    if (r->is_scan_only() || r->is_survivor()) {
=======
    if (r->is_survivor()) {
>>>>>>> eb8bd999
      _ct_bs->verify_dirty_region(mr);
    } else {
      _ct_bs->verify_clean_region(mr);
    }
    return false;
  }
};
#endif

void G1CollectedHeap::cleanUpCardTable() {
  CardTableModRefBS* ct_bs = (CardTableModRefBS*) (barrier_set());
  double start = os::elapsedTime();

  // Iterate over the dirty cards region list.
  G1ParCleanupCTTask cleanup_task(ct_bs, this,
<<<<<<< HEAD
                                  _young_list->first_scan_only_region(),
                                  _young_list->first_survivor_region());
=======
                                  _young_list->first_survivor_region());

>>>>>>> eb8bd999
  if (ParallelGCThreads > 0) {
    set_par_threads(workers()->total_workers());
    workers()->run_task(&cleanup_task);
    set_par_threads(0);
  } else {
    while (_dirty_cards_region_list) {
      HeapRegion* r = _dirty_cards_region_list;
      cleanup_task.clear_cards(r);
      _dirty_cards_region_list = r->get_next_dirty_cards_region();
      if (_dirty_cards_region_list == r) {
        // The last region.
        _dirty_cards_region_list = NULL;
      }
      r->set_next_dirty_cards_region(NULL);
    }
<<<<<<< HEAD
    // now, redirty the cards of the scan-only and survivor regions
    // (it seemed faster to do it this way, instead of iterating over
    // all regions and then clearing / dirtying as appropriate)
    dirtyCardsForYoungRegions(ct_bs, _young_list->first_scan_only_region());
    dirtyCardsForYoungRegions(ct_bs, _young_list->first_survivor_region());
  }
=======
    // now, redirty the cards of the survivor regions
    // (it seemed faster to do it this way, instead of iterating over
    // all regions and then clearing / dirtying as appropriate)
    dirtyCardsForYoungRegions(ct_bs, _young_list->first_survivor_region());
  }

>>>>>>> eb8bd999
  double elapsed = os::elapsedTime() - start;
  g1_policy()->record_clear_ct_time( elapsed * 1000.0);
#ifndef PRODUCT
  if (G1VerifyCTCleanup || VerifyAfterGC) {
    G1VerifyCardTableCleanup cleanup_verifier(ct_bs);
    heap_region_iterate(&cleanup_verifier);
  }
#endif
}

void G1CollectedHeap::do_collection_pause_if_appropriate(size_t word_size) {
  if (g1_policy()->should_do_collection_pause(word_size)) {
    do_collection_pause();
  }
}

void G1CollectedHeap::free_collection_set(HeapRegion* cs_head) {
  double young_time_ms     = 0.0;
  double non_young_time_ms = 0.0;

  // Since the collection set is a superset of the the young list,
  // all we need to do to clear the young list is clear its
  // head and length, and unlink any young regions in the code below
  _young_list->clear();

  G1CollectorPolicy* policy = g1_policy();

  double start_sec = os::elapsedTime();
  bool non_young = true;

  HeapRegion* cur = cs_head;
  int age_bound = -1;
  size_t rs_lengths = 0;

  while (cur != NULL) {
    if (non_young) {
      if (cur->is_young()) {
        double end_sec = os::elapsedTime();
        double elapsed_ms = (end_sec - start_sec) * 1000.0;
        non_young_time_ms += elapsed_ms;

        start_sec = os::elapsedTime();
        non_young = false;
      }
    } else {
      if (!cur->is_on_free_list()) {
        double end_sec = os::elapsedTime();
        double elapsed_ms = (end_sec - start_sec) * 1000.0;
        young_time_ms += elapsed_ms;

        start_sec = os::elapsedTime();
        non_young = true;
      }
    }

    rs_lengths += cur->rem_set()->occupied();

    HeapRegion* next = cur->next_in_collection_set();
    assert(cur->in_collection_set(), "bad CS");
    cur->set_next_in_collection_set(NULL);
    cur->set_in_collection_set(false);

    if (cur->is_young()) {
      int index = cur->young_index_in_cset();
      guarantee( index != -1, "invariant" );
      guarantee( (size_t)index < policy->young_cset_length(), "invariant" );
      size_t words_survived = _surviving_young_words[index];
      cur->record_surv_words_in_group(words_survived);

      // At this point the we have 'popped' cur from the collection set
      // (linked via next_in_collection_set()) but it is still in the
      // young list (linked via next_young_region()). Clear the
      // _next_young_region field.
      cur->set_next_young_region(NULL);
    } else {
      int index = cur->young_index_in_cset();
      guarantee( index == -1, "invariant" );
    }

    assert( (cur->is_young() && cur->young_index_in_cset() > -1) ||
            (!cur->is_young() && cur->young_index_in_cset() == -1),
            "invariant" );

    if (!cur->evacuation_failed()) {
      // And the region is empty.
      assert(!cur->is_empty(),
             "Should not have empty regions in a CS.");
      free_region(cur);
    } else {
      cur->uninstall_surv_rate_group();
      if (cur->is_young())
        cur->set_young_index_in_cset(-1);
      cur->set_not_young();
      cur->set_evacuation_failed(false);
    }
    cur = next;
  }

  policy->record_max_rs_lengths(rs_lengths);
  policy->cset_regions_freed();

  double end_sec = os::elapsedTime();
  double elapsed_ms = (end_sec - start_sec) * 1000.0;
  if (non_young)
    non_young_time_ms += elapsed_ms;
  else
    young_time_ms += elapsed_ms;

  policy->record_young_free_cset_time_ms(young_time_ms);
  policy->record_non_young_free_cset_time_ms(non_young_time_ms);
}

// This routine is similar to the above but does not record
// any policy statistics or update free lists; we are abandoning
// the current incremental collection set in preparation of a
// full collection. After the full GC we will start to build up
// the incremental collection set again.
// This is only called when we're doing a full collection
// and is immediately followed by the tearing down of the young list.

void G1CollectedHeap::abandon_collection_set(HeapRegion* cs_head) {
  HeapRegion* cur = cs_head;

  while (cur != NULL) {
    HeapRegion* next = cur->next_in_collection_set();
    assert(cur->in_collection_set(), "bad CS");
    cur->set_next_in_collection_set(NULL);
    cur->set_in_collection_set(false);
    cur->set_young_index_in_cset(-1);
    cur = next;
  }
}

HeapRegion*
G1CollectedHeap::alloc_region_from_unclean_list_locked(bool zero_filled) {
  assert(ZF_mon->owned_by_self(), "Precondition");
  HeapRegion* res = pop_unclean_region_list_locked();
  if (res != NULL) {
    assert(!res->continuesHumongous() &&
           res->zero_fill_state() != HeapRegion::Allocated,
           "Only free regions on unclean list.");
    if (zero_filled) {
      res->ensure_zero_filled_locked();
      res->set_zero_fill_allocated();
    }
  }
  return res;
}

HeapRegion* G1CollectedHeap::alloc_region_from_unclean_list(bool zero_filled) {
  MutexLockerEx zx(ZF_mon, Mutex::_no_safepoint_check_flag);
  return alloc_region_from_unclean_list_locked(zero_filled);
}

void G1CollectedHeap::put_region_on_unclean_list(HeapRegion* r) {
  MutexLockerEx x(ZF_mon, Mutex::_no_safepoint_check_flag);
  put_region_on_unclean_list_locked(r);
  if (should_zf()) ZF_mon->notify_all(); // Wake up ZF thread.
}

void G1CollectedHeap::set_unclean_regions_coming(bool b) {
  MutexLockerEx x(Cleanup_mon);
  set_unclean_regions_coming_locked(b);
}

void G1CollectedHeap::set_unclean_regions_coming_locked(bool b) {
  assert(Cleanup_mon->owned_by_self(), "Precondition");
  _unclean_regions_coming = b;
  // Wake up mutator threads that might be waiting for completeCleanup to
  // finish.
  if (!b) Cleanup_mon->notify_all();
}

void G1CollectedHeap::wait_for_cleanup_complete() {
  MutexLockerEx x(Cleanup_mon);
  wait_for_cleanup_complete_locked();
}

void G1CollectedHeap::wait_for_cleanup_complete_locked() {
  assert(Cleanup_mon->owned_by_self(), "precondition");
  while (_unclean_regions_coming) {
    Cleanup_mon->wait();
  }
}

void
G1CollectedHeap::put_region_on_unclean_list_locked(HeapRegion* r) {
  assert(ZF_mon->owned_by_self(), "precondition.");
#ifdef ASSERT
  if (r->is_gc_alloc_region()) {
    ResourceMark rm;
    stringStream region_str;
    print_on(&region_str);
    assert(!r->is_gc_alloc_region(), err_msg("Unexpected GC allocation region: %s",
                                             region_str.as_string()));
  }
#endif
  _unclean_region_list.insert_before_head(r);
}

void
G1CollectedHeap::prepend_region_list_on_unclean_list(UncleanRegionList* list) {
  MutexLockerEx x(ZF_mon, Mutex::_no_safepoint_check_flag);
  prepend_region_list_on_unclean_list_locked(list);
  if (should_zf()) ZF_mon->notify_all(); // Wake up ZF thread.
}

void
G1CollectedHeap::
prepend_region_list_on_unclean_list_locked(UncleanRegionList* list) {
  assert(ZF_mon->owned_by_self(), "precondition.");
  _unclean_region_list.prepend_list(list);
}

HeapRegion* G1CollectedHeap::pop_unclean_region_list_locked() {
  assert(ZF_mon->owned_by_self(), "precondition.");
  HeapRegion* res = _unclean_region_list.pop();
  if (res != NULL) {
    // Inform ZF thread that there's a new unclean head.
    if (_unclean_region_list.hd() != NULL && should_zf())
      ZF_mon->notify_all();
  }
  return res;
}

HeapRegion* G1CollectedHeap::peek_unclean_region_list_locked() {
  assert(ZF_mon->owned_by_self(), "precondition.");
  return _unclean_region_list.hd();
}


bool G1CollectedHeap::move_cleaned_region_to_free_list_locked() {
  assert(ZF_mon->owned_by_self(), "Precondition");
  HeapRegion* r = peek_unclean_region_list_locked();
  if (r != NULL && r->zero_fill_state() == HeapRegion::ZeroFilled) {
    // Result of below must be equal to "r", since we hold the lock.
    (void)pop_unclean_region_list_locked();
    put_free_region_on_list_locked(r);
    return true;
  } else {
    return false;
  }
}

bool G1CollectedHeap::move_cleaned_region_to_free_list() {
  MutexLockerEx x(ZF_mon, Mutex::_no_safepoint_check_flag);
  return move_cleaned_region_to_free_list_locked();
}


void G1CollectedHeap::put_free_region_on_list_locked(HeapRegion* r) {
  assert(ZF_mon->owned_by_self(), "precondition.");
  assert(_free_region_list_size == free_region_list_length(), "Inv");
  assert(r->zero_fill_state() == HeapRegion::ZeroFilled,
        "Regions on free list must be zero filled");
  assert(!r->isHumongous(), "Must not be humongous.");
  assert(r->is_empty(), "Better be empty");
  assert(!r->is_on_free_list(),
         "Better not already be on free list");
  assert(!r->is_on_unclean_list(),
         "Better not already be on unclean list");
  r->set_on_free_list(true);
  r->set_next_on_free_list(_free_region_list);
  _free_region_list = r;
  _free_region_list_size++;
  assert(_free_region_list_size == free_region_list_length(), "Inv");
}

void G1CollectedHeap::put_free_region_on_list(HeapRegion* r) {
  MutexLockerEx x(ZF_mon, Mutex::_no_safepoint_check_flag);
  put_free_region_on_list_locked(r);
}

HeapRegion* G1CollectedHeap::pop_free_region_list_locked() {
  assert(ZF_mon->owned_by_self(), "precondition.");
  assert(_free_region_list_size == free_region_list_length(), "Inv");
  HeapRegion* res = _free_region_list;
  if (res != NULL) {
    _free_region_list = res->next_from_free_list();
    _free_region_list_size--;
    res->set_on_free_list(false);
    res->set_next_on_free_list(NULL);
    assert(_free_region_list_size == free_region_list_length(), "Inv");
  }
  return res;
}


HeapRegion* G1CollectedHeap::alloc_free_region_from_lists(bool zero_filled) {
  // By self, or on behalf of self.
  assert(Heap_lock->is_locked(), "Precondition");
  HeapRegion* res = NULL;
  bool first = true;
  while (res == NULL) {
    if (zero_filled || !first) {
      MutexLockerEx x(ZF_mon, Mutex::_no_safepoint_check_flag);
      res = pop_free_region_list_locked();
      if (res != NULL) {
        assert(!res->zero_fill_is_allocated(),
               "No allocated regions on free list.");
        res->set_zero_fill_allocated();
      } else if (!first) {
        break;  // We tried both, time to return NULL.
      }
    }

    if (res == NULL) {
      res = alloc_region_from_unclean_list(zero_filled);
    }
    assert(res == NULL ||
           !zero_filled ||
           res->zero_fill_is_allocated(),
           "We must have allocated the region we're returning");
    first = false;
  }
  return res;
}

void G1CollectedHeap::remove_allocated_regions_from_lists() {
  MutexLockerEx x(ZF_mon, Mutex::_no_safepoint_check_flag);
  {
    HeapRegion* prev = NULL;
    HeapRegion* cur = _unclean_region_list.hd();
    while (cur != NULL) {
      HeapRegion* next = cur->next_from_unclean_list();
      if (cur->zero_fill_is_allocated()) {
        // Remove from the list.
        if (prev == NULL) {
          (void)_unclean_region_list.pop();
        } else {
          _unclean_region_list.delete_after(prev);
        }
        cur->set_on_unclean_list(false);
        cur->set_next_on_unclean_list(NULL);
      } else {
        prev = cur;
      }
      cur = next;
    }
    assert(_unclean_region_list.sz() == unclean_region_list_length(),
           "Inv");
  }

  {
    HeapRegion* prev = NULL;
    HeapRegion* cur = _free_region_list;
    while (cur != NULL) {
      HeapRegion* next = cur->next_from_free_list();
      if (cur->zero_fill_is_allocated()) {
        // Remove from the list.
        if (prev == NULL) {
          _free_region_list = cur->next_from_free_list();
        } else {
          prev->set_next_on_free_list(cur->next_from_free_list());
        }
        cur->set_on_free_list(false);
        cur->set_next_on_free_list(NULL);
        _free_region_list_size--;
      } else {
        prev = cur;
      }
      cur = next;
    }
    assert(_free_region_list_size == free_region_list_length(), "Inv");
  }
}

bool G1CollectedHeap::verify_region_lists() {
  MutexLockerEx x(ZF_mon, Mutex::_no_safepoint_check_flag);
  return verify_region_lists_locked();
}

bool G1CollectedHeap::verify_region_lists_locked() {
  HeapRegion* unclean = _unclean_region_list.hd();
  while (unclean != NULL) {
    guarantee(unclean->is_on_unclean_list(), "Well, it is!");
    guarantee(!unclean->is_on_free_list(), "Well, it shouldn't be!");
    guarantee(unclean->zero_fill_state() != HeapRegion::Allocated,
              "Everything else is possible.");
    unclean = unclean->next_from_unclean_list();
  }
  guarantee(_unclean_region_list.sz() == unclean_region_list_length(), "Inv");

  HeapRegion* free_r = _free_region_list;
  while (free_r != NULL) {
    assert(free_r->is_on_free_list(), "Well, it is!");
    assert(!free_r->is_on_unclean_list(), "Well, it shouldn't be!");
    switch (free_r->zero_fill_state()) {
    case HeapRegion::NotZeroFilled:
    case HeapRegion::ZeroFilling:
      guarantee(false, "Should not be on free list.");
      break;
    default:
      // Everything else is possible.
      break;
    }
    free_r = free_r->next_from_free_list();
  }
  guarantee(_free_region_list_size == free_region_list_length(), "Inv");
  // If we didn't do an assertion...
  return true;
}

size_t G1CollectedHeap::free_region_list_length() {
  assert(ZF_mon->owned_by_self(), "precondition.");
  size_t len = 0;
  HeapRegion* cur = _free_region_list;
  while (cur != NULL) {
    len++;
    cur = cur->next_from_free_list();
  }
  return len;
}

size_t G1CollectedHeap::unclean_region_list_length() {
  assert(ZF_mon->owned_by_self(), "precondition.");
  return _unclean_region_list.length();
}

size_t G1CollectedHeap::n_regions() {
  return _hrs->length();
}

size_t G1CollectedHeap::max_regions() {
  return
    (size_t)align_size_up(g1_reserved_obj_bytes(), HeapRegion::GrainBytes) /
    HeapRegion::GrainBytes;
}

size_t G1CollectedHeap::free_regions() {
  /* Possibly-expensive assert.
  assert(_free_regions == count_free_regions(),
         "_free_regions is off.");
  */
  return _free_regions;
}

bool G1CollectedHeap::should_zf() {
  return _free_region_list_size < (size_t) G1ConcZFMaxRegions;
}

class RegionCounter: public HeapRegionClosure {
  size_t _n;
public:
  RegionCounter() : _n(0) {}
  bool doHeapRegion(HeapRegion* r) {
    if (r->is_empty()) {
      assert(!r->isHumongous(), "H regions should not be empty.");
      _n++;
    }
    return false;
  }
  int res() { return (int) _n; }
};

size_t G1CollectedHeap::count_free_regions() {
  RegionCounter rc;
  heap_region_iterate(&rc);
  size_t n = rc.res();
  if (_cur_alloc_region != NULL && _cur_alloc_region->is_empty())
    n--;
  return n;
}

size_t G1CollectedHeap::count_free_regions_list() {
  size_t n = 0;
  size_t o = 0;
  ZF_mon->lock_without_safepoint_check();
  HeapRegion* cur = _free_region_list;
  while (cur != NULL) {
    cur = cur->next_from_free_list();
    n++;
  }
  size_t m = unclean_region_list_length();
  ZF_mon->unlock();
  return n + m;
}

bool G1CollectedHeap::should_set_young_locked() {
  assert(heap_lock_held_for_gc(),
              "the heap lock should already be held by or for this thread");
  return  (g1_policy()->in_young_gc_mode() &&
           g1_policy()->should_add_next_region_to_young_list());
}

void G1CollectedHeap::set_region_short_lived_locked(HeapRegion* hr) {
  assert(heap_lock_held_for_gc(),
              "the heap lock should already be held by or for this thread");
  _young_list->push_region(hr);
  g1_policy()->set_region_short_lived(hr);
}

class NoYoungRegionsClosure: public HeapRegionClosure {
private:
  bool _success;
public:
  NoYoungRegionsClosure() : _success(true) { }
  bool doHeapRegion(HeapRegion* r) {
    if (r->is_young()) {
      gclog_or_tty->print_cr("Region ["PTR_FORMAT", "PTR_FORMAT") tagged as young",
                             r->bottom(), r->end());
      _success = false;
    }
    return false;
  }
  bool success() { return _success; }
};

bool G1CollectedHeap::check_young_list_empty(bool check_heap, bool check_sample) {
  bool ret = _young_list->check_list_empty(check_sample);

  if (check_heap) {
    NoYoungRegionsClosure closure;
    heap_region_iterate(&closure);
    ret = ret && closure.success();
  }

  return ret;
}

void G1CollectedHeap::empty_young_list() {
  assert(heap_lock_held_for_gc(),
              "the heap lock should already be held by or for this thread");
  assert(g1_policy()->in_young_gc_mode(), "should be in young GC mode");

  _young_list->empty_list();
}

bool G1CollectedHeap::all_alloc_regions_no_allocs_since_save_marks() {
  bool no_allocs = true;
  for (int ap = 0; ap < GCAllocPurposeCount && no_allocs; ++ap) {
    HeapRegion* r = _gc_alloc_regions[ap];
    no_allocs = r == NULL || r->saved_mark_at_top();
  }
  return no_allocs;
}

void G1CollectedHeap::retire_all_alloc_regions() {
  for (int ap = 0; ap < GCAllocPurposeCount; ++ap) {
    HeapRegion* r = _gc_alloc_regions[ap];
    if (r != NULL) {
      // Check for aliases.
      bool has_processed_alias = false;
      for (int i = 0; i < ap; ++i) {
        if (_gc_alloc_regions[i] == r) {
          has_processed_alias = true;
          break;
        }
      }
      if (!has_processed_alias) {
        retire_alloc_region(r, false /* par */);
      }
    }
  }
}


// Done at the start of full GC.
void G1CollectedHeap::tear_down_region_lists() {
  MutexLockerEx x(ZF_mon, Mutex::_no_safepoint_check_flag);
  while (pop_unclean_region_list_locked() != NULL) ;
  assert(_unclean_region_list.hd() == NULL && _unclean_region_list.sz() == 0,
         "Postconditions of loop.");
  while (pop_free_region_list_locked() != NULL) ;
  assert(_free_region_list == NULL, "Postcondition of loop.");
  if (_free_region_list_size != 0) {
    gclog_or_tty->print_cr("Size is %d.", _free_region_list_size);
    print_on(gclog_or_tty, true /* extended */);
  }
  assert(_free_region_list_size == 0, "Postconditions of loop.");
}


class RegionResetter: public HeapRegionClosure {
  G1CollectedHeap* _g1;
  int _n;
public:
  RegionResetter() : _g1(G1CollectedHeap::heap()), _n(0) {}
  bool doHeapRegion(HeapRegion* r) {
    if (r->continuesHumongous()) return false;
    if (r->top() > r->bottom()) {
      if (r->top() < r->end()) {
        Copy::fill_to_words(r->top(),
                          pointer_delta(r->end(), r->top()));
      }
      r->set_zero_fill_allocated();
    } else {
      assert(r->is_empty(), "tautology");
      _n++;
      switch (r->zero_fill_state()) {
        case HeapRegion::NotZeroFilled:
        case HeapRegion::ZeroFilling:
          _g1->put_region_on_unclean_list_locked(r);
          break;
        case HeapRegion::Allocated:
          r->set_zero_fill_complete();
          // no break; go on to put on free list.
        case HeapRegion::ZeroFilled:
          _g1->put_free_region_on_list_locked(r);
          break;
      }
    }
    return false;
  }

  int getFreeRegionCount() {return _n;}
};

// Done at the end of full GC.
void G1CollectedHeap::rebuild_region_lists() {
  MutexLockerEx x(ZF_mon, Mutex::_no_safepoint_check_flag);
  // This needs to go at the end of the full GC.
  RegionResetter rs;
  heap_region_iterate(&rs);
  _free_regions = rs.getFreeRegionCount();
  // Tell the ZF thread it may have work to do.
  if (should_zf()) ZF_mon->notify_all();
}

class UsedRegionsNeedZeroFillSetter: public HeapRegionClosure {
  G1CollectedHeap* _g1;
  int _n;
public:
  UsedRegionsNeedZeroFillSetter() : _g1(G1CollectedHeap::heap()), _n(0) {}
  bool doHeapRegion(HeapRegion* r) {
    if (r->continuesHumongous()) return false;
    if (r->top() > r->bottom()) {
      // There are assertions in "set_zero_fill_needed()" below that
      // require top() == bottom(), so this is technically illegal.
      // We'll skirt the law here, by making that true temporarily.
      DEBUG_ONLY(HeapWord* save_top = r->top();
                 r->set_top(r->bottom()));
      r->set_zero_fill_needed();
      DEBUG_ONLY(r->set_top(save_top));
    }
    return false;
  }
};

// Done at the start of full GC.
void G1CollectedHeap::set_used_regions_to_need_zero_fill() {
  MutexLockerEx x(ZF_mon, Mutex::_no_safepoint_check_flag);
  // This needs to go at the end of the full GC.
  UsedRegionsNeedZeroFillSetter rs;
  heap_region_iterate(&rs);
}

void G1CollectedHeap::set_refine_cte_cl_concurrency(bool concurrent) {
  _refine_cte_cl->set_concurrent(concurrent);
}

#ifndef PRODUCT

class PrintHeapRegionClosure: public HeapRegionClosure {
public:
  bool doHeapRegion(HeapRegion *r) {
    gclog_or_tty->print("Region: "PTR_FORMAT":", r);
    if (r != NULL) {
      if (r->is_on_free_list())
        gclog_or_tty->print("Free ");
      if (r->is_young())
        gclog_or_tty->print("Young ");
      if (r->isHumongous())
        gclog_or_tty->print("Is Humongous ");
      r->print();
    }
    return false;
  }
};

class SortHeapRegionClosure : public HeapRegionClosure {
  size_t young_regions,free_regions, unclean_regions;
  size_t hum_regions, count;
  size_t unaccounted, cur_unclean, cur_alloc;
  size_t total_free;
  HeapRegion* cur;
public:
  SortHeapRegionClosure(HeapRegion *_cur) : cur(_cur), young_regions(0),
    free_regions(0), unclean_regions(0),
    hum_regions(0),
    count(0), unaccounted(0),
    cur_alloc(0), total_free(0)
  {}
  bool doHeapRegion(HeapRegion *r) {
    count++;
    if (r->is_on_free_list()) free_regions++;
    else if (r->is_on_unclean_list()) unclean_regions++;
    else if (r->isHumongous())  hum_regions++;
    else if (r->is_young()) young_regions++;
    else if (r == cur) cur_alloc++;
    else unaccounted++;
    return false;
  }
  void print() {
    total_free = free_regions + unclean_regions;
    gclog_or_tty->print("%d regions\n", count);
    gclog_or_tty->print("%d free: free_list = %d unclean = %d\n",
                        total_free, free_regions, unclean_regions);
    gclog_or_tty->print("%d humongous %d young\n",
                        hum_regions, young_regions);
    gclog_or_tty->print("%d cur_alloc\n", cur_alloc);
    gclog_or_tty->print("UHOH unaccounted = %d\n", unaccounted);
  }
};

void G1CollectedHeap::print_region_counts() {
  SortHeapRegionClosure sc(_cur_alloc_region);
  PrintHeapRegionClosure cl;
  heap_region_iterate(&cl);
  heap_region_iterate(&sc);
  sc.print();
  print_region_accounting_info();
};

bool G1CollectedHeap::regions_accounted_for() {
  // TODO: regions accounting for young/survivor/tenured
  return true;
}

bool G1CollectedHeap::print_region_accounting_info() {
  gclog_or_tty->print_cr("Free regions: %d (count: %d count list %d) (clean: %d unclean: %d).",
                         free_regions(),
                         count_free_regions(), count_free_regions_list(),
                         _free_region_list_size, _unclean_region_list.sz());
  gclog_or_tty->print_cr("cur_alloc: %d.",
                         (_cur_alloc_region == NULL ? 0 : 1));
  gclog_or_tty->print_cr("H regions: %d.", _num_humongous_regions);

  // TODO: check regions accounting for young/survivor/tenured
  return true;
}

bool G1CollectedHeap::is_in_closed_subset(const void* p) const {
  HeapRegion* hr = heap_region_containing(p);
  if (hr == NULL) {
    return is_in_permanent(p);
  } else {
    return hr->is_in(p);
  }
}
#endif // !PRODUCT

void G1CollectedHeap::g1_unimplemented() {
  // Unimplemented();
}<|MERGE_RESOLUTION|>--- conflicted
+++ resolved
@@ -1,9 +1,5 @@
 /*
-<<<<<<< HEAD
- * Copyright (c) 2001, 2009, Oracle and/or its affiliates. All rights reserved.
-=======
  * Copyright (c) 2001, 2010, Oracle and/or its affiliates. All rights reserved.
->>>>>>> eb8bd999
  * DO NOT ALTER OR REMOVE COPYRIGHT NOTICES OR THIS FILE HEADER.
  *
  * This code is free software; you can redistribute it and/or modify it
@@ -480,17 +476,6 @@
              res->zero_fill_state() == HeapRegion::Allocated)),
            "Alloc Regions must be zero filled (and non-H)");
   }
-<<<<<<< HEAD
-  if (res != NULL && res->is_empty()) _free_regions--;
-  assert(res == NULL ||
-         (!res->isHumongous() &&
-          (!zero_filled ||
-           res->zero_fill_state() == HeapRegion::Allocated)),
-         "Non-young alloc Regions must be zero filled (and non-H)");
-
-  if (G1PrintHeapRegions) {
-    if (res != NULL) {
-=======
   if (res != NULL) {
     if (res->is_empty()) {
       _free_regions--;
@@ -503,7 +488,6 @@
     assert(!res->is_on_unclean_list(),
            "Alloc Regions must not be on the unclean list");
     if (G1PrintHeapRegions) {
->>>>>>> eb8bd999
       gclog_or_tty->print_cr("new alloc region %d:["PTR_FORMAT", "PTR_FORMAT"], "
                              "top "PTR_FORMAT,
                              res->hrs_index(), res->bottom(), res->end(), res->top());
@@ -851,14 +835,11 @@
   assert(SafepointSynchronize::is_at_safepoint(), "should be at safepoint");
   assert(Thread::current() == VMThread::vm_thread(), "should be in vm thread");
 
-<<<<<<< HEAD
-=======
   const bool do_clear_all_soft_refs = clear_all_soft_refs ||
                            collector_policy()->should_clear_all_soft_refs();
 
   ClearedAllSoftRefs casr(do_clear_all_soft_refs, collector_policy());
 
->>>>>>> eb8bd999
   {
     IsGCActiveMark x;
 
@@ -869,8 +850,6 @@
     TraceCPUTime tcpu(PrintGCDetails, true, gclog_or_tty);
     TraceTime t(system_gc ? "Full GC (System.gc())" : "Full GC",
                 PrintGC, true, gclog_or_tty);
-
-    TraceMemoryManagerStats tms(true /* fullGC */);
 
     TraceMemoryManagerStats tms(true /* fullGC */);
 
@@ -1377,10 +1356,7 @@
   SharedHeap(policy_),
   _g1_policy(policy_),
   _dirty_card_queue_set(false),
-<<<<<<< HEAD
-=======
   _into_cset_dirty_card_queue_set(false),
->>>>>>> eb8bd999
   _ref_processor(NULL),
   _process_strong_tasks(new SubTasksDone(G1H_PS_NumElements)),
   _bot_shared(NULL),
@@ -1677,11 +1653,7 @@
                                                  bool concurrent,
                                                  int worker_i) {
   // Clean cards in the hot card cache
-<<<<<<< HEAD
-  concurrent_g1_refine()->clean_up_cache(worker_i, g1_rem_set());
-=======
   concurrent_g1_refine()->clean_up_cache(worker_i, g1_rem_set(), into_cset_dcq);
->>>>>>> eb8bd999
 
   DirtyCardQueueSet& dcqs = JavaThread::dirty_card_queue_set();
   int n_completed_buffers = 0;
@@ -1774,8 +1746,6 @@
   return car->free();
 }
 
-<<<<<<< HEAD
-=======
 bool G1CollectedHeap::should_do_concurrent_full_gc(GCCause::Cause cause) {
   return
     ((cause == GCCause::_gc_locker           && GCLockerInvokesConcurrent) ||
@@ -1821,7 +1791,6 @@
   FullGCCount_lock->notify_all();
 }
 
->>>>>>> eb8bd999
 void G1CollectedHeap::collect_as_vm_thread(GCCause::Cause cause) {
   assert(Thread::current()->is_VM_thread(), "Precondition#1");
   assert(Heap_lock->is_locked(), "Precondition#2");
@@ -1842,32 +1811,12 @@
   // The caller doesn't have the Heap_lock
   assert(!Heap_lock->owned_by_self(), "this thread should not own the Heap_lock");
 
-<<<<<<< HEAD
-  int gc_count_before;
-=======
   unsigned int gc_count_before;
   unsigned int full_gc_count_before;
->>>>>>> eb8bd999
   {
     MutexLocker ml(Heap_lock);
     // Read the GC count while holding the Heap_lock
     gc_count_before = SharedHeap::heap()->total_collections();
-<<<<<<< HEAD
-
-    // Don't want to do a GC until cleanup is completed.
-    wait_for_cleanup_complete();
-  } // We give up heap lock; VMThread::execute gets it back below
-  switch (cause) {
-    case GCCause::_scavenge_alot: {
-      // Do an incremental pause, which might sometimes be abandoned.
-      VM_G1IncCollectionPause op(gc_count_before, cause);
-      VMThread::execute(&op);
-      break;
-    }
-    default: {
-      // In all other cases, we currently do a full gc.
-      VM_G1CollectFull op(gc_count_before, cause);
-=======
     full_gc_count_before = SharedHeap::heap()->total_full_collections();
 
     // Don't want to do a GC until cleanup is completed.
@@ -1897,7 +1846,6 @@
     } else {
       // Schedule a Full GC.
       VM_G1CollectFull op(gc_count_before, full_gc_count_before, cause);
->>>>>>> eb8bd999
       VMThread::execute(&op);
     }
   }
@@ -2518,19 +2466,12 @@
       gclog_or_tty->print_cr("Heap:");
       print_on(gclog_or_tty, true /* extended */);
       gclog_or_tty->print_cr("");
-<<<<<<< HEAD
-      if (VerifyDuringGC && G1VerifyDuringGCPrintReachable) {
-        concurrent_mark()->print_reachable(use_prev_marking,
-                                           "failed-verification");
-      }
-=======
 #ifndef PRODUCT
       if (VerifyDuringGC && G1VerifyDuringGCPrintReachable) {
         concurrent_mark()->print_reachable("at-verification-failure",
                                            use_prev_marking, false /* all */);
       }
 #endif
->>>>>>> eb8bd999
       gclog_or_tty->flush();
     }
     guarantee(!failures, "there should not have been any failures");
@@ -2801,10 +2742,6 @@
   }
 };
 
-<<<<<<< HEAD
-void
-G1CollectedHeap::do_collection_pause_at_safepoint() {
-=======
 #if TASKQUEUE_STATS
 void G1CollectedHeap::print_taskqueue_stats_hdr(outputStream* const st) {
   st->print_raw_cr("GC Task Stats");
@@ -2836,7 +2773,6 @@
 
 void
 G1CollectedHeap::do_collection_pause_at_safepoint(double target_pause_time_ms) {
->>>>>>> eb8bd999
   if (GC_locker::check_active_before_gc()) {
     return; // GC is disabled (e.g. JNI GetXXXCritical operation)
   }
@@ -2861,17 +2797,12 @@
       else
         strcat(verbose_str, "(partial)");
     }
-<<<<<<< HEAD
-    if (g1_policy()->during_initial_mark_pause())
-      strcat(verbose_str, " (initial-mark)");
-=======
     if (g1_policy()->during_initial_mark_pause()) {
       strcat(verbose_str, " (initial-mark)");
       // We are about to start a marking cycle, so we increment the
       // full collection counter.
       increment_total_full_collections();
     }
->>>>>>> eb8bd999
 
     // if PrintGCDetails is on, we'll print long statistics information
     // in the collector policy code, so let's not print this as the output
@@ -2894,10 +2825,6 @@
              "young list should be well formed");
     }
 
-<<<<<<< HEAD
-    bool abandoned = false;
-=======
->>>>>>> eb8bd999
     { // Call to jvmpi::post_class_unload_events must occur outside of active GC
       IsGCActiveMark x;
 
@@ -2984,10 +2911,6 @@
       gclog_or_tty->print_cr("\nAfter pause, heap:");
       print();
 #endif
-<<<<<<< HEAD
-        PrepareForRSScanningClosure prepare_for_rs_scan;
-        collection_set_iterate(&prepare_for_rs_scan);
-=======
       PrepareForRSScanningClosure prepare_for_rs_scan;
       collection_set_iterate(&prepare_for_rs_scan);
 
@@ -2995,7 +2918,6 @@
 
       // Set up the gc allocation regions.
       get_gc_alloc_regions();
->>>>>>> eb8bd999
 
       // Actually do the work...
       evacuate_collection_set();
@@ -3008,9 +2930,6 @@
       // Start a new incremental collection set for the next pause.
       g1_policy()->start_incremental_cset_building();
 
-<<<<<<< HEAD
-        cleanup_surviving_young_words();
-=======
       // Clear the _cset_fast_test bitmap in anticipation of adding
       // regions to the incremental collection set for the next
       // evacuation pause.
@@ -3018,7 +2937,6 @@
 
       if (g1_policy()->in_young_gc_mode()) {
         _young_list->reset_sampled_info();
->>>>>>> eb8bd999
 
         // Don't check the whole heap at this point as the
         // GC alloc regions from this pause have been tagged
@@ -3035,31 +2953,8 @@
         g1_policy()->record_survivor_regions(_young_list->survivor_length(),
                                           _young_list->first_survivor_region(),
                                           _young_list->last_survivor_region());
-<<<<<<< HEAD
-          _young_list->reset_auxilary_lists();
-        }
-      } else {
-        if (_in_cset_fast_test != NULL) {
-          assert(_in_cset_fast_test_base != NULL, "Since _in_cset_fast_test isn't");
-          FREE_C_HEAP_ARRAY(bool, _in_cset_fast_test_base);
-          //  this is more for peace of mind; we're nulling them here and
-          // we're expecting them to be null at the beginning of the next GC
-          _in_cset_fast_test = NULL;
-          _in_cset_fast_test_base = NULL;
-        }
-        // This looks confusing, because the DPT should really be empty
-        // at this point -- since we have not done any collection work,
-        // there should not be any derived pointers in the table to update;
-        // however, there is some additional state in the DPT which is
-        // reset at the end of the (null) "gc" here via the following call.
-        // A better approach might be to split off that state resetting work
-        // into a separate method that asserts that the DPT is empty and call
-        // that here. That is deferred for now.
-        COMPILER2_PRESENT(DerivedPointerTable::update_pointers());
-=======
 
         _young_list->reset_auxilary_lists();
->>>>>>> eb8bd999
       }
 
       if (evacuation_failed()) {
@@ -3093,11 +2988,7 @@
       double end_time_sec = os::elapsedTime();
       double pause_time_ms = (end_time_sec - start_time_sec) * MILLIUNITS;
       g1_policy()->record_pause_time_ms(pause_time_ms);
-<<<<<<< HEAD
-      g1_policy()->record_collection_pause_end(abandoned);
-=======
       g1_policy()->record_collection_pause_end();
->>>>>>> eb8bd999
 
       assert(regions_accounted_for(), "Region leakage.");
 
@@ -3151,7 +3042,6 @@
       (total_collections() % G1SummarizeRSetStatsPeriod == 0)) {
     g1_rem_set()->print_summary_info();
   }
-<<<<<<< HEAD
 }
 
 size_t G1CollectedHeap::desired_plab_sz(GCAllocPurpose purpose)
@@ -3172,28 +3062,6 @@
   return gclab_word_size;
 }
 
-=======
-}
-
-size_t G1CollectedHeap::desired_plab_sz(GCAllocPurpose purpose)
-{
-  size_t gclab_word_size;
-  switch (purpose) {
-    case GCAllocForSurvived:
-      gclab_word_size = YoungPLABSize;
-      break;
-    case GCAllocForTenured:
-      gclab_word_size = OldPLABSize;
-      break;
-    default:
-      assert(false, "unknown GCAllocPurpose");
-      gclab_word_size = OldPLABSize;
-      break;
-  }
-  return gclab_word_size;
-}
-
->>>>>>> eb8bd999
 
 void G1CollectedHeap::set_gc_alloc_region(int purpose, HeapRegion* r) {
   assert(purpose >= 0 && purpose < GCAllocPurposeCount, "invalid purpose");
@@ -3740,11 +3608,7 @@
   if (!r->evacuation_failed()) {
     r->set_evacuation_failed(true);
     if (G1PrintHeapRegions) {
-<<<<<<< HEAD
-      gclog_or_tty->print("evacuation failed in heap region "PTR_FORMAT" "
-=======
       gclog_or_tty->print("overflow in heap region "PTR_FORMAT" "
->>>>>>> eb8bd999
                           "["PTR_FORMAT","PTR_FORMAT")\n",
                           r, r->bottom(), r->end());
     }
@@ -3945,9 +3809,6 @@
   _alloc_buffers[GCAllocForSurvived] = &_surviving_alloc_buffer;
   _alloc_buffers[GCAllocForTenured]  = &_tenured_alloc_buffer;
 
-  _alloc_buffers[GCAllocForSurvived] = &_surviving_alloc_buffer;
-  _alloc_buffers[GCAllocForTenured]  = &_tenured_alloc_buffer;
-
   _start = os::elapsedTime();
 }
 
@@ -4289,10 +4150,6 @@
                                   SharedHeap::SO_AllClasses,
                                   scan_root_cl,
                                   &push_heap_rs_cl,
-<<<<<<< HEAD
-                                  scan_so_cl,
-=======
->>>>>>> eb8bd999
                                   scan_perm_cl,
                                   i);
     pss.end_strong_roots();
@@ -4303,11 +4160,7 @@
       double elapsed_ms = (os::elapsedTime()-start)*1000.0;
       double term_ms = pss.term_time()*1000.0;
       _g1h->g1_policy()->record_obj_copy_time(i, elapsed_ms-term_ms);
-<<<<<<< HEAD
-      _g1h->g1_policy()->record_termination_time(i, term_ms);
-=======
       _g1h->g1_policy()->record_termination(i, term_ms, pss.term_attempts());
->>>>>>> eb8bd999
     }
     _g1h->g1_policy()->record_thread_age_table(pss.age_table());
     _g1h->update_surviving_young_words(pss.surviving_young_words()+1);
@@ -4390,57 +4243,6 @@
 }
 
 void
-<<<<<<< HEAD
-G1CollectedHeap::scan_scan_only_region(HeapRegion* r,
-                                       OopsInHeapRegionClosure* oc,
-                                       int worker_i) {
-  HeapWord* startAddr = r->bottom();
-  HeapWord* endAddr = r->used_region().end();
-
-  oc->set_region(r);
-
-  HeapWord* p = r->bottom();
-  HeapWord* t = r->top();
-  guarantee( p == r->next_top_at_mark_start(), "invariant" );
-  while (p < t) {
-    oop obj = oop(p);
-    p += obj->oop_iterate(oc);
-  }
-}
-
-void
-G1CollectedHeap::scan_scan_only_set(OopsInHeapRegionClosure* oc,
-                                    int worker_i) {
-  double start = os::elapsedTime();
-
-  BufferingOopsInHeapRegionClosure boc(oc);
-
-  FilterInHeapRegionAndIntoCSClosure scan_only(this, &boc);
-  FilterAndMarkInHeapRegionAndIntoCSClosure scan_and_mark(this, &boc, concurrent_mark());
-
-  OopsInHeapRegionClosure *foc;
-  if (g1_policy()->during_initial_mark_pause())
-    foc = &scan_and_mark;
-  else
-    foc = &scan_only;
-
-  HeapRegion* hr;
-  int n = 0;
-  while ((hr = _young_list->par_get_next_scan_only_region()) != NULL) {
-    scan_scan_only_region(hr, foc, worker_i);
-    ++n;
-  }
-  boc.done();
-
-  double closure_app_s = boc.closure_app_seconds();
-  g1_policy()->record_obj_copy_time(worker_i, closure_app_s * 1000.0);
-  double ms = (os::elapsedTime() - start - closure_app_s)*1000.0;
-  g1_policy()->record_scan_only_time(worker_i, ms, n);
-}
-
-void
-=======
->>>>>>> eb8bd999
 G1CollectedHeap::g1_process_weak_roots(OopClosure* root_closure,
                                        OopClosure* non_root_closure) {
   CodeBlobToOopClosure roots_in_blobs(root_closure, /*do_marking=*/ false);
@@ -4485,10 +4287,7 @@
   if (ParallelGCThreads > 0) {
     // The individual threads will set their evac-failure closures.
     StrongRootsScope srs(this);
-<<<<<<< HEAD
-=======
     if (ParallelGCVerbose) G1ParScanThreadState::print_termination_stats_hdr();
->>>>>>> eb8bd999
     workers()->run_task(&g1_par_task);
   } else {
     StrongRootsScope srs(this);
@@ -4642,26 +4441,14 @@
 class G1ParCleanupCTTask : public AbstractGangTask {
   CardTableModRefBS* _ct_bs;
   G1CollectedHeap* _g1h;
-<<<<<<< HEAD
-  HeapRegion* volatile _so_head;
-=======
->>>>>>> eb8bd999
   HeapRegion* volatile _su_head;
 public:
   G1ParCleanupCTTask(CardTableModRefBS* ct_bs,
                      G1CollectedHeap* g1h,
-<<<<<<< HEAD
-                     HeapRegion* scan_only_list,
-=======
->>>>>>> eb8bd999
                      HeapRegion* survivor_list) :
     AbstractGangTask("G1 Par Cleanup CT Task"),
     _ct_bs(ct_bs),
     _g1h(g1h),
-<<<<<<< HEAD
-    _so_head(scan_only_list),
-=======
->>>>>>> eb8bd999
     _su_head(survivor_list)
   { }
 
@@ -4670,12 +4457,7 @@
     while (r = _g1h->pop_dirty_cards_region()) {
       clear_cards(r);
     }
-<<<<<<< HEAD
-    // Redirty the cards of the scan-only and survivor regions.
-    dirty_list(&this->_so_head);
-=======
     // Redirty the cards of the survivor regions.
->>>>>>> eb8bd999
     dirty_list(&this->_su_head);
   }
 
@@ -4714,11 +4496,7 @@
   virtual bool doHeapRegion(HeapRegion* r)
   {
     MemRegion mr(r->bottom(), r->end());
-<<<<<<< HEAD
-    if (r->is_scan_only() || r->is_survivor()) {
-=======
     if (r->is_survivor()) {
->>>>>>> eb8bd999
       _ct_bs->verify_dirty_region(mr);
     } else {
       _ct_bs->verify_clean_region(mr);
@@ -4734,13 +4512,8 @@
 
   // Iterate over the dirty cards region list.
   G1ParCleanupCTTask cleanup_task(ct_bs, this,
-<<<<<<< HEAD
-                                  _young_list->first_scan_only_region(),
                                   _young_list->first_survivor_region());
-=======
-                                  _young_list->first_survivor_region());
-
->>>>>>> eb8bd999
+
   if (ParallelGCThreads > 0) {
     set_par_threads(workers()->total_workers());
     workers()->run_task(&cleanup_task);
@@ -4756,21 +4529,12 @@
       }
       r->set_next_dirty_cards_region(NULL);
     }
-<<<<<<< HEAD
-    // now, redirty the cards of the scan-only and survivor regions
-    // (it seemed faster to do it this way, instead of iterating over
-    // all regions and then clearing / dirtying as appropriate)
-    dirtyCardsForYoungRegions(ct_bs, _young_list->first_scan_only_region());
-    dirtyCardsForYoungRegions(ct_bs, _young_list->first_survivor_region());
-  }
-=======
     // now, redirty the cards of the survivor regions
     // (it seemed faster to do it this way, instead of iterating over
     // all regions and then clearing / dirtying as appropriate)
     dirtyCardsForYoungRegions(ct_bs, _young_list->first_survivor_region());
   }
 
->>>>>>> eb8bd999
   double elapsed = os::elapsedTime() - start;
   g1_policy()->record_clear_ct_time( elapsed * 1000.0);
 #ifndef PRODUCT
