--- conflicted
+++ resolved
@@ -6815,61 +6815,6 @@
   _hr_printer.retire(alloc_region);
 }
 
-<<<<<<< HEAD
-HeapRegion* SurvivorGCAllocRegion::allocate_new_region(size_t word_size,
-                                                       bool force) {
-  assert(!force, "not supported for GC alloc regions");
-  return _g1h->new_gc_alloc_region(word_size, count(), GCAllocForSurvived);
-}
-
-void SurvivorGCAllocRegion::retire_region(HeapRegion* alloc_region,
-                                          size_t allocated_bytes) {
-  _g1h->retire_gc_alloc_region(alloc_region, allocated_bytes,
-                               GCAllocForSurvived);
-}
-
-HeapRegion* OldGCAllocRegion::allocate_new_region(size_t word_size,
-                                                  bool force) {
-  assert(!force, "not supported for GC alloc regions");
-  return _g1h->new_gc_alloc_region(word_size, count(), GCAllocForTenured);
-}
-
-void OldGCAllocRegion::retire_region(HeapRegion* alloc_region,
-                                     size_t allocated_bytes) {
-  _g1h->retire_gc_alloc_region(alloc_region, allocated_bytes,
-                               GCAllocForTenured);
-}
-
-HeapRegion* OldGCAllocRegion::release() {
-  HeapRegion* cur = get();
-  if (cur != NULL) {
-    // Determine how far we are from the next card boundary. If it is smaller than
-    // the minimum object size we can allocate into, expand into the next card.
-    HeapWord* top = cur->top();
-    HeapWord* aligned_top = (HeapWord*)align_ptr_up(top, G1BlockOffsetSharedArray::N_bytes);
-
-    size_t to_allocate_words = pointer_delta(aligned_top, top, HeapWordSize);
-
-    if (to_allocate_words != 0) {
-      // We are not at a card boundary. Fill up, possibly into the next, taking the
-      // end of the region and the minimum object size into account.
-      to_allocate_words = MIN2(pointer_delta(cur->end(), cur->top(), HeapWordSize),
-                               MAX2(to_allocate_words, G1CollectedHeap::min_fill_size()));
-
-      // Skip allocation if there is not enough space to allocate even the smallest
-      // possible object. In this case this region will not be retained, so the
-      // original problem cannot occur.
-      if (to_allocate_words >= G1CollectedHeap::min_fill_size()) {
-        HeapWord* dummy = attempt_allocation(to_allocate_words, true /* bot_updates */);
-        CollectedHeap::fill_with_object(dummy, to_allocate_words);
-      }
-    }
-  }
-  return G1AllocRegion::release();
-}
-
-=======
->>>>>>> e6dd2ad3
 // Heap region set verification
 
 class VerifyRegionListsClosure : public HeapRegionClosure {
