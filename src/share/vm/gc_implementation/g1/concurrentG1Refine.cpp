--- conflicted
+++ resolved
@@ -148,35 +148,11 @@
   }
 }
 
-<<<<<<< HEAD
-void ConcurrentG1Refine::wait_for_ConcurrentG1Refine_enabled() {
-  G1ConcRefine_mon->lock();
-  while (!_enabled) {
-    G1ConcRefine_mon->wait(Mutex::_no_safepoint_check_flag);
-  }
-  G1ConcRefine_mon->unlock();
-  _traversals = 0;
-};
-
-void ConcurrentG1Refine::set_pya_restart() {
-  // If we're using the log-based RS barrier, the above will cause
-  // in-progress traversals of completed log buffers to quit early; we will
-  // also abandon all other buffers.
-  if (G1RSBarrierUseQueue) {
-    DirtyCardQueueSet& dcqs = JavaThread::dirty_card_queue_set();
-    dcqs.abandon_logs();
-    // Reset the post-yield actions.
-    _pya = PYA_continue;
-    _last_pya = PYA_continue;
-  } else {
-    _pya = PYA_restart;
-=======
 bool ConcurrentG1Refine::is_young_card(jbyte* card_ptr) {
   HeapWord* start = _ct_bs->addr_for(card_ptr);
   HeapRegion* r = _g1h->heap_region_containing(start);
   if (r != NULL && r->is_young()) {
     return true;
->>>>>>> 076aa799
   }
   // This card is not associated with a heap region
   // so can't be young.
