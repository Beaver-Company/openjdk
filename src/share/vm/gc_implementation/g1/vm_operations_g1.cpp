/*
 * Copyright (c) 2001, 2009, Oracle and/or its affiliates. All rights reserved.
 * DO NOT ALTER OR REMOVE COPYRIGHT NOTICES OR THIS FILE HEADER.
 *
 * This code is free software; you can redistribute it and/or modify it
 * under the terms of the GNU General Public License version 2 only, as
 * published by the Free Software Foundation.
 *
 * This code is distributed in the hope that it will be useful, but WITHOUT
 * ANY WARRANTY; without even the implied warranty of MERCHANTABILITY or
 * FITNESS FOR A PARTICULAR PURPOSE.  See the GNU General Public License
 * version 2 for more details (a copy is included in the LICENSE file that
 * accompanied this code).
 *
 * You should have received a copy of the GNU General Public License version
 * 2 along with this work; if not, write to the Free Software Foundation,
 * Inc., 51 Franklin St, Fifth Floor, Boston, MA 02110-1301 USA.
 *
 * Please contact Oracle, 500 Oracle Parkway, Redwood Shores, CA 94065 USA
 * or visit www.oracle.com if you need additional information or have any
 * questions.
 *
 */

#include "incls/_precompiled.incl"
#include "incls/_vm_operations_g1.cpp.incl"

void VM_G1CollectForAllocation::doit() {
  JvmtiGCForAllocationMarker jgcm;
  G1CollectedHeap* g1h = G1CollectedHeap::heap();
  _res = g1h->satisfy_failed_allocation(_size);
  assert(g1h->is_in_or_null(_res), "result not in heap");
}

void VM_G1CollectFull::doit() {
  JvmtiGCFullMarker jgcm;
  G1CollectedHeap* g1h = G1CollectedHeap::heap();
  GCCauseSetter x(g1h, _gc_cause);
  g1h->do_full_collection(false /* clear_all_soft_refs */);
}

void VM_G1IncCollectionPause::doit() {
  JvmtiGCForAllocationMarker jgcm;
  G1CollectedHeap* g1h = G1CollectedHeap::heap();
<<<<<<< HEAD
  GCCauseSetter x(g1h, _gc_cause);
  g1h->do_collection_pause_at_safepoint();
=======
  assert(!_should_initiate_conc_mark ||
  ((_gc_cause == GCCause::_gc_locker && GCLockerInvokesConcurrent) ||
   (_gc_cause == GCCause::_java_lang_system_gc && ExplicitGCInvokesConcurrent)),
         "only a GC locker or a System.gc() induced GC should start a cycle");

  GCCauseSetter x(g1h, _gc_cause);
  if (_should_initiate_conc_mark) {
    // It's safer to read full_collections_completed() here, given
    // that noone else will be updating it concurrently. Since we'll
    // only need it if we're initiating a marking cycle, no point in
    // setting it earlier.
    _full_collections_completed_before = g1h->full_collections_completed();

    // At this point we are supposed to start a concurrent cycle. We
    // will do so if one is not already in progress.
    bool res = g1h->g1_policy()->force_initial_mark_if_outside_cycle();
  }
  g1h->do_collection_pause_at_safepoint(_target_pause_time_ms);
}

void VM_G1IncCollectionPause::doit_epilogue() {
  VM_GC_Operation::doit_epilogue();

  // If the pause was initiated by a System.gc() and
  // +ExplicitGCInvokesConcurrent, we have to wait here for the cycle
  // that just started (or maybe one that was already in progress) to
  // finish.
  if (_gc_cause == GCCause::_java_lang_system_gc &&
      _should_initiate_conc_mark) {
    assert(ExplicitGCInvokesConcurrent,
           "the only way to be here is if ExplicitGCInvokesConcurrent is set");

    G1CollectedHeap* g1h = G1CollectedHeap::heap();

    // In the doit() method we saved g1h->full_collections_completed()
    // in the _full_collections_completed_before field. We have to
    // wait until we observe that g1h->full_collections_completed()
    // has increased by at least one. This can happen if a) we started
    // a cycle and it completes, b) a cycle already in progress
    // completes, or c) a Full GC happens.

    // If the condition has already been reached, there's no point in
    // actually taking the lock and doing the wait.
    if (g1h->full_collections_completed() <=
                                          _full_collections_completed_before) {
      // The following is largely copied from CMS

      Thread* thr = Thread::current();
      assert(thr->is_Java_thread(), "invariant");
      JavaThread* jt = (JavaThread*)thr;
      ThreadToNativeFromVM native(jt);

      MutexLockerEx x(FullGCCount_lock, Mutex::_no_safepoint_check_flag);
      while (g1h->full_collections_completed() <=
                                          _full_collections_completed_before) {
        FullGCCount_lock->wait(Mutex::_no_safepoint_check_flag);
      }
    }
  }
>>>>>>> eb8bd999
}

void VM_CGC_Operation::doit() {
  gclog_or_tty->date_stamp(PrintGC && PrintGCDateStamps);
  TraceCPUTime tcpu(PrintGCDetails, true, gclog_or_tty);
  TraceTime t(_printGCMessage, PrintGC, true, gclog_or_tty);
  SharedHeap* sh = SharedHeap::heap();
  // This could go away if CollectedHeap gave access to _gc_is_active...
  if (sh != NULL) {
    IsGCActiveMark x;
    _cl->do_void();
  } else {
    _cl->do_void();
  }
}

bool VM_CGC_Operation::doit_prologue() {
  Heap_lock->lock();
  SharedHeap::heap()->_thread_holds_heap_lock_for_gc = true;
  return true;
}

void VM_CGC_Operation::doit_epilogue() {
  SharedHeap::heap()->_thread_holds_heap_lock_for_gc = false;
  Heap_lock->unlock();
}<|MERGE_RESOLUTION|>--- conflicted
+++ resolved
@@ -42,10 +42,6 @@
 void VM_G1IncCollectionPause::doit() {
   JvmtiGCForAllocationMarker jgcm;
   G1CollectedHeap* g1h = G1CollectedHeap::heap();
-<<<<<<< HEAD
-  GCCauseSetter x(g1h, _gc_cause);
-  g1h->do_collection_pause_at_safepoint();
-=======
   assert(!_should_initiate_conc_mark ||
   ((_gc_cause == GCCause::_gc_locker && GCLockerInvokesConcurrent) ||
    (_gc_cause == GCCause::_java_lang_system_gc && ExplicitGCInvokesConcurrent)),
@@ -105,7 +101,6 @@
       }
     }
   }
->>>>>>> eb8bd999
 }
 
 void VM_CGC_Operation::doit() {
