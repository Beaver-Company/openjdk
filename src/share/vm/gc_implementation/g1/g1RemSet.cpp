/*
<<<<<<< HEAD
 * Copyright (c) 2001, 2009, Oracle and/or its affiliates. All rights reserved.
=======
 * Copyright (c) 2001, 2010, Oracle and/or its affiliates. All rights reserved.
>>>>>>> eb8bd999
 * DO NOT ALTER OR REMOVE COPYRIGHT NOTICES OR THIS FILE HEADER.
 *
 * This code is free software; you can redistribute it and/or modify it
 * under the terms of the GNU General Public License version 2 only, as
 * published by the Free Software Foundation.
 *
 * This code is distributed in the hope that it will be useful, but WITHOUT
 * ANY WARRANTY; without even the implied warranty of MERCHANTABILITY or
 * FITNESS FOR A PARTICULAR PURPOSE.  See the GNU General Public License
 * version 2 for more details (a copy is included in the LICENSE file that
 * accompanied this code).
 *
 * You should have received a copy of the GNU General Public License version
 * 2 along with this work; if not, write to the Free Software Foundation,
 * Inc., 51 Franklin St, Fifth Floor, Boston, MA 02110-1301 USA.
 *
 * Please contact Oracle, 500 Oracle Parkway, Redwood Shores, CA 94065 USA
 * or visit www.oracle.com if you need additional information or have any
 * questions.
 *
 */

#include "incls/_precompiled.incl"
#include "incls/_g1RemSet.cpp.incl"

#define CARD_REPEAT_HISTO 0

#if CARD_REPEAT_HISTO
static size_t ct_freq_sz;
static jbyte* ct_freq = NULL;

void init_ct_freq_table(size_t heap_sz_bytes) {
  if (ct_freq == NULL) {
    ct_freq_sz = heap_sz_bytes/CardTableModRefBS::card_size;
    ct_freq = new jbyte[ct_freq_sz];
    for (size_t j = 0; j < ct_freq_sz; j++) ct_freq[j] = 0;
  }
}

void ct_freq_note_card(size_t index) {
  assert(0 <= index && index < ct_freq_sz, "Bounds error.");
  if (ct_freq[index] < 100) { ct_freq[index]++; }
}

static IntHistogram card_repeat_count(10, 10);

void ct_freq_update_histo_and_reset() {
  for (size_t j = 0; j < ct_freq_sz; j++) {
    card_repeat_count.add_entry(ct_freq[j]);
    ct_freq[j] = 0;
  }

}
#endif


class IntoCSOopClosure: public OopsInHeapRegionClosure {
  OopsInHeapRegionClosure* _blk;
  G1CollectedHeap* _g1;
public:
  IntoCSOopClosure(G1CollectedHeap* g1, OopsInHeapRegionClosure* blk) :
    _g1(g1), _blk(blk) {}
  void set_region(HeapRegion* from) {
    _blk->set_region(from);
  }
  virtual void do_oop(narrowOop* p) { do_oop_work(p); }
  virtual void do_oop(      oop* p) { do_oop_work(p); }
  template <class T> void do_oop_work(T* p) {
    oop obj = oopDesc::load_decode_heap_oop(p);
    if (_g1->obj_in_cs(obj)) _blk->do_oop(p);
  }
  bool apply_to_weak_ref_discovered_field() { return true; }
  bool idempotent() { return true; }
};

class IntoCSRegionClosure: public HeapRegionClosure {
  IntoCSOopClosure _blk;
  G1CollectedHeap* _g1;
public:
  IntoCSRegionClosure(G1CollectedHeap* g1, OopsInHeapRegionClosure* blk) :
    _g1(g1), _blk(g1, blk) {}
  bool doHeapRegion(HeapRegion* r) {
    if (!r->in_collection_set()) {
      _blk.set_region(r);
      if (r->isHumongous()) {
        if (r->startsHumongous()) {
          oop obj = oop(r->bottom());
          obj->oop_iterate(&_blk);
        }
      } else {
        r->oop_before_save_marks_iterate(&_blk);
      }
    }
    return false;
  }
};

void
StupidG1RemSet::oops_into_collection_set_do(OopsInHeapRegionClosure* oc,
                                            int worker_i) {
  IntoCSRegionClosure rc(_g1, oc);
  _g1->heap_region_iterate(&rc);
}

class VerifyRSCleanCardOopClosure: public OopClosure {
  G1CollectedHeap* _g1;
public:
  VerifyRSCleanCardOopClosure(G1CollectedHeap* g1) : _g1(g1) {}

  virtual void do_oop(narrowOop* p) { do_oop_work(p); }
  virtual void do_oop(      oop* p) { do_oop_work(p); }
  template <class T> void do_oop_work(T* p) {
    oop obj = oopDesc::load_decode_heap_oop(p);
    HeapRegion* to = _g1->heap_region_containing(obj);
    guarantee(to == NULL || !to->in_collection_set(),
              "Missed a rem set member.");
  }
};

HRInto_G1RemSet::HRInto_G1RemSet(G1CollectedHeap* g1, CardTableModRefBS* ct_bs)
  : G1RemSet(g1), _ct_bs(ct_bs), _g1p(_g1->g1_policy()),
    _cg1r(g1->concurrent_g1_refine()),
    _traversal_in_progress(false),
    _cset_rs_update_cl(NULL),
    _cards_scanned(NULL), _total_cards_scanned(0)
{
  _seq_task = new SubTasksDone(NumSeqTasks);
  guarantee(n_workers() > 0, "There should be some workers");
  _cset_rs_update_cl = NEW_C_HEAP_ARRAY(OopsInHeapRegionClosure*, n_workers());
  for (uint i = 0; i < n_workers(); i++) {
    _cset_rs_update_cl[i] = NULL;
  }
}

HRInto_G1RemSet::~HRInto_G1RemSet() {
  delete _seq_task;
  for (uint i = 0; i < n_workers(); i++) {
    assert(_cset_rs_update_cl[i] == NULL, "it should be");
  }
  FREE_C_HEAP_ARRAY(OopsInHeapRegionClosure*, _cset_rs_update_cl);
}

void CountNonCleanMemRegionClosure::do_MemRegion(MemRegion mr) {
  if (_g1->is_in_g1_reserved(mr.start())) {
    _n += (int) ((mr.byte_size() / CardTableModRefBS::card_size));
    if (_start_first == NULL) _start_first = mr.start();
  }
}

class ScanRSClosure : public HeapRegionClosure {
  size_t _cards_done, _cards;
  G1CollectedHeap* _g1h;
  OopsInHeapRegionClosure* _oc;
  G1BlockOffsetSharedArray* _bot_shared;
  CardTableModRefBS *_ct_bs;
  int _worker_i;
  int _block_size;
  bool _try_claimed;
public:
  ScanRSClosure(OopsInHeapRegionClosure* oc, int worker_i) :
    _oc(oc),
    _cards(0),
    _cards_done(0),
    _worker_i(worker_i),
    _try_claimed(false)
  {
    _g1h = G1CollectedHeap::heap();
    _bot_shared = _g1h->bot_shared();
    _ct_bs = (CardTableModRefBS*) (_g1h->barrier_set());
    _block_size = MAX2<int>(G1RSetScanBlockSize, 1);
  }

  void set_try_claimed() { _try_claimed = true; }

  void scanCard(size_t index, HeapRegion *r) {
    _cards_done++;
    DirtyCardToOopClosure* cl =
      r->new_dcto_closure(_oc,
                         CardTableModRefBS::Precise,
                         HeapRegionDCTOC::IntoCSFilterKind);

    // Set the "from" region in the closure.
    _oc->set_region(r);
    HeapWord* card_start = _bot_shared->address_for_index(index);
    HeapWord* card_end = card_start + G1BlockOffsetSharedArray::N_words;
    Space *sp = SharedHeap::heap()->space_containing(card_start);
    MemRegion sm_region;
    if (ParallelGCThreads > 0) {
      // first find the used area
      sm_region = sp->used_region_at_save_marks();
    } else {
      // The closure is not idempotent.  We shouldn't look at objects
      // allocated during the GC.
      sm_region = sp->used_region_at_save_marks();
    }
    MemRegion mr = sm_region.intersection(MemRegion(card_start,card_end));
    if (!mr.is_empty()) {
      cl->do_MemRegion(mr);
    }
  }

  void printCard(HeapRegion* card_region, size_t card_index,
                 HeapWord* card_start) {
    gclog_or_tty->print_cr("T %d Region [" PTR_FORMAT ", " PTR_FORMAT ") "
                           "RS names card %p: "
                           "[" PTR_FORMAT ", " PTR_FORMAT ")",
                           _worker_i,
                           card_region->bottom(), card_region->end(),
                           card_index,
                           card_start, card_start + G1BlockOffsetSharedArray::N_words);
  }

  bool doHeapRegion(HeapRegion* r) {
    assert(r->in_collection_set(), "should only be called on elements of CS.");
    HeapRegionRemSet* hrrs = r->rem_set();
    if (hrrs->iter_is_complete()) return false; // All done.
    if (!_try_claimed && !hrrs->claim_iter()) return false;
    _g1h->push_dirty_cards_region(r);
    // If we didn't return above, then
    //   _try_claimed || r->claim_iter()
    // is true: either we're supposed to work on claimed-but-not-complete
    // regions, or we successfully claimed the region.
    HeapRegionRemSetIterator* iter = _g1h->rem_set_iterator(_worker_i);
    hrrs->init_iterator(iter);
    size_t card_index;

    // We claim cards in block so as to recude the contention. The block size is determined by
    // the G1RSetScanBlockSize parameter.
    size_t jump_to_card = hrrs->iter_claimed_next(_block_size);
    for (size_t current_card = 0; iter->has_next(card_index); current_card++) {
      if (current_card >= jump_to_card + _block_size) {
        jump_to_card = hrrs->iter_claimed_next(_block_size);
      }
      if (current_card < jump_to_card) continue;
      HeapWord* card_start = _g1h->bot_shared()->address_for_index(card_index);
#if 0
      gclog_or_tty->print("Rem set iteration yielded card [" PTR_FORMAT ", " PTR_FORMAT ").\n",
                          card_start, card_start + CardTableModRefBS::card_size_in_words);
#endif

      HeapRegion* card_region = _g1h->heap_region_containing(card_start);
      assert(card_region != NULL, "Yielding cards not in the heap?");
      _cards++;

      if (!card_region->is_on_dirty_cards_region_list()) {
        _g1h->push_dirty_cards_region(card_region);
      }

       // If the card is dirty, then we will scan it during updateRS.
      if (!card_region->in_collection_set() && !_ct_bs->is_card_dirty(card_index)) {
        // We make the card as "claimed" lazily (so races are possible but they're benign),
        // which reduces the number of duplicate scans (the rsets of the regions in the cset
        // can intersect).
        if (!_ct_bs->is_card_claimed(card_index)) {
          _ct_bs->set_card_claimed(card_index);
          scanCard(card_index, card_region);
        }
      }
    }
    if (!_try_claimed) {
      hrrs->set_iter_complete();
    }
    return false;
  }
  // Set all cards back to clean.
  void cleanup() {_g1h->cleanUpCardTable();}
  size_t cards_done() { return _cards_done;}
  size_t cards_looked_up() { return _cards;}
};

// We want the parallel threads to start their scanning at
// different collection set regions to avoid contention.
// If we have:
//          n collection set regions
//          p threads
// Then thread t will start at region t * floor (n/p)

HeapRegion* HRInto_G1RemSet::calculateStartRegion(int worker_i) {
  HeapRegion* result = _g1p->collection_set();
  if (ParallelGCThreads > 0) {
    size_t cs_size = _g1p->collection_set_size();
    int n_workers = _g1->workers()->total_workers();
    size_t cs_spans = cs_size / n_workers;
    size_t ind      = cs_spans * worker_i;
    for (size_t i = 0; i < ind; i++)
      result = result->next_in_collection_set();
  }
  return result;
}

void HRInto_G1RemSet::scanRS(OopsInHeapRegionClosure* oc, int worker_i) {
  double rs_time_start = os::elapsedTime();
  HeapRegion *startRegion = calculateStartRegion(worker_i);

  ScanRSClosure scanRScl(oc, worker_i);
  _g1->collection_set_iterate_from(startRegion, &scanRScl);
  scanRScl.set_try_claimed();
  _g1->collection_set_iterate_from(startRegion, &scanRScl);

  double scan_rs_time_sec = os::elapsedTime() - rs_time_start;

  assert( _cards_scanned != NULL, "invariant" );
  _cards_scanned[worker_i] = scanRScl.cards_done();

  _g1p->record_scan_rs_time(worker_i, scan_rs_time_sec * 1000.0);
}

// Closure used for updating RSets and recording references that
// point into the collection set. Only called during an
// evacuation pause.

class RefineRecordRefsIntoCSCardTableEntryClosure: public CardTableEntryClosure {
  G1RemSet* _g1rs;
  DirtyCardQueue* _into_cset_dcq;
public:
  RefineRecordRefsIntoCSCardTableEntryClosure(G1CollectedHeap* g1h,
                                              DirtyCardQueue* into_cset_dcq) :
    _g1rs(g1h->g1_rem_set()), _into_cset_dcq(into_cset_dcq)
  {}
  bool do_card_ptr(jbyte* card_ptr, int worker_i) {
    // The only time we care about recording cards that
    // contain references that point into the collection set
    // is during RSet updating within an evacuation pause.
    // In this case worker_i should be the id of a GC worker thread.
    assert(SafepointSynchronize::is_at_safepoint(), "not during an evacuation pause");
    assert(worker_i < (int) DirtyCardQueueSet::num_par_ids(), "should be a GC worker");

    if (_g1rs->concurrentRefineOneCard(card_ptr, worker_i, true)) {
      // 'card_ptr' contains references that point into the collection
      // set. We need to record the card in the DCQS
      // (G1CollectedHeap::into_cset_dirty_card_queue_set())
      // that's used for that purpose.
      //
      // Enqueue the card
      _into_cset_dcq->enqueue(card_ptr);
    }
    return true;
  }
};

void HRInto_G1RemSet::updateRS(DirtyCardQueue* into_cset_dcq, int worker_i) {
  double start = os::elapsedTime();
  // Apply the given closure to all remaining log entries.
  RefineRecordRefsIntoCSCardTableEntryClosure into_cset_update_rs_cl(_g1, into_cset_dcq);
  _g1->iterate_dirty_card_closure(&into_cset_update_rs_cl, into_cset_dcq, false, worker_i);

  // Now there should be no dirty cards.
  if (G1RSLogCheckCardTable) {
    CountNonCleanMemRegionClosure cl(_g1);
    _ct_bs->mod_card_iterate(&cl);
    // XXX This isn't true any more: keeping cards of young regions
    // marked dirty broke it.  Need some reasonable fix.
    guarantee(cl.n() == 0, "Card table should be clean.");
  }

  _g1p->record_update_rs_time(worker_i, (os::elapsedTime() - start) * 1000.0);
}

#ifndef PRODUCT
class PrintRSClosure : public HeapRegionClosure {
  int _count;
public:
  PrintRSClosure() : _count(0) {}
  bool doHeapRegion(HeapRegion* r) {
    HeapRegionRemSet* hrrs = r->rem_set();
    _count += (int) hrrs->occupied();
    if (hrrs->occupied() == 0) {
      gclog_or_tty->print("Heap Region [" PTR_FORMAT ", " PTR_FORMAT ") "
                          "has no remset entries\n",
                          r->bottom(), r->end());
    } else {
      gclog_or_tty->print("Printing rem set for heap region [" PTR_FORMAT ", " PTR_FORMAT ")\n",
                          r->bottom(), r->end());
      r->print();
      hrrs->print();
      gclog_or_tty->print("\nDone printing rem set\n");
    }
    return false;
  }
  int occupied() {return _count;}
};
#endif

class CountRSSizeClosure: public HeapRegionClosure {
  size_t _n;
  size_t _tot;
  size_t _max;
  HeapRegion* _max_r;
  enum {
    N = 20,
    MIN = 6
  };
  int _histo[N];
public:
  CountRSSizeClosure() : _n(0), _tot(0), _max(0), _max_r(NULL) {
    for (int i = 0; i < N; i++) _histo[i] = 0;
  }
  bool doHeapRegion(HeapRegion* r) {
    if (!r->continuesHumongous()) {
      size_t occ = r->rem_set()->occupied();
      _n++;
      _tot += occ;
      if (occ > _max) {
        _max = occ;
        _max_r = r;
      }
      // Fit it into a histo bin.
      int s = 1 << MIN;
      int i = 0;
      while (occ > (size_t) s && i < (N-1)) {
        s = s << 1;
        i++;
      }
      _histo[i]++;
    }
    return false;
  }
  size_t n() { return _n; }
  size_t tot() { return _tot; }
  size_t mx() { return _max; }
  HeapRegion* mxr() { return _max_r; }
  void print_histo() {
    int mx = N;
    while (mx >= 0) {
      if (_histo[mx-1] > 0) break;
      mx--;
    }
    gclog_or_tty->print_cr("Number of regions with given RS sizes:");
    gclog_or_tty->print_cr("           <= %8d   %8d", 1 << MIN, _histo[0]);
    for (int i = 1; i < mx-1; i++) {
      gclog_or_tty->print_cr("  %8d  - %8d   %8d",
                    (1 << (MIN + i - 1)) + 1,
                    1 << (MIN + i),
                    _histo[i]);
    }
    gclog_or_tty->print_cr("            > %8d   %8d", (1 << (MIN+mx-2))+1, _histo[mx-1]);
  }
};

<<<<<<< HEAD
template <class T> void
HRInto_G1RemSet::scanNewRefsRS_work(OopsInHeapRegionClosure* oc,
                                    int worker_i) {
  double scan_new_refs_start_sec = os::elapsedTime();
  G1CollectedHeap* g1h = G1CollectedHeap::heap();
  CardTableModRefBS* ct_bs = (CardTableModRefBS*) (g1h->barrier_set());
  for (int i = 0; i < _new_refs[worker_i]->length(); i++) {
    T* p = (T*) _new_refs[worker_i]->at(i);
    oop obj = oopDesc::load_decode_heap_oop(p);
    // *p was in the collection set when p was pushed on "_new_refs", but
    // another thread may have processed this location from an RS, so it
    // might not point into the CS any longer.  If so, it's obviously been
    // processed, and we don't need to do anything further.
    if (g1h->obj_in_cs(obj)) {
      HeapRegion* r = g1h->heap_region_containing(p);

      DEBUG_ONLY(HeapRegion* to = g1h->heap_region_containing(obj));
      oc->set_region(r);
      // If "p" has already been processed concurrently, this is
      // idempotent.
      oc->do_oop(p);
    }
  }
  double scan_new_refs_time_ms = (os::elapsedTime() - scan_new_refs_start_sec) * 1000.0;
  _g1p->record_scan_new_refs_time(worker_i, scan_new_refs_time_ms);
}

=======
>>>>>>> eb8bd999
void HRInto_G1RemSet::cleanupHRRS() {
  HeapRegionRemSet::cleanup();
}

void
HRInto_G1RemSet::oops_into_collection_set_do(OopsInHeapRegionClosure* oc,
                                             int worker_i) {
#if CARD_REPEAT_HISTO
  ct_freq_update_histo_and_reset();
#endif
  if (worker_i == 0) {
    _cg1r->clear_and_record_card_counts();
  }

  // Make this into a command-line flag...
  if (G1RSCountHisto && (ParallelGCThreads == 0 || worker_i == 0)) {
    CountRSSizeClosure count_cl;
    _g1->heap_region_iterate(&count_cl);
    gclog_or_tty->print_cr("Avg of %d RS counts is %f, max is %d, "
                  "max region is " PTR_FORMAT,
                  count_cl.n(), (float)count_cl.tot()/(float)count_cl.n(),
                  count_cl.mx(), count_cl.mxr());
    count_cl.print_histo();
  }

<<<<<<< HEAD
  if (ParallelGCThreads > 0) {
    // The two flags below were introduced temporarily to serialize
    // the updating and scanning of remembered sets. There are some
    // race conditions when these two operations are done in parallel
    // and they are causing failures. When we resolve said race
    // conditions, we'll revert back to parallel remembered set
    // updating and scanning. See CRs 6677707 and 6677708.
    if (G1UseParallelRSetUpdating || (worker_i == 0)) {
      updateRS(worker_i);
      scanNewRefsRS(oc, worker_i);
    } else {
      _g1p->record_update_rs_start_time(worker_i, os::elapsedTime() * 1000.0);
      _g1p->record_update_rs_processed_buffers(worker_i, 0.0);
      _g1p->record_update_rs_time(worker_i, 0.0);
      _g1p->record_scan_new_refs_time(worker_i, 0.0);
    }
    if (G1UseParallelRSetScanning || (worker_i == 0)) {
      scanRS(oc, worker_i);
    } else {
      _g1p->record_scan_rs_start_time(worker_i, os::elapsedTime() * 1000.0);
      _g1p->record_scan_rs_time(worker_i, 0.0);
    }
=======
  // We cache the value of 'oc' closure into the appropriate slot in the
  // _cset_rs_update_cl for this worker
  assert(worker_i < (int)n_workers(), "sanity");
  _cset_rs_update_cl[worker_i] = oc;

  // A DirtyCardQueue that is used to hold cards containing references
  // that point into the collection set. This DCQ is associated with a
  // special DirtyCardQueueSet (see g1CollectedHeap.hpp).  Under normal
  // circumstances (i.e. the pause successfully completes), these cards
  // are just discarded (there's no need to update the RSets of regions
  // that were in the collection set - after the pause these regions
  // are wholly 'free' of live objects. In the event of an evacuation
  // failure the cards/buffers in this queue set are:
  // * passed to the DirtyCardQueueSet that is used to manage deferred
  //   RSet updates, or
  // * scanned for references that point into the collection set
  //   and the RSet of the corresponding region in the collection set
  //   is updated immediately.
  DirtyCardQueue into_cset_dcq(&_g1->into_cset_dirty_card_queue_set());

  assert((ParallelGCThreads > 0) || worker_i == 0, "invariant");

  // The two flags below were introduced temporarily to serialize
  // the updating and scanning of remembered sets. There are some
  // race conditions when these two operations are done in parallel
  // and they are causing failures. When we resolve said race
  // conditions, we'll revert back to parallel remembered set
  // updating and scanning. See CRs 6677707 and 6677708.
  if (G1UseParallelRSetUpdating || (worker_i == 0)) {
    updateRS(&into_cset_dcq, worker_i);
>>>>>>> eb8bd999
  } else {
    _g1p->record_update_rs_processed_buffers(worker_i, 0.0);
    _g1p->record_update_rs_time(worker_i, 0.0);
  }
  if (G1UseParallelRSetScanning || (worker_i == 0)) {
    scanRS(oc, worker_i);
  } else {
    _g1p->record_scan_rs_time(worker_i, 0.0);
  }

  // We now clear the cached values of _cset_rs_update_cl for this worker
  _cset_rs_update_cl[worker_i] = NULL;
}

void HRInto_G1RemSet::
prepare_for_oops_into_collection_set_do() {
#if G1_REM_SET_LOGGING
  PrintRSClosure cl;
  _g1->collection_set_iterate(&cl);
#endif
  cleanupHRRS();
  ConcurrentG1Refine* cg1r = _g1->concurrent_g1_refine();
  _g1->set_refine_cte_cl_concurrency(false);
  DirtyCardQueueSet& dcqs = JavaThread::dirty_card_queue_set();
  dcqs.concatenate_logs();

  assert(!_traversal_in_progress, "Invariant between iterations.");
  set_traversal(true);
  if (ParallelGCThreads > 0) {
    _seq_task->set_par_threads((int)n_workers());
  }
  guarantee( _cards_scanned == NULL, "invariant" );
  _cards_scanned = NEW_C_HEAP_ARRAY(size_t, n_workers());
  for (uint i = 0; i < n_workers(); ++i) {
    _cards_scanned[i] = 0;
  }
  _total_cards_scanned = 0;
}


class cleanUpIteratorsClosure : public HeapRegionClosure {
  bool doHeapRegion(HeapRegion *r) {
    HeapRegionRemSet* hrrs = r->rem_set();
    hrrs->init_for_par_iteration();
    return false;
  }
};

// This closure, applied to a DirtyCardQueueSet, is used to immediately
// update the RSets for the regions in the CSet. For each card it iterates
// through the oops which coincide with that card. It scans the reference
// fields in each oop; when it finds an oop that points into the collection
// set, the RSet for the region containing the referenced object is updated.
// Note: _par_traversal_in_progress in the G1RemSet must be FALSE; otherwise
// the UpdateRSetImmediate closure will cause cards to be enqueued on to
// the DCQS that we're iterating over, causing an infinite loop.
class UpdateRSetCardTableEntryIntoCSetClosure: public CardTableEntryClosure {
  G1CollectedHeap* _g1;
  CardTableModRefBS* _ct_bs;
public:
  UpdateRSetCardTableEntryIntoCSetClosure(G1CollectedHeap* g1,
                                          CardTableModRefBS* bs):
    _g1(g1), _ct_bs(bs)
  { }

  bool do_card_ptr(jbyte* card_ptr, int worker_i) {
    // Construct the region representing the card.
    HeapWord* start = _ct_bs->addr_for(card_ptr);
    // And find the region containing it.
    HeapRegion* r = _g1->heap_region_containing(start);
    assert(r != NULL, "unexpected null");

    // Scan oops in the card looking for references into the collection set
    HeapWord* end   = _ct_bs->addr_for(card_ptr + 1);
    MemRegion scanRegion(start, end);

    UpdateRSetImmediate update_rs_cl(_g1->g1_rem_set());
    FilterIntoCSClosure update_rs_cset_oop_cl(NULL, _g1, &update_rs_cl);
    FilterOutOfRegionClosure filter_then_update_rs_cset_oop_cl(r, &update_rs_cset_oop_cl);

    // We can pass false as the "filter_young" parameter here as:
    // * we should be in a STW pause,
    // * the DCQS to which this closure is applied is used to hold
    //   references that point into the collection set from the prior
    //   RSet updating,
    // * the post-write barrier shouldn't be logging updates to young
    //   regions (but there is a situation where this can happen - see
    //   the comment in HRInto_G1RemSet::concurrentRefineOneCard below -
    //   that should not be applicable here), and
    // * during actual RSet updating, the filtering of cards in young
    //   regions in HeapRegion::oops_on_card_seq_iterate_careful is
    //   employed.
    // As a result, when this closure is applied to "refs into cset"
    // DCQS, we shouldn't see any cards in young regions.
    update_rs_cl.set_region(r);
    HeapWord* stop_point =
      r->oops_on_card_seq_iterate_careful(scanRegion,
                                        &filter_then_update_rs_cset_oop_cl,
                                        false /* filter_young */);

    // Since this is performed in the event of an evacuation failure, we
    // we shouldn't see a non-null stop point
    assert(stop_point == NULL, "saw an unallocated region");
    return true;
  }
};

void HRInto_G1RemSet::cleanup_after_oops_into_collection_set_do() {
  guarantee( _cards_scanned != NULL, "invariant" );
  _total_cards_scanned = 0;
  for (uint i = 0; i < n_workers(); ++i)
    _total_cards_scanned += _cards_scanned[i];
  FREE_C_HEAP_ARRAY(size_t, _cards_scanned);
  _cards_scanned = NULL;
  // Cleanup after copy
#if G1_REM_SET_LOGGING
  PrintRSClosure cl;
  _g1->heap_region_iterate(&cl);
#endif
  _g1->set_refine_cte_cl_concurrency(true);
  cleanUpIteratorsClosure iterClosure;
  _g1->collection_set_iterate(&iterClosure);
  // Set all cards back to clean.
  _g1->cleanUpCardTable();

  set_traversal(false);

  DirtyCardQueueSet& into_cset_dcqs = _g1->into_cset_dirty_card_queue_set();
  int into_cset_n_buffers = into_cset_dcqs.completed_buffers_num();

  if (_g1->evacuation_failed()) {
    // Restore remembered sets for the regions pointing into the collection set.

    if (G1DeferredRSUpdate) {
      // If deferred RS updates are enabled then we just need to transfer
      // the completed buffers from (a) the DirtyCardQueueSet used to hold
      // cards that contain references that point into the collection set
      // to (b) the DCQS used to hold the deferred RS updates
      _g1->dirty_card_queue_set().merge_bufferlists(&into_cset_dcqs);
    } else {

      CardTableModRefBS* bs = (CardTableModRefBS*)_g1->barrier_set();
      UpdateRSetCardTableEntryIntoCSetClosure update_rs_cset_immediate(_g1, bs);

      int n_completed_buffers = 0;
      while (into_cset_dcqs.apply_closure_to_completed_buffer(&update_rs_cset_immediate,
                                                    0, 0, true)) {
        n_completed_buffers++;
      }
      assert(n_completed_buffers == into_cset_n_buffers, "missed some buffers");
    }
  }

  // Free any completed buffers in the DirtyCardQueueSet used to hold cards
  // which contain references that point into the collection.
  _g1->into_cset_dirty_card_queue_set().clear();
  assert(_g1->into_cset_dirty_card_queue_set().completed_buffers_num() == 0,
         "all buffers should be freed");
  _g1->into_cset_dirty_card_queue_set().clear_n_completed_buffers();

  assert(!_traversal_in_progress, "Invariant between iterations.");
}

class UpdateRSObjectClosure: public ObjectClosure {
  UpdateRSOopClosure* _update_rs_oop_cl;
public:
  UpdateRSObjectClosure(UpdateRSOopClosure* update_rs_oop_cl) :
    _update_rs_oop_cl(update_rs_oop_cl) {}
  void do_object(oop obj) {
    obj->oop_iterate(_update_rs_oop_cl);
  }

};

class ScrubRSClosure: public HeapRegionClosure {
  G1CollectedHeap* _g1h;
  BitMap* _region_bm;
  BitMap* _card_bm;
  CardTableModRefBS* _ctbs;
public:
  ScrubRSClosure(BitMap* region_bm, BitMap* card_bm) :
    _g1h(G1CollectedHeap::heap()),
    _region_bm(region_bm), _card_bm(card_bm),
    _ctbs(NULL)
  {
    ModRefBarrierSet* bs = _g1h->mr_bs();
    guarantee(bs->is_a(BarrierSet::CardTableModRef), "Precondition");
    _ctbs = (CardTableModRefBS*)bs;
  }

  bool doHeapRegion(HeapRegion* r) {
    if (!r->continuesHumongous()) {
      r->rem_set()->scrub(_ctbs, _region_bm, _card_bm);
    }
    return false;
  }
};

void HRInto_G1RemSet::scrub(BitMap* region_bm, BitMap* card_bm) {
  ScrubRSClosure scrub_cl(region_bm, card_bm);
  _g1->heap_region_iterate(&scrub_cl);
}

void HRInto_G1RemSet::scrub_par(BitMap* region_bm, BitMap* card_bm,
                                int worker_num, int claim_val) {
  ScrubRSClosure scrub_cl(region_bm, card_bm);
  _g1->heap_region_par_iterate_chunked(&scrub_cl, worker_num, claim_val);
}


static IntHistogram out_of_histo(50, 50);

<<<<<<< HEAD
void HRInto_G1RemSet::concurrentRefineOneCard_impl(jbyte* card_ptr, int worker_i) {
=======
class TriggerClosure : public OopClosure {
  bool _trigger;
public:
  TriggerClosure() : _trigger(false) { }
  bool value() const { return _trigger; }
  template <class T> void do_oop_nv(T* p) { _trigger = true; }
  virtual void do_oop(oop* p)        { do_oop_nv(p); }
  virtual void do_oop(narrowOop* p)  { do_oop_nv(p); }
};

class InvokeIfNotTriggeredClosure: public OopClosure {
  TriggerClosure* _t;
  OopClosure* _oc;
public:
  InvokeIfNotTriggeredClosure(TriggerClosure* t, OopClosure* oc):
    _t(t), _oc(oc) { }
  template <class T> void do_oop_nv(T* p) {
    if (!_t->value()) _oc->do_oop(p);
  }
  virtual void do_oop(oop* p)        { do_oop_nv(p); }
  virtual void do_oop(narrowOop* p)  { do_oop_nv(p); }
};

class Mux2Closure : public OopClosure {
  OopClosure* _c1;
  OopClosure* _c2;
public:
  Mux2Closure(OopClosure *c1, OopClosure *c2) : _c1(c1), _c2(c2) { }
  template <class T> void do_oop_nv(T* p) {
    _c1->do_oop(p); _c2->do_oop(p);
  }
  virtual void do_oop(oop* p)        { do_oop_nv(p); }
  virtual void do_oop(narrowOop* p)  { do_oop_nv(p); }
};

bool HRInto_G1RemSet::concurrentRefineOneCard_impl(jbyte* card_ptr, int worker_i,
                                                   bool check_for_refs_into_cset) {
>>>>>>> eb8bd999
  // Construct the region representing the card.
  HeapWord* start = _ct_bs->addr_for(card_ptr);
  // And find the region containing it.
  HeapRegion* r = _g1->heap_region_containing(start);
  assert(r != NULL, "unexpected null");

  HeapWord* end   = _ct_bs->addr_for(card_ptr + 1);
  MemRegion dirtyRegion(start, end);

#if CARD_REPEAT_HISTO
  init_ct_freq_table(_g1->g1_reserved_obj_bytes());
  ct_freq_note_card(_ct_bs->index_for(start));
#endif

  UpdateRSOopClosure update_rs_oop_cl(this, worker_i);
  update_rs_oop_cl.set_from(r);

  TriggerClosure trigger_cl;
  FilterIntoCSClosure into_cs_cl(NULL, _g1, &trigger_cl);
  InvokeIfNotTriggeredClosure invoke_cl(&trigger_cl, &into_cs_cl);
  Mux2Closure mux(&invoke_cl, &update_rs_oop_cl);

  FilterOutOfRegionClosure filter_then_update_rs_oop_cl(r,
                        (check_for_refs_into_cset ?
                                (OopClosure*)&mux :
                                (OopClosure*)&update_rs_oop_cl));

  // Undirty the card.
  *card_ptr = CardTableModRefBS::clean_card_val();
  // We must complete this write before we do any of the reads below.
  OrderAccess::storeload();
  // And process it, being careful of unallocated portions of TLAB's.

  // The region for the current card may be a young region. The
  // current card may have been a card that was evicted from the
  // card cache. When the card was inserted into the cache, we had
  // determined that its region was non-young. While in the cache,
  // the region may have been freed during a cleanup pause, reallocated
  // and tagged as young.
  //
  // We wish to filter out cards for such a region but the current
  // thread, if we're running conucrrently, may "see" the young type
  // change at any time (so an earlier "is_young" check may pass or
  // fail arbitrarily). We tell the iteration code to perform this
  // filtering when it has been determined that there has been an actual
  // allocation in this region and making it safe to check the young type.
  bool filter_young = true;

  HeapWord* stop_point =
    r->oops_on_card_seq_iterate_careful(dirtyRegion,
                                        &filter_then_update_rs_oop_cl,
                                        filter_young);

  // If stop_point is non-null, then we encountered an unallocated region
  // (perhaps the unfilled portion of a TLAB.)  For now, we'll dirty the
  // card and re-enqueue: if we put off the card until a GC pause, then the
  // unallocated portion will be filled in.  Alternatively, we might try
  // the full complexity of the technique used in "regular" precleaning.
  if (stop_point != NULL) {
    // The card might have gotten re-dirtied and re-enqueued while we
    // worked.  (In fact, it's pretty likely.)
    if (*card_ptr != CardTableModRefBS::dirty_card_val()) {
      *card_ptr = CardTableModRefBS::dirty_card_val();
      MutexLockerEx x(Shared_DirtyCardQ_lock,
                      Mutex::_no_safepoint_check_flag);
      DirtyCardQueue* sdcq =
        JavaThread::dirty_card_queue_set().shared_dirty_card_queue();
      sdcq->enqueue(card_ptr);
    }
  } else {
    out_of_histo.add_entry(filter_then_update_rs_oop_cl.out_of_region());
    _conc_refine_cards++;
  }

  return trigger_cl.value();
}

bool HRInto_G1RemSet::concurrentRefineOneCard(jbyte* card_ptr, int worker_i,
                                              bool check_for_refs_into_cset) {
  // If the card is no longer dirty, nothing to do.
  if (*card_ptr != CardTableModRefBS::dirty_card_val()) {
    // No need to return that this card contains refs that point
    // into the collection set.
    return false;
  }

  // Construct the region representing the card.
  HeapWord* start = _ct_bs->addr_for(card_ptr);
  // And find the region containing it.
  HeapRegion* r = _g1->heap_region_containing(start);
  if (r == NULL) {
    guarantee(_g1->is_in_permanent(start), "Or else where?");
    // Again no need to return that this card contains refs that
    // point into the collection set.
    return false;  // Not in the G1 heap (might be in perm, for example.)
  }
  // Why do we have to check here whether a card is on a young region,
  // given that we dirty young regions and, as a result, the
  // post-barrier is supposed to filter them out and never to enqueue
  // them? When we allocate a new region as the "allocation region" we
  // actually dirty its cards after we release the lock, since card
  // dirtying while holding the lock was a performance bottleneck. So,
  // as a result, it is possible for other threads to actually
  // allocate objects in the region (after the acquire the lock)
  // before all the cards on the region are dirtied. This is unlikely,
  // and it doesn't happen often, but it can happen. So, the extra
  // check below filters out those cards.
  if (r->is_young()) {
    return false;
  }
  // While we are processing RSet buffers during the collection, we
  // actually don't want to scan any cards on the collection set,
  // since we don't want to update remebered sets with entries that
  // point into the collection set, given that live objects from the
  // collection set are about to move and such entries will be stale
  // very soon. This change also deals with a reliability issue which
  // involves scanning a card in the collection set and coming across
  // an array that was being chunked and looking malformed. Note,
  // however, that if evacuation fails, we have to scan any objects
  // that were not moved and create any missing entries.
  if (r->in_collection_set()) {
    return false;
  }

  // Should we defer processing the card?
  //
  // Previously the result from the insert_cache call would be
  // either card_ptr (implying that card_ptr was currently "cold"),
  // null (meaning we had inserted the card ptr into the "hot"
  // cache, which had some headroom), or a "hot" card ptr
  // extracted from the "hot" cache.
  //
  // Now that the _card_counts cache in the ConcurrentG1Refine
  // instance is an evicting hash table, the result we get back
  // could be from evicting the card ptr in an already occupied
  // bucket (in which case we have replaced the card ptr in the
  // bucket with card_ptr and "defer" is set to false). To avoid
  // having a data structure (updates to which would need a lock)
  // to hold these unprocessed dirty cards, we need to immediately
  // process card_ptr. The actions needed to be taken on return
  // from cache_insert are summarized in the following table:
  //
  // res      defer   action
  // --------------------------------------------------------------
  // null     false   card evicted from _card_counts & replaced with
  //                  card_ptr; evicted ptr added to hot cache.
  //                  No need to process res; immediately process card_ptr
  //
  // null     true    card not evicted from _card_counts; card_ptr added
  //                  to hot cache.
  //                  Nothing to do.
  //
  // non-null false   card evicted from _card_counts & replaced with
  //                  card_ptr; evicted ptr is currently "cold" or
  //                  caused an eviction from the hot cache.
  //                  Immediately process res; process card_ptr.
  //
  // non-null true    card not evicted from _card_counts; card_ptr is
  //                  currently cold, or caused an eviction from hot
  //                  cache.
  //                  Immediately process res; no need to process card_ptr.


  jbyte* res = card_ptr;
  bool defer = false;

  // This gets set to true if the card being refined has references
  // that point into the collection set.
  bool oops_into_cset = false;

  if (_cg1r->use_cache()) {
    jbyte* res = _cg1r->cache_insert(card_ptr, &defer);
    if (res != NULL && (res != card_ptr || defer)) {
      start = _ct_bs->addr_for(res);
      r = _g1->heap_region_containing(start);
      if (r == NULL) {
        assert(_g1->is_in_permanent(start), "Or else where?");
      } else {
        // Checking whether the region we got back from the cache
        // is young here is inappropriate. The region could have been
        // freed, reallocated and tagged as young while in the cache.
        // Hence we could see its young type change at any time.
        //
        // Process card pointer we get back from the hot card cache. This
        // will check whether the region containing the card is young
        // _after_ checking that the region has been allocated from.
        oops_into_cset = concurrentRefineOneCard_impl(res, worker_i,
                                                      false /* check_for_refs_into_cset */);
        // The above call to concurrentRefineOneCard_impl is only
        // performed if the hot card cache is enabled. This cache is
        // disabled during an evacuation pause - which is the only
        // time when we need know if the card contains references
        // that point into the collection set. Also when the hot card
        // cache is enabled, this code is executed by the concurrent
        // refine threads - rather than the GC worker threads - and
        // concurrentRefineOneCard_impl will return false.
        assert(!oops_into_cset, "should not see true here");
      }
    }
  }

  if (!defer) {
    oops_into_cset =
      concurrentRefineOneCard_impl(card_ptr, worker_i, check_for_refs_into_cset);
    // We should only be detecting that the card contains references
    // that point into the collection set if the current thread is
    // a GC worker thread.
    assert(!oops_into_cset || SafepointSynchronize::is_at_safepoint(),
           "invalid result at non safepoint");
  }
  return oops_into_cset;
}

void HRInto_G1RemSet::concurrentRefineOneCard(jbyte* card_ptr, int worker_i) {
  // If the card is no longer dirty, nothing to do.
  if (*card_ptr != CardTableModRefBS::dirty_card_val()) return;

  // Construct the region representing the card.
  HeapWord* start = _ct_bs->addr_for(card_ptr);
  // And find the region containing it.
  HeapRegion* r = _g1->heap_region_containing(start);
  if (r == NULL) {
    guarantee(_g1->is_in_permanent(start), "Or else where?");
    return;  // Not in the G1 heap (might be in perm, for example.)
  }
  // Why do we have to check here whether a card is on a young region,
  // given that we dirty young regions and, as a result, the
  // post-barrier is supposed to filter them out and never to enqueue
  // them? When we allocate a new region as the "allocation region" we
  // actually dirty its cards after we release the lock, since card
  // dirtying while holding the lock was a performance bottleneck. So,
  // as a result, it is possible for other threads to actually
  // allocate objects in the region (after the acquire the lock)
  // before all the cards on the region are dirtied. This is unlikely,
  // and it doesn't happen often, but it can happen. So, the extra
  // check below filters out those cards.
  if (r->is_young()) {
    return;
  }
  // While we are processing RSet buffers during the collection, we
  // actually don't want to scan any cards on the collection set,
  // since we don't want to update remebered sets with entries that
  // point into the collection set, given that live objects from the
  // collection set are about to move and such entries will be stale
  // very soon. This change also deals with a reliability issue which
  // involves scanning a card in the collection set and coming across
  // an array that was being chunked and looking malformed. Note,
  // however, that if evacuation fails, we have to scan any objects
  // that were not moved and create any missing entries.
  if (r->in_collection_set()) {
    return;
  }

  // Should we defer processing the card?
  //
  // Previously the result from the insert_cache call would be
  // either card_ptr (implying that card_ptr was currently "cold"),
  // null (meaning we had inserted the card ptr into the "hot"
  // cache, which had some headroom), or a "hot" card ptr
  // extracted from the "hot" cache.
  //
  // Now that the _card_counts cache in the ConcurrentG1Refine
  // instance is an evicting hash table, the result we get back
  // could be from evicting the card ptr in an already occupied
  // bucket (in which case we have replaced the card ptr in the
  // bucket with card_ptr and "defer" is set to false). To avoid
  // having a data structure (updates to which would need a lock)
  // to hold these unprocessed dirty cards, we need to immediately
  // process card_ptr. The actions needed to be taken on return
  // from cache_insert are summarized in the following table:
  //
  // res      defer   action
  // --------------------------------------------------------------
  // null     false   card evicted from _card_counts & replaced with
  //                  card_ptr; evicted ptr added to hot cache.
  //                  No need to process res; immediately process card_ptr
  //
  // null     true    card not evicted from _card_counts; card_ptr added
  //                  to hot cache.
  //                  Nothing to do.
  //
  // non-null false   card evicted from _card_counts & replaced with
  //                  card_ptr; evicted ptr is currently "cold" or
  //                  caused an eviction from the hot cache.
  //                  Immediately process res; process card_ptr.
  //
  // non-null true    card not evicted from _card_counts; card_ptr is
  //                  currently cold, or caused an eviction from hot
  //                  cache.
  //                  Immediately process res; no need to process card_ptr.

  jbyte* res = card_ptr;
  bool defer = false;
  if (_cg1r->use_cache()) {
    jbyte* res = _cg1r->cache_insert(card_ptr, &defer);
    if (res != NULL && (res != card_ptr || defer)) {
      start = _ct_bs->addr_for(res);
      r = _g1->heap_region_containing(start);
      if (r == NULL) {
        assert(_g1->is_in_permanent(start), "Or else where?");
      } else {
        guarantee(!r->is_young(), "It was evicted in the current minor cycle.");
        // Process card pointer we get back from the hot card cache
        concurrentRefineOneCard_impl(res, worker_i);
      }
    }
  }

  if (!defer) {
    concurrentRefineOneCard_impl(card_ptr, worker_i);
  }
}

class HRRSStatsIter: public HeapRegionClosure {
  size_t _occupied;
  size_t _total_mem_sz;
  size_t _max_mem_sz;
  HeapRegion* _max_mem_sz_region;
public:
  HRRSStatsIter() :
    _occupied(0),
    _total_mem_sz(0),
    _max_mem_sz(0),
    _max_mem_sz_region(NULL)
  {}

  bool doHeapRegion(HeapRegion* r) {
    if (r->continuesHumongous()) return false;
    size_t mem_sz = r->rem_set()->mem_size();
    if (mem_sz > _max_mem_sz) {
      _max_mem_sz = mem_sz;
      _max_mem_sz_region = r;
    }
    _total_mem_sz += mem_sz;
    size_t occ = r->rem_set()->occupied();
    _occupied += occ;
    return false;
  }
  size_t total_mem_sz() { return _total_mem_sz; }
  size_t max_mem_sz() { return _max_mem_sz; }
  size_t occupied() { return _occupied; }
  HeapRegion* max_mem_sz_region() { return _max_mem_sz_region; }
};

class PrintRSThreadVTimeClosure : public ThreadClosure {
public:
  virtual void do_thread(Thread *t) {
    ConcurrentG1RefineThread* crt = (ConcurrentG1RefineThread*) t;
    gclog_or_tty->print("    %5.2f", crt->vtime_accum());
  }
};

void HRInto_G1RemSet::print_summary_info() {
  G1CollectedHeap* g1 = G1CollectedHeap::heap();

#if CARD_REPEAT_HISTO
  gclog_or_tty->print_cr("\nG1 card_repeat count histogram: ");
  gclog_or_tty->print_cr("  # of repeats --> # of cards with that number.");
  card_repeat_count.print_on(gclog_or_tty);
#endif

  if (FILTEROUTOFREGIONCLOSURE_DOHISTOGRAMCOUNT) {
    gclog_or_tty->print_cr("\nG1 rem-set out-of-region histogram: ");
    gclog_or_tty->print_cr("  # of CS ptrs --> # of cards with that number.");
    out_of_histo.print_on(gclog_or_tty);
  }
  gclog_or_tty->print_cr("\n Concurrent RS processed %d cards",
                         _conc_refine_cards);
  DirtyCardQueueSet& dcqs = JavaThread::dirty_card_queue_set();
  jint tot_processed_buffers =
    dcqs.processed_buffers_mut() + dcqs.processed_buffers_rs_thread();
  gclog_or_tty->print_cr("  Of %d completed buffers:", tot_processed_buffers);
  gclog_or_tty->print_cr("     %8d (%5.1f%%) by conc RS threads.",
                dcqs.processed_buffers_rs_thread(),
                100.0*(float)dcqs.processed_buffers_rs_thread()/
                (float)tot_processed_buffers);
  gclog_or_tty->print_cr("     %8d (%5.1f%%) by mutator threads.",
                dcqs.processed_buffers_mut(),
                100.0*(float)dcqs.processed_buffers_mut()/
                (float)tot_processed_buffers);
  gclog_or_tty->print_cr("  Conc RS threads times(s)");
  PrintRSThreadVTimeClosure p;
  gclog_or_tty->print("     ");
  g1->concurrent_g1_refine()->threads_do(&p);
  gclog_or_tty->print_cr("");

  if (G1UseHRIntoRS) {
    HRRSStatsIter blk;
    g1->heap_region_iterate(&blk);
    gclog_or_tty->print_cr("  Total heap region rem set sizes = " SIZE_FORMAT "K."
                           "  Max = " SIZE_FORMAT "K.",
                           blk.total_mem_sz()/K, blk.max_mem_sz()/K);
    gclog_or_tty->print_cr("  Static structures = " SIZE_FORMAT "K,"
                           " free_lists = " SIZE_FORMAT "K.",
                           HeapRegionRemSet::static_mem_size()/K,
                           HeapRegionRemSet::fl_mem_size()/K);
    gclog_or_tty->print_cr("    %d occupied cards represented.",
                           blk.occupied());
    gclog_or_tty->print_cr("    Max sz region = [" PTR_FORMAT ", " PTR_FORMAT " )"
                           ", cap = " SIZE_FORMAT "K, occ = " SIZE_FORMAT "K.",
                           blk.max_mem_sz_region()->bottom(), blk.max_mem_sz_region()->end(),
                           (blk.max_mem_sz_region()->rem_set()->mem_size() + K - 1)/K,
                           (blk.max_mem_sz_region()->rem_set()->occupied() + K - 1)/K);
    gclog_or_tty->print_cr("    Did %d coarsenings.",
                  HeapRegionRemSet::n_coarsenings());

  }
}

void HRInto_G1RemSet::prepare_for_verify() {
  if (G1HRRSFlushLogBuffersOnVerify &&
      (VerifyBeforeGC || VerifyAfterGC)
      &&  !_g1->full_collection()) {
    cleanupHRRS();
    _g1->set_refine_cte_cl_concurrency(false);
    if (SafepointSynchronize::is_at_safepoint()) {
      DirtyCardQueueSet& dcqs = JavaThread::dirty_card_queue_set();
      dcqs.concatenate_logs();
    }
    bool cg1r_use_cache = _cg1r->use_cache();
    _cg1r->set_use_cache(false);
    DirtyCardQueue into_cset_dcq(&_g1->into_cset_dirty_card_queue_set());
    updateRS(&into_cset_dcq, 0);
    _g1->into_cset_dirty_card_queue_set().clear();
    _cg1r->set_use_cache(cg1r_use_cache);

    assert(JavaThread::dirty_card_queue_set().completed_buffers_num() == 0, "All should be consumed");
  }
}<|MERGE_RESOLUTION|>--- conflicted
+++ resolved
@@ -1,9 +1,5 @@
 /*
-<<<<<<< HEAD
- * Copyright (c) 2001, 2009, Oracle and/or its affiliates. All rights reserved.
-=======
  * Copyright (c) 2001, 2010, Oracle and/or its affiliates. All rights reserved.
->>>>>>> eb8bd999
  * DO NOT ALTER OR REMOVE COPYRIGHT NOTICES OR THIS FILE HEADER.
  *
  * This code is free software; you can redistribute it and/or modify it
@@ -443,36 +439,6 @@
   }
 };
 
-<<<<<<< HEAD
-template <class T> void
-HRInto_G1RemSet::scanNewRefsRS_work(OopsInHeapRegionClosure* oc,
-                                    int worker_i) {
-  double scan_new_refs_start_sec = os::elapsedTime();
-  G1CollectedHeap* g1h = G1CollectedHeap::heap();
-  CardTableModRefBS* ct_bs = (CardTableModRefBS*) (g1h->barrier_set());
-  for (int i = 0; i < _new_refs[worker_i]->length(); i++) {
-    T* p = (T*) _new_refs[worker_i]->at(i);
-    oop obj = oopDesc::load_decode_heap_oop(p);
-    // *p was in the collection set when p was pushed on "_new_refs", but
-    // another thread may have processed this location from an RS, so it
-    // might not point into the CS any longer.  If so, it's obviously been
-    // processed, and we don't need to do anything further.
-    if (g1h->obj_in_cs(obj)) {
-      HeapRegion* r = g1h->heap_region_containing(p);
-
-      DEBUG_ONLY(HeapRegion* to = g1h->heap_region_containing(obj));
-      oc->set_region(r);
-      // If "p" has already been processed concurrently, this is
-      // idempotent.
-      oc->do_oop(p);
-    }
-  }
-  double scan_new_refs_time_ms = (os::elapsedTime() - scan_new_refs_start_sec) * 1000.0;
-  _g1p->record_scan_new_refs_time(worker_i, scan_new_refs_time_ms);
-}
-
-=======
->>>>>>> eb8bd999
 void HRInto_G1RemSet::cleanupHRRS() {
   HeapRegionRemSet::cleanup();
 }
@@ -498,30 +464,6 @@
     count_cl.print_histo();
   }
 
-<<<<<<< HEAD
-  if (ParallelGCThreads > 0) {
-    // The two flags below were introduced temporarily to serialize
-    // the updating and scanning of remembered sets. There are some
-    // race conditions when these two operations are done in parallel
-    // and they are causing failures. When we resolve said race
-    // conditions, we'll revert back to parallel remembered set
-    // updating and scanning. See CRs 6677707 and 6677708.
-    if (G1UseParallelRSetUpdating || (worker_i == 0)) {
-      updateRS(worker_i);
-      scanNewRefsRS(oc, worker_i);
-    } else {
-      _g1p->record_update_rs_start_time(worker_i, os::elapsedTime() * 1000.0);
-      _g1p->record_update_rs_processed_buffers(worker_i, 0.0);
-      _g1p->record_update_rs_time(worker_i, 0.0);
-      _g1p->record_scan_new_refs_time(worker_i, 0.0);
-    }
-    if (G1UseParallelRSetScanning || (worker_i == 0)) {
-      scanRS(oc, worker_i);
-    } else {
-      _g1p->record_scan_rs_start_time(worker_i, os::elapsedTime() * 1000.0);
-      _g1p->record_scan_rs_time(worker_i, 0.0);
-    }
-=======
   // We cache the value of 'oc' closure into the appropriate slot in the
   // _cset_rs_update_cl for this worker
   assert(worker_i < (int)n_workers(), "sanity");
@@ -552,7 +494,6 @@
   // updating and scanning. See CRs 6677707 and 6677708.
   if (G1UseParallelRSetUpdating || (worker_i == 0)) {
     updateRS(&into_cset_dcq, worker_i);
->>>>>>> eb8bd999
   } else {
     _g1p->record_update_rs_processed_buffers(worker_i, 0.0);
     _g1p->record_update_rs_time(worker_i, 0.0);
@@ -765,9 +706,6 @@
 
 static IntHistogram out_of_histo(50, 50);
 
-<<<<<<< HEAD
-void HRInto_G1RemSet::concurrentRefineOneCard_impl(jbyte* card_ptr, int worker_i) {
-=======
 class TriggerClosure : public OopClosure {
   bool _trigger;
 public:
@@ -805,7 +743,6 @@
 
 bool HRInto_G1RemSet::concurrentRefineOneCard_impl(jbyte* card_ptr, int worker_i,
                                                    bool check_for_refs_into_cset) {
->>>>>>> eb8bd999
   // Construct the region representing the card.
   HeapWord* start = _ct_bs->addr_for(card_ptr);
   // And find the region containing it.
@@ -1019,106 +956,6 @@
   return oops_into_cset;
 }
 
-void HRInto_G1RemSet::concurrentRefineOneCard(jbyte* card_ptr, int worker_i) {
-  // If the card is no longer dirty, nothing to do.
-  if (*card_ptr != CardTableModRefBS::dirty_card_val()) return;
-
-  // Construct the region representing the card.
-  HeapWord* start = _ct_bs->addr_for(card_ptr);
-  // And find the region containing it.
-  HeapRegion* r = _g1->heap_region_containing(start);
-  if (r == NULL) {
-    guarantee(_g1->is_in_permanent(start), "Or else where?");
-    return;  // Not in the G1 heap (might be in perm, for example.)
-  }
-  // Why do we have to check here whether a card is on a young region,
-  // given that we dirty young regions and, as a result, the
-  // post-barrier is supposed to filter them out and never to enqueue
-  // them? When we allocate a new region as the "allocation region" we
-  // actually dirty its cards after we release the lock, since card
-  // dirtying while holding the lock was a performance bottleneck. So,
-  // as a result, it is possible for other threads to actually
-  // allocate objects in the region (after the acquire the lock)
-  // before all the cards on the region are dirtied. This is unlikely,
-  // and it doesn't happen often, but it can happen. So, the extra
-  // check below filters out those cards.
-  if (r->is_young()) {
-    return;
-  }
-  // While we are processing RSet buffers during the collection, we
-  // actually don't want to scan any cards on the collection set,
-  // since we don't want to update remebered sets with entries that
-  // point into the collection set, given that live objects from the
-  // collection set are about to move and such entries will be stale
-  // very soon. This change also deals with a reliability issue which
-  // involves scanning a card in the collection set and coming across
-  // an array that was being chunked and looking malformed. Note,
-  // however, that if evacuation fails, we have to scan any objects
-  // that were not moved and create any missing entries.
-  if (r->in_collection_set()) {
-    return;
-  }
-
-  // Should we defer processing the card?
-  //
-  // Previously the result from the insert_cache call would be
-  // either card_ptr (implying that card_ptr was currently "cold"),
-  // null (meaning we had inserted the card ptr into the "hot"
-  // cache, which had some headroom), or a "hot" card ptr
-  // extracted from the "hot" cache.
-  //
-  // Now that the _card_counts cache in the ConcurrentG1Refine
-  // instance is an evicting hash table, the result we get back
-  // could be from evicting the card ptr in an already occupied
-  // bucket (in which case we have replaced the card ptr in the
-  // bucket with card_ptr and "defer" is set to false). To avoid
-  // having a data structure (updates to which would need a lock)
-  // to hold these unprocessed dirty cards, we need to immediately
-  // process card_ptr. The actions needed to be taken on return
-  // from cache_insert are summarized in the following table:
-  //
-  // res      defer   action
-  // --------------------------------------------------------------
-  // null     false   card evicted from _card_counts & replaced with
-  //                  card_ptr; evicted ptr added to hot cache.
-  //                  No need to process res; immediately process card_ptr
-  //
-  // null     true    card not evicted from _card_counts; card_ptr added
-  //                  to hot cache.
-  //                  Nothing to do.
-  //
-  // non-null false   card evicted from _card_counts & replaced with
-  //                  card_ptr; evicted ptr is currently "cold" or
-  //                  caused an eviction from the hot cache.
-  //                  Immediately process res; process card_ptr.
-  //
-  // non-null true    card not evicted from _card_counts; card_ptr is
-  //                  currently cold, or caused an eviction from hot
-  //                  cache.
-  //                  Immediately process res; no need to process card_ptr.
-
-  jbyte* res = card_ptr;
-  bool defer = false;
-  if (_cg1r->use_cache()) {
-    jbyte* res = _cg1r->cache_insert(card_ptr, &defer);
-    if (res != NULL && (res != card_ptr || defer)) {
-      start = _ct_bs->addr_for(res);
-      r = _g1->heap_region_containing(start);
-      if (r == NULL) {
-        assert(_g1->is_in_permanent(start), "Or else where?");
-      } else {
-        guarantee(!r->is_young(), "It was evicted in the current minor cycle.");
-        // Process card pointer we get back from the hot card cache
-        concurrentRefineOneCard_impl(res, worker_i);
-      }
-    }
-  }
-
-  if (!defer) {
-    concurrentRefineOneCard_impl(card_ptr, worker_i);
-  }
-}
-
 class HRRSStatsIter: public HeapRegionClosure {
   size_t _occupied;
   size_t _total_mem_sz;
