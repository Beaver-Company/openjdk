--- conflicted
+++ resolved
@@ -1188,15 +1188,6 @@
       _start_vtime_sec = os::elapsedVTime();
 
     if (hr->continuesHumongous()) {
-<<<<<<< HEAD
-      HeapRegion* hum_start = hr->humongous_start_region();
-      // If the head region of the humongous region has been determined
-      // to be alive, then all the tail regions should be marked
-      // such as well.
-      if (_region_bm->at(hum_start->hrs_index())) {
-        _region_bm->par_at_put(hr->hrs_index(), 1);
-      }
-=======
       // We will ignore these here and process them when their
       // associated "starts humongous" region is processed (see
       // set_bit_for_heap_region()). Note that we cannot rely on their
@@ -1204,7 +1195,6 @@
       // 1 since, due to the region chunking in the parallel region
       // iteration, a "continues humongous" region might be visited
       // before its associated "starts humongous".
->>>>>>> 076aa799
       return false;
     }
 
@@ -1703,12 +1693,6 @@
   // races with it goes around and waits for completeCleanup to finish.
   g1h->increment_total_collections();
 
-<<<<<<< HEAD
-#ifndef PRODUCT
-  if (VerifyDuringGC) {
-    G1CollectedHeap::heap()->prepare_for_verify();
-    G1CollectedHeap::heap()->verify(true,false);
-=======
   if (VerifyDuringGC) {
     HandleMark hm;  // handle scope
     gclog_or_tty->print(" VerifyDuringGC:(after)");
@@ -1716,7 +1700,6 @@
     Universe::verify(/* allow dirty  */ true,
                      /* silent       */ false,
                      /* prev marking */ true);
->>>>>>> 076aa799
   }
 }
 
