--- conflicted
+++ resolved
@@ -30,17 +30,8 @@
   }
 }
 
-<<<<<<< HEAD
-inline void HRInto_G1RemSet::write_ref_nv(HeapRegion* from, oop* p) {
-  par_write_ref(from, p, 0);
-}
-
-inline void HRInto_G1RemSet::write_ref(HeapRegion* from, oop* p) {
-  write_ref_nv(from, p);
-=======
 template <class T> inline void HRInto_G1RemSet::write_ref_nv(HeapRegion* from, T* p) {
   par_write_ref_nv(from, p, 0);
->>>>>>> 076aa799
 }
 
 inline bool HRInto_G1RemSet::self_forwarded(oop obj) {
@@ -76,11 +67,7 @@
     // false during the evacuation failure handing.
     if (_par_traversal_in_progress &&
         to->in_collection_set() && !self_forwarded(obj)) {
-<<<<<<< HEAD
-      _new_refs[tid]->push(p);
-=======
       _new_refs[tid]->push((void*)p);
->>>>>>> 076aa799
       // Deferred updates to the Cset are either discarded (in the normal case),
       // or processed (if an evacuation failure occurs) at the end
       // of the collection.
@@ -98,15 +85,7 @@
   }
 }
 
-<<<<<<< HEAD
-inline void UpdateRSOopClosure::do_oop(narrowOop* p) {
-  guarantee(false, "NYI");
-}
-
-inline void UpdateRSOopClosure::do_oop(oop* p) {
-=======
 template <class T> inline void UpdateRSOopClosure::do_oop_work(T* p) {
->>>>>>> 076aa799
   assert(_from != NULL, "from region must be non-NULL");
   _rs->par_write_ref(_from, p, _worker_i);
 }