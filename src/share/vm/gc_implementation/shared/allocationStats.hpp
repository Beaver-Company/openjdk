/*
 * Copyright (c) 2001, 2011, Oracle and/or its affiliates. All rights reserved.
 * DO NOT ALTER OR REMOVE COPYRIGHT NOTICES OR THIS FILE HEADER.
 *
 * This code is free software; you can redistribute it and/or modify it
 * under the terms of the GNU General Public License version 2 only, as
 * published by the Free Software Foundation.
 *
 * This code is distributed in the hope that it will be useful, but WITHOUT
 * ANY WARRANTY; without even the implied warranty of MERCHANTABILITY or
 * FITNESS FOR A PARTICULAR PURPOSE.  See the GNU General Public License
 * version 2 for more details (a copy is included in the LICENSE file that
 * accompanied this code).
 *
 * You should have received a copy of the GNU General Public License version
 * 2 along with this work; if not, write to the Free Software Foundation,
 * Inc., 51 Franklin St, Fifth Floor, Boston, MA 02110-1301 USA.
 *
 * Please contact Oracle, 500 Oracle Parkway, Redwood Shores, CA 94065 USA
 * or visit www.oracle.com if you need additional information or have any
 * questions.
 *
 */

#ifndef SHARE_VM_GC_IMPLEMENTATION_SHARED_ALLOCATIONSTATS_HPP
#define SHARE_VM_GC_IMPLEMENTATION_SHARED_ALLOCATIONSTATS_HPP

#ifndef SERIALGC
#include "gc_implementation/shared/gcUtil.hpp"
#include "memory/allocation.hpp"
#include "utilities/globalDefinitions.hpp"
#endif

class AllocationStats VALUE_OBJ_CLASS_SPEC {
  // A duration threshold (in ms) used to filter
  // possibly unreliable samples.
  static float _threshold;

  // We measure the demand between the end of the previous sweep and
  // beginning of this sweep:
  //   Count(end_last_sweep) - Count(start_this_sweep)
  //     + splitBirths(between) - splitDeaths(between)
  // The above number divided by the time since the end of the
  // previous sweep gives us a time rate of demand for blocks
  // of this size. We compute a padded average of this rate as
  // our current estimate for the time rate of demand for blocks
  // of this size. Similarly, we keep a padded average for the time
  // between sweeps. Our current estimate for demand for blocks of
  // this size is then simply computed as the product of these two
  // estimates.
  AdaptivePaddedAverage _demand_rate_estimate;

  ssize_t     _desired;         // Demand stimate computed as described above
  ssize_t     _coalDesired;     // desired +/- small-percent for tuning coalescing

  ssize_t     _surplus;         // count - (desired +/- small-percent),
                                // used to tune splitting in best fit
  ssize_t     _bfrSurp;         // surplus at start of current sweep
  ssize_t     _prevSweep;       // count from end of previous sweep
  ssize_t     _beforeSweep;     // count from before current sweep
  ssize_t     _coalBirths;      // additional chunks from coalescing
  ssize_t     _coalDeaths;      // loss from coalescing
  ssize_t     _splitBirths;     // additional chunks from splitting
  ssize_t     _splitDeaths;     // loss from splitting
  size_t      _returnedBytes;   // number of bytes returned to list.
 public:
  void initialize(bool split_birth = false) {
    AdaptivePaddedAverage* dummy =
      new (&_demand_rate_estimate) AdaptivePaddedAverage(CMS_FLSWeight,
                                                         CMS_FLSPadding);
    _desired = 0;
    _coalDesired = 0;
    _surplus = 0;
    _bfrSurp = 0;
    _prevSweep = 0;
    _beforeSweep = 0;
    _coalBirths = 0;
    _coalDeaths = 0;
    _splitBirths = (split_birth ? 1 : 0);
    _splitDeaths = 0;
    _returnedBytes = 0;
  }

  AllocationStats() {
    initialize();
  }

  // The rate estimate is in blocks per second.
  void compute_desired(size_t count,
                       float inter_sweep_current,
                       float inter_sweep_estimate,
                       float intra_sweep_estimate) {
    // If the latest inter-sweep time is below our granularity
    // of measurement, we may call in here with
    // inter_sweep_current == 0. However, even for suitably small
    // but non-zero inter-sweep durations, we may not trust the accuracy
    // of accumulated data, since it has not been "integrated"
    // (read "low-pass-filtered") long enough, and would be
    // vulnerable to noisy glitches. In such cases, we
    // ignore the current sample and use currently available
    // historical estimates.
    assert(prevSweep() + splitBirths() + coalBirths()        // "Total Production Stock"
           >= splitDeaths() + coalDeaths() + (ssize_t)count, // "Current stock + depletion"
           "Conservation Principle");
    if (inter_sweep_current > _threshold) {
      ssize_t demand = prevSweep() - (ssize_t)count + splitBirths() + coalBirths()
                       - splitDeaths() - coalDeaths();
      assert(demand >= 0,
             err_msg("Demand (" SSIZE_FORMAT ") should be non-negative for "
                     PTR_FORMAT " (size=" SIZE_FORMAT ")",
                     demand, this, count));
      // Defensive: adjust for imprecision in event counting
      if (demand < 0) {
        demand = 0;
      }
      float old_rate = _demand_rate_estimate.padded_average();
      float rate = ((float)demand)/inter_sweep_current;
      _demand_rate_estimate.sample(rate);
      float new_rate = _demand_rate_estimate.padded_average();
      ssize_t old_desired = _desired;
<<<<<<< HEAD

      float delta_ise = (CMSExtrapolateSweep ? intra_sweep_estimate : 0.0);
      _desired = (ssize_t)(new_rate * (inter_sweep_estimate + delta_ise));

=======
      float delta_ise = (CMSExtrapolateSweep ? intra_sweep_estimate : 0.0);
      _desired = (ssize_t)(new_rate * (inter_sweep_estimate + delta_ise));
>>>>>>> 7b452e39
      if (PrintFLSStatistics > 1) {
        gclog_or_tty->print_cr("demand: %d, old_rate: %f, current_rate: %f, new_rate: %f, old_desired: %d, new_desired: %d",
                                demand,     old_rate,     rate,             new_rate,     old_desired,     _desired);
      }
    }
  }

  ssize_t desired() const { return _desired; }
  void set_desired(ssize_t v) { _desired = v; }

  ssize_t coalDesired() const { return _coalDesired; }
  void set_coalDesired(ssize_t v) { _coalDesired = v; }

  ssize_t surplus() const { return _surplus; }
  void set_surplus(ssize_t v) { _surplus = v; }
  void increment_surplus() { _surplus++; }
  void decrement_surplus() { _surplus--; }

  ssize_t bfrSurp() const { return _bfrSurp; }
  void set_bfrSurp(ssize_t v) { _bfrSurp = v; }
  ssize_t prevSweep() const { return _prevSweep; }
  void set_prevSweep(ssize_t v) { _prevSweep = v; }
  ssize_t beforeSweep() const { return _beforeSweep; }
  void set_beforeSweep(ssize_t v) { _beforeSweep = v; }

  ssize_t coalBirths() const { return _coalBirths; }
  void set_coalBirths(ssize_t v) { _coalBirths = v; }
  void increment_coalBirths() { _coalBirths++; }

  ssize_t coalDeaths() const { return _coalDeaths; }
  void set_coalDeaths(ssize_t v) { _coalDeaths = v; }
  void increment_coalDeaths() { _coalDeaths++; }

  ssize_t splitBirths() const { return _splitBirths; }
  void set_splitBirths(ssize_t v) { _splitBirths = v; }
  void increment_splitBirths() { _splitBirths++; }

  ssize_t splitDeaths() const { return _splitDeaths; }
  void set_splitDeaths(ssize_t v) { _splitDeaths = v; }
  void increment_splitDeaths() { _splitDeaths++; }

  NOT_PRODUCT(
    size_t returnedBytes() const { return _returnedBytes; }
    void set_returnedBytes(size_t v) { _returnedBytes = v; }
  )
};

#endif // SHARE_VM_GC_IMPLEMENTATION_SHARED_ALLOCATIONSTATS_HPP<|MERGE_RESOLUTION|>--- conflicted
+++ resolved
@@ -118,15 +118,8 @@
       _demand_rate_estimate.sample(rate);
       float new_rate = _demand_rate_estimate.padded_average();
       ssize_t old_desired = _desired;
-<<<<<<< HEAD
-
       float delta_ise = (CMSExtrapolateSweep ? intra_sweep_estimate : 0.0);
       _desired = (ssize_t)(new_rate * (inter_sweep_estimate + delta_ise));
-
-=======
-      float delta_ise = (CMSExtrapolateSweep ? intra_sweep_estimate : 0.0);
-      _desired = (ssize_t)(new_rate * (inter_sweep_estimate + delta_ise));
->>>>>>> 7b452e39
       if (PrintFLSStatistics > 1) {
         gclog_or_tty->print_cr("demand: %d, old_rate: %f, current_rate: %f, new_rate: %f, old_desired: %d, new_desired: %d",
                                 demand,     old_rate,     rate,             new_rate,     old_desired,     _desired);
