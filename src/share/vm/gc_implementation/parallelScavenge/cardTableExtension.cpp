#ifdef USE_PRAGMA_IDENT_SRC
#pragma ident "@(#)cardTableExtension.cpp	1.35 07/09/25 16:47:41 JVM"
#endif
/*
 * Copyright 2001-2008 Sun Microsystems, Inc.  All Rights Reserved.
 * DO NOT ALTER OR REMOVE COPYRIGHT NOTICES OR THIS FILE HEADER.
 *
 * This code is free software; you can redistribute it and/or modify it
 * under the terms of the GNU General Public License version 2 only, as
 * published by the Free Software Foundation.
 *
 * This code is distributed in the hope that it will be useful, but WITHOUT
 * ANY WARRANTY; without even the implied warranty of MERCHANTABILITY or
 * FITNESS FOR A PARTICULAR PURPOSE.  See the GNU General Public License
 * version 2 for more details (a copy is included in the LICENSE file that
 * accompanied this code).
 *
 * You should have received a copy of the GNU General Public License version
 * 2 along with this work; if not, write to the Free Software Foundation,
 * Inc., 51 Franklin St, Fifth Floor, Boston, MA 02110-1301 USA.
 *
 * Please contact Sun Microsystems, Inc., 4150 Network Circle, Santa Clara,
 * CA 95054 USA or visit www.sun.com if you need additional information or
 * have any questions.
 *  
 */

# include "incls/_precompiled.incl"
# include "incls/_cardTableExtension.cpp.incl"

// Checks an individual oop for missing precise marks. Mark
// may be either dirty or newgen.
class CheckForUnmarkedOops : public OopClosure {
 private:
  PSYoungGen*         _young_gen;
  CardTableExtension* _card_table;
  HeapWord*           _unmarked_addr;
  jbyte*              _unmarked_card;

 protected:
  template <class T> void do_oop_work(T* p) {
    oop obj = oopDesc::load_decode_heap_oop_not_null(p);
    if (_young_gen->is_in_reserved(obj) &&
        !_card_table->addr_is_marked_imprecise(p)) {
      // Don't overwrite the first missing card mark
      if (_unmarked_addr == NULL) {
        _unmarked_addr = (HeapWord*)p;
        _unmarked_card = _card_table->byte_for(p);
      }
    }
  }

 public:
  CheckForUnmarkedOops(PSYoungGen* young_gen, CardTableExtension* card_table) :
    _young_gen(young_gen), _card_table(card_table), _unmarked_addr(NULL) { }

  virtual void do_oop(oop* p)       { CheckForUnmarkedOops::do_oop_work(p); }
  virtual void do_oop(narrowOop* p) { CheckForUnmarkedOops::do_oop_work(p); }

  bool has_unmarked_oop() {
    return _unmarked_addr != NULL;
  }
};

// Checks all objects for the existance of some type of mark,
// precise or imprecise, dirty or newgen.
class CheckForUnmarkedObjects : public ObjectClosure {
 private:
  PSYoungGen*         _young_gen;
  CardTableExtension* _card_table;

 public:
  CheckForUnmarkedObjects() {
    ParallelScavengeHeap* heap = (ParallelScavengeHeap*)Universe::heap();
    assert(heap->kind() == CollectedHeap::ParallelScavengeHeap, "Sanity");
    
    _young_gen = heap->young_gen();
    _card_table = (CardTableExtension*)heap->barrier_set();
    // No point in asserting barrier set type here. Need to make CardTableExtension
    // a unique barrier set type.
  }

  // Card marks are not precise. The current system can leave us with
  // a mismash of precise marks and begining of object marks. This means
  // we test for missing precise marks first. If any are found, we don't
  // fail unless the object head is also unmarked.
  virtual void do_object(oop obj) {
    CheckForUnmarkedOops object_check(_young_gen, _card_table);
    obj->oop_iterate(&object_check);
    if (object_check.has_unmarked_oop()) {
      assert(_card_table->addr_is_marked_imprecise(obj), "Found unmarked young_gen object");
    }
  }
};

// Checks for precise marking of oops as newgen.
class CheckForPreciseMarks : public OopClosure {
 private:
  PSYoungGen*         _young_gen;
  CardTableExtension* _card_table;

 protected:
  template <class T> void do_oop_work(T* p) {
    oop obj = oopDesc::load_decode_heap_oop_not_null(p);
    if (_young_gen->is_in_reserved(obj)) {
      assert(_card_table->addr_is_marked_precise(p), "Found unmarked precise oop");
      _card_table->set_card_newgen(p);
    }
  }

 public:
  CheckForPreciseMarks( PSYoungGen* young_gen, CardTableExtension* card_table ) :
    _young_gen(young_gen), _card_table(card_table) { }

  virtual void do_oop(oop* p)       { CheckForPreciseMarks::do_oop_work(p); }
  virtual void do_oop(narrowOop* p) { CheckForPreciseMarks::do_oop_work(p); }
};

// We get passed the space_top value to prevent us from traversing into
// the old_gen promotion labs, which cannot be safely parsed.
void CardTableExtension::scavenge_contents(ObjectStartArray* start_array,
                                           MutableSpace* sp,
                                           HeapWord* space_top,
                                           PSPromotionManager* pm) 
{
  assert(start_array != NULL && sp != NULL && pm != NULL, "Sanity");
  assert(start_array->covered_region().contains(sp->used_region()),
         "ObjectStartArray does not cover space");
  bool depth_first = pm->depth_first();

  if (sp->not_empty()) {
    oop* sp_top = (oop*)space_top;
    oop* prev_top = NULL;
    jbyte* current_card = byte_for(sp->bottom());
    jbyte* end_card     = byte_for(sp_top - 1);    // sp_top is exclusive
    // scan card marking array
    while (current_card <= end_card) {
      jbyte value = *current_card;
      // skip clean cards
      if (card_is_clean(value)) {
        current_card++;
      } else {
        // we found a non-clean card
        jbyte* first_nonclean_card = current_card++;
        oop* bottom = (oop*)addr_for(first_nonclean_card);
        // find object starting on card
        oop* bottom_obj = (oop*)start_array->object_start((HeapWord*)bottom);
        // bottom_obj = (oop*)start_array->object_start((HeapWord*)bottom);
        assert(bottom_obj <= bottom, "just checking");
        // make sure we don't scan oops we already looked at
        if (bottom < prev_top) bottom = prev_top;
        // figure out when to stop scanning
        jbyte* first_clean_card;
        oop* top;
        bool restart_scanning;
        do {
          restart_scanning = false;
          // find a clean card
          while (current_card <= end_card) {
            value = *current_card;
            if (card_is_clean(value)) break;
            current_card++;
          }
          // check if we reached the end, if so we are done
          if (current_card >= end_card) {
            first_clean_card = end_card + 1;
            current_card++;
            top = sp_top;
          } else {
            // we have a clean card, find object starting on that card
            first_clean_card = current_card++;
            top = (oop*)addr_for(first_clean_card);
            oop* top_obj = (oop*)start_array->object_start((HeapWord*)top);
            // top_obj = (oop*)start_array->object_start((HeapWord*)top);
            assert(top_obj <= top, "just checking");
            if (oop(top_obj)->is_objArray() || oop(top_obj)->is_typeArray()) {
              // an arrayOop is starting on the clean card - since we do exact store
              // checks for objArrays we are done
            } else {
              // otherwise, it is possible that the object starting on the clean card
              // spans the entire card, and that the store happened on a later card.
              // figure out where the object ends
              top = top_obj + oop(top_obj)->size();
              jbyte* top_card = CardTableModRefBS::byte_for(top - 1);   // top is exclusive
              if (top_card > first_clean_card) {
                // object ends a different card
                current_card = top_card + 1;
                if (card_is_clean(*top_card)) {
                  // the ending card is clean, we are done
                  first_clean_card = top_card;
                } else {
                  // the ending card is not clean, continue scanning at start of do-while
                  restart_scanning = true;
                }
              } else {
                // object ends on the clean card, we are done.
                assert(first_clean_card == top_card, "just checking");
              }
            }
          }
        } while (restart_scanning);
        // we know which cards to scan, now clear them
        while (first_nonclean_card < first_clean_card) {
          *first_nonclean_card++ = clean_card;
        }
        // scan oops in objects
        // hoisted the if (depth_first) check out of the loop
	if (depth_first){ 
	  do {
	    oop(bottom_obj)->push_contents(pm);
	    bottom_obj += oop(bottom_obj)->size();
	    assert(bottom_obj <= sp_top, "just checking");
	  } while (bottom_obj < top);
	  pm->drain_stacks_cond_depth();
	} else {
	  do {
	    oop(bottom_obj)->copy_contents(pm);
	    bottom_obj += oop(bottom_obj)->size();
	    assert(bottom_obj <= sp_top, "just checking");
	  } while (bottom_obj < top);
	}
        // remember top oop* scanned
        prev_top = top;
      }
    }
  }
}

void CardTableExtension::scavenge_contents_parallel(ObjectStartArray* start_array,
                                                    MutableSpace* sp,
                                                    HeapWord* space_top,
                                                    PSPromotionManager* pm,
                                                    uint stripe_number) {
  int ssize = 128; // Naked constant!  Work unit = 64k.
  int dirty_card_count = 0;
  bool depth_first = pm->depth_first();

  oop* sp_top = (oop*)space_top;
  jbyte* start_card = byte_for(sp->bottom());
  jbyte* end_card   = byte_for(sp_top - 1) + 1;
  oop* last_scanned = NULL; // Prevent scanning objects more than once
  for (jbyte* slice = start_card; slice < end_card; slice += ssize*ParallelGCThreads) {
    jbyte* worker_start_card = slice + stripe_number * ssize;
    if (worker_start_card >= end_card)
      return; // We're done.

    jbyte* worker_end_card = worker_start_card + ssize;
    if (worker_end_card > end_card)
      worker_end_card = end_card;

    // We do not want to scan objects more than once. In order to accomplish
    // this, we assert that any object with an object head inside our 'slice'
    // belongs to us. We may need to extend the range of scanned cards if the
    // last object continues into the next 'slice'.
    //
    // Note! ending cards are exclusive!
    HeapWord* slice_start = addr_for(worker_start_card);
    HeapWord* slice_end = MIN2((HeapWord*) sp_top, addr_for(worker_end_card));

    // If there are not objects starting within the chunk, skip it.
    if (!start_array->object_starts_in_range(slice_start, slice_end)) {
      continue;
    }
    // Update our begining addr
    HeapWord* first_object = start_array->object_start(slice_start);
    debug_only(oop* first_object_within_slice = (oop*) first_object;)
    if (first_object < slice_start) {
      last_scanned = (oop*)(first_object + oop(first_object)->size());
      debug_only(first_object_within_slice = last_scanned;)
      worker_start_card = byte_for(last_scanned);
    }

    // Update the ending addr
    if (slice_end < (HeapWord*)sp_top) {
      // The subtraction is important! An object may start precisely at slice_end.
      HeapWord* last_object = start_array->object_start(slice_end - 1);
      slice_end = last_object + oop(last_object)->size();
      // worker_end_card is exclusive, so bump it one past the end of last_object's
      // covered span.
      worker_end_card = byte_for(slice_end) + 1;

      if (worker_end_card > end_card)
        worker_end_card = end_card;
    }

    assert(slice_end <= (HeapWord*)sp_top, "Last object in slice crosses space boundary");
    assert(is_valid_card_address(worker_start_card), "Invalid worker start card");
    assert(is_valid_card_address(worker_end_card), "Invalid worker end card");
    // Note that worker_start_card >= worker_end_card is legal, and happens when
    // an object spans an entire slice.
    assert(worker_start_card <= end_card, "worker start card beyond end card");
    assert(worker_end_card <= end_card, "worker end card beyond end card");

    jbyte* current_card = worker_start_card;
    while (current_card < worker_end_card) {
      // Find an unclean card.
      while (current_card < worker_end_card && card_is_clean(*current_card)) {
        current_card++;
      }
      jbyte* first_unclean_card = current_card;

      // Find the end of a run of contiguous unclean cards
      while (current_card < worker_end_card && !card_is_clean(*current_card)) {
        while (current_card < worker_end_card && !card_is_clean(*current_card)) {
          current_card++;
        }

        if (current_card < worker_end_card) {
          // Some objects may be large enough to span several cards. If such
          // an object has more than one dirty card, separated by a clean card,
          // we will attempt to scan it twice. The test against "last_scanned"
          // prevents the redundant object scan, but it does not prevent newly
          // marked cards from being cleaned.
          HeapWord* last_object_in_dirty_region = start_array->object_start(addr_for(current_card)-1);
          size_t size_of_last_object = oop(last_object_in_dirty_region)->size();
          HeapWord* end_of_last_object = last_object_in_dirty_region + size_of_last_object;
          jbyte* ending_card_of_last_object = byte_for(end_of_last_object);
          assert(ending_card_of_last_object <= worker_end_card, "ending_card_of_last_object is greater than worker_end_card");
          if (ending_card_of_last_object > current_card) {
            // This means the object spans the next complete card.
            // We need to bump the current_card to ending_card_of_last_object
            current_card = ending_card_of_last_object;
          }
        }
      }
      jbyte* following_clean_card = current_card;

      if (first_unclean_card < worker_end_card) {
	oop* p = (oop*) start_array->object_start(addr_for(first_unclean_card));
	assert((HeapWord*)p <= addr_for(first_unclean_card), "checking");
	// "p" should always be >= "last_scanned" because newly GC dirtied
	// cards are no longer scanned again (see comment at end
	// of loop on the increment of "current_card").  Test that
	// hypothesis before removing this code.
	// If this code is removed, deal with the first time through
	// the loop when the last_scanned is the object starting in
	// the previous slice.
	assert((p >= last_scanned) || 
	       (last_scanned == first_object_within_slice),
	       "Should no longer be possible");
	if (p < last_scanned) {   
	  // Avoid scanning more than once; this can happen because
	  // newgen cards set by GC may a different set than the
	  // originally dirty set
	  p = last_scanned;
	}
	oop* to = (oop*)addr_for(following_clean_card);

        // Test slice_end first!
        if ((HeapWord*)to > slice_end) {
          to = (oop*)slice_end;
        } else if (to > sp_top) {
	  to = sp_top;
	} 

        // we know which cards to scan, now clear them
        if (first_unclean_card <= worker_start_card+1)
          first_unclean_card = worker_start_card+1;
        if (following_clean_card >= worker_end_card-1)
          following_clean_card = worker_end_card-1;

        while (first_unclean_card < following_clean_card) {
          *first_unclean_card++ = clean_card;
        }

	const int interval = PrefetchScanIntervalInBytes;
	// scan all objects in the range
	if (interval != 0) {
          // hoisted the if (depth_first) check out of the loop
	  if (depth_first) {
	    while (p < to) {
	      Prefetch::write(p, interval);
	      oop m = oop(p);
	      assert(m->is_oop_or_null(), "check for header");
	      m->push_contents(pm); 
	      p += m->size();
	    }
	    pm->drain_stacks_cond_depth();
	  } else {
	    while (p < to) {
	      Prefetch::write(p, interval);
	      oop m = oop(p);
	      assert(m->is_oop_or_null(), "check for header");
	      m->copy_contents(pm); 
	      p += m->size();
	    }
	  }
	} else {
          // hoisted the if (depth_first) check out of the loop
	  if (depth_first) {
	    while (p < to) {
	      oop m = oop(p);
	      assert(m->is_oop_or_null(), "check for header");
	      m->push_contents(pm);
	      p += m->size();
	    }
	    pm->drain_stacks_cond_depth();
	  } else {
	    while (p < to) {
	      oop m = oop(p);
	      assert(m->is_oop_or_null(), "check for header");
	      m->copy_contents(pm);
	      p += m->size();
	    }
	  }
	}
	last_scanned = p;
      }
      // "current_card" is still the "following_clean_card" or
      // the current_card is >= the worker_end_card so the
      // loop will not execute again.
      assert((current_card == following_clean_card) ||
	     (current_card >= worker_end_card),
	"current_card should only be incremented if it still equals "
	"following_clean_card");
      // Increment current_card so that it is not processed again.
      // It may now be dirty because a old-to-young pointer was
      // found on it an updated.  If it is now dirty, it cannot be
      // be safely cleaned in the next iteration.
      current_card++;
    }
  }
}

// This should be called before a scavenge.
void CardTableExtension::verify_all_young_refs_imprecise() {
  CheckForUnmarkedObjects check;
  
  ParallelScavengeHeap* heap = (ParallelScavengeHeap*)Universe::heap();
  assert(heap->kind() == CollectedHeap::ParallelScavengeHeap, "Sanity");

  PSOldGen* old_gen = heap->old_gen();
  PSPermGen* perm_gen = heap->perm_gen();

  old_gen->object_iterate(&check);
  perm_gen->object_iterate(&check);
}

// This should be called immediately after a scavenge, before mutators resume.
void CardTableExtension::verify_all_young_refs_precise() {
  ParallelScavengeHeap* heap = (ParallelScavengeHeap*)Universe::heap();
  assert(heap->kind() == CollectedHeap::ParallelScavengeHeap, "Sanity");

  PSOldGen* old_gen = heap->old_gen();
  PSPermGen* perm_gen = heap->perm_gen();

  CheckForPreciseMarks check(heap->young_gen(), (CardTableExtension*)heap->barrier_set());

  old_gen->oop_iterate(&check);
  perm_gen->oop_iterate(&check);

  verify_all_young_refs_precise_helper(old_gen->object_space()->used_region());
  verify_all_young_refs_precise_helper(perm_gen->object_space()->used_region());
}

void CardTableExtension::verify_all_young_refs_precise_helper(MemRegion mr) {
  CardTableExtension* card_table = (CardTableExtension*)Universe::heap()->barrier_set();
  // FIX ME ASSERT HERE

  jbyte* bot = card_table->byte_for(mr.start());
  jbyte* top = card_table->byte_for(mr.end());
  while(bot <= top) {
    assert(*bot == clean_card || *bot == verify_card, "Found unwanted or unknown card mark");
    if (*bot == verify_card)
      *bot = youngergen_card;
    bot++;
  }
}

bool CardTableExtension::addr_is_marked_imprecise(void *addr) {
  jbyte* p = byte_for(addr);
  jbyte val = *p;

  if (card_is_dirty(val))
    return true;

  if (card_is_newgen(val))
    return true;

  if (card_is_clean(val))
    return false;

  assert(false, "Found unhandled card mark type");

  return false;
}

// Also includes verify_card
bool CardTableExtension::addr_is_marked_precise(void *addr) {
  jbyte* p = byte_for(addr);
  jbyte val = *p;

  if (card_is_newgen(val))
    return true;

  if (card_is_verify(val))
    return true;

  if (card_is_clean(val))
    return false;

  if (card_is_dirty(val))
    return false;

  assert(false, "Found unhandled card mark type");

  return false;
}

// Assumes that only the base or the end changes.  This allows indentification
// of the region that is being resized.  The 
// CardTableModRefBS::resize_covered_region() is used for the normal case
// where the covered regions are growing or shrinking at the high end.
// The method resize_covered_region_by_end() is analogous to 
// CardTableModRefBS::resize_covered_region() but
// for regions that grow or shrink at the low end.
void CardTableExtension::resize_covered_region(MemRegion new_region) {

  for (int i = 0; i < _cur_covered_regions; i++) {
    if (_covered[i].start() == new_region.start()) {
      // Found a covered region with the same start as the
      // new region.  The region is growing or shrinking
      // from the start of the region.
      resize_covered_region_by_start(new_region);
      return;
    }
    if (_covered[i].start() > new_region.start()) {
      break;
    }
  }

  int changed_region = -1;
  for (int j = 0; j < _cur_covered_regions; j++) {
    if (_covered[j].end() == new_region.end()) {
      changed_region = j;
      // This is a case where the covered region is growing or shrinking
      // at the start of the region.
      assert(changed_region != -1, "Don't expect to add a covered region");
      assert(_covered[changed_region].byte_size() != new_region.byte_size(), 
        "The sizes should be different here");
      resize_covered_region_by_end(changed_region, new_region);
      return;
    }
  }
  // This should only be a new covered region (where no existing
  // covered region matches at the start or the end).
  assert(_cur_covered_regions < _max_covered_regions, 
    "An existing region should have been found");
  resize_covered_region_by_start(new_region);
}

void CardTableExtension::resize_covered_region_by_start(MemRegion new_region) {
  CardTableModRefBS::resize_covered_region(new_region);
  debug_only(verify_guard();)
}

void CardTableExtension::resize_covered_region_by_end(int changed_region,
  						      MemRegion new_region) {
  assert(SafepointSynchronize::is_at_safepoint(), 
    "Only expect an expansion at the low end at a GC");
  debug_only(verify_guard();)
#ifdef ASSERT
  for (int k = 0; k < _cur_covered_regions; k++) {
    if (_covered[k].end() == new_region.end()) {
      assert(changed_region == k, "Changed region is incorrect");
      break;
    }
  }
#endif

  // Commit new or uncommit old pages, if necessary.
  resize_commit_uncommit(changed_region, new_region);

  // Update card table entries
  resize_update_card_table_entries(changed_region, new_region);

  // Set the new start of the committed region
  resize_update_committed_table(changed_region, new_region);

  // Update the covered region
  resize_update_covered_table(changed_region, new_region);

  if (TraceCardTableModRefBS) {
    int ind = changed_region;
    gclog_or_tty->print_cr("CardTableModRefBS::resize_covered_region: ");
    gclog_or_tty->print_cr("  "
                  "  _covered[%d].start(): " INTPTR_FORMAT
                  "  _covered[%d].last(): " INTPTR_FORMAT,
                  ind, _covered[ind].start(),
                  ind, _covered[ind].last());
    gclog_or_tty->print_cr("  "
                  "  _committed[%d].start(): " INTPTR_FORMAT
                  "  _committed[%d].last(): " INTPTR_FORMAT,
                  ind, _committed[ind].start(),
                  ind, _committed[ind].last());
    gclog_or_tty->print_cr("  "
                  "  byte_for(start): " INTPTR_FORMAT
                  "  byte_for(last): " INTPTR_FORMAT,
                  byte_for(_covered[ind].start()),
                  byte_for(_covered[ind].last()));
    gclog_or_tty->print_cr("  "
                  "  addr_for(start): " INTPTR_FORMAT
                  "  addr_for(last): " INTPTR_FORMAT,
                  addr_for((jbyte*) _committed[ind].start()),
                  addr_for((jbyte*) _committed[ind].last()));
  }
  debug_only(verify_guard();)
}

void CardTableExtension::resize_commit_uncommit(int changed_region,
						MemRegion new_region) {
  // Commit new or uncommit old pages, if necessary.
  MemRegion cur_committed = _committed[changed_region];
  assert(_covered[changed_region].end() == new_region.end(), 
    "The ends of the regions are expected to match");
  // Extend the start of this _committed region to
  // to cover the start of any previous _committed region.
  // This forms overlapping regions, but never interior regions.
  HeapWord* min_prev_start = lowest_prev_committed_start(changed_region);
  if (min_prev_start < cur_committed.start()) {
    // Only really need to set start of "cur_committed" to
    // the new start (min_prev_start) but assertion checking code
    // below use cur_committed.end() so make it correct.
    MemRegion new_committed = 
	MemRegion(min_prev_start, cur_committed.end());
    cur_committed = new_committed;
  }
#ifdef ASSERT
  ParallelScavengeHeap* heap = (ParallelScavengeHeap*)Universe::heap();
  assert(cur_committed.start() == 
    (HeapWord*) align_size_up((uintptr_t) cur_committed.start(), 
                              os::vm_page_size()),
    "Starts should have proper alignment");
#endif

  jbyte* new_start = byte_for(new_region.start());
  // Round down because this is for the start address
  HeapWord* new_start_aligned =
    (HeapWord*)align_size_down((uintptr_t)new_start, os::vm_page_size());
  // The guard page is always committed and should not be committed over.
  // This method is used in cases where the generation is growing toward
  // lower addresses but the guard region is still at the end of the
  // card table.  That still makes sense when looking for writes
  // off the end of the card table.
  if (new_start_aligned < cur_committed.start()) {
    // Expand the committed region
    //
    // Case A
    //						|+ guard +|
    //				|+ cur committed +++++++++|
    //			|+ new committed +++++++++++++++++|
    //
    // Case B
    //						|+ guard +|
    //			      |+ cur committed +|
    //			|+ new committed +++++++|
    //
    // These are not expected because the calculation of the
    // cur committed region and the new committed region
    // share the same end for the covered region.
    // Case C
    //						|+ guard +|
    //			      |+ cur committed +|
    //			|+ new committed +++++++++++++++++|
    // Case D
    //						|+ guard +|
    //			      |+ cur committed +++++++++++|
    //			|+ new committed +++++++|

    HeapWord* new_end_for_commit = 
      MIN2(cur_committed.end(), _guard_region.start());
<<<<<<< HEAD
    if(new_start_aligned < new_end_for_commit) {
      MemRegion new_committed =
        MemRegion(new_start_aligned, new_end_for_commit);
=======
    MemRegion new_committed = 
      MemRegion(new_start_aligned, new_end_for_commit);
    if(!new_committed.is_empty()) {
>>>>>>> 2571633a
      if (!os::commit_memory((char*)new_committed.start(),
                             new_committed.byte_size())) {
        vm_exit_out_of_memory(new_committed.byte_size(),
                              "card table expansion");
      }
    }
  } else if (new_start_aligned > cur_committed.start()) {
    // Shrink the committed region
    MemRegion uncommit_region = committed_unique_to_self(changed_region, 
      MemRegion(cur_committed.start(), new_start_aligned));
    if (!uncommit_region.is_empty()) {
      if (!os::uncommit_memory((char*)uncommit_region.start(),
                               uncommit_region.byte_size())) {
        vm_exit_out_of_memory(uncommit_region.byte_size(),
          "card table contraction");
      }
    }
  }
  assert(_committed[changed_region].end() == cur_committed.end(),
    "end should not change");
}

void CardTableExtension::resize_update_committed_table(int changed_region,
						       MemRegion new_region) {

  jbyte* new_start = byte_for(new_region.start());
  // Set the new start of the committed region
  HeapWord* new_start_aligned =
    (HeapWord*)align_size_down((uintptr_t)new_start, 
                             os::vm_page_size());
  MemRegion new_committed = MemRegion(new_start_aligned, 
    _committed[changed_region].end());
  _committed[changed_region] = new_committed;
  _committed[changed_region].set_start(new_start_aligned);
}

void CardTableExtension::resize_update_card_table_entries(int changed_region,
						          MemRegion new_region) {
  debug_only(verify_guard();)
  MemRegion original_covered = _covered[changed_region];
  // Initialize the card entries.  Only consider the
  // region covered by the card table (_whole_heap)
  jbyte* entry;
  if (new_region.start() < _whole_heap.start()) {
    entry = byte_for(_whole_heap.start());
  } else {
    entry = byte_for(new_region.start());
  }
  jbyte* end = byte_for(original_covered.start());
  // If _whole_heap starts at the original covered regions start,
  // this loop will not execute.
  while (entry < end) { *entry++ = clean_card; }
}

void CardTableExtension::resize_update_covered_table(int changed_region,
						     MemRegion new_region) {
  // Update the covered region
  _covered[changed_region].set_start(new_region.start());
  _covered[changed_region].set_word_size(new_region.word_size());

  // reorder regions.  There should only be at most 1 out
  // of order.
  for (int i = _cur_covered_regions-1 ; i > 0; i--) {
    if (_covered[i].start() < _covered[i-1].start()) {
	MemRegion covered_mr = _covered[i-1];
	_covered[i-1] = _covered[i];
	_covered[i] = covered_mr;
	MemRegion committed_mr = _committed[i-1];
      _committed[i-1] = _committed[i];
      _committed[i] = committed_mr;
      break;
    }
  }
#ifdef ASSERT
  for (int m = 0; m < _cur_covered_regions-1; m++) {
    assert(_covered[m].start() <= _covered[m+1].start(), 
      "Covered regions out of order");
    assert(_committed[m].start() <= _committed[m+1].start(), 
      "Committed regions out of order");
  }
#endif
}

// Returns the start of any committed region that is lower than
// the target committed region (index ind) and that intersects the
// target region.  If none, return start of target region.
//
//      -------------
//      |           |
//      -------------
//              ------------
//              | target   |
//              ------------
//                               -------------
//                               |           |
//                               -------------
//      ^ returns this
//
//      -------------
//      |           |
//      -------------
//                      ------------
//                      | target   |
//                      ------------
//                               -------------
//                               |           |
//                               -------------
//      		^ returns this

HeapWord* CardTableExtension::lowest_prev_committed_start(int ind) const {
  assert(_cur_covered_regions >= 0, "Expecting at least on region");
  HeapWord* min_start = _committed[ind].start();
  for (int j = 0; j < ind; j++) {
    HeapWord* this_start = _committed[j].start();
    if ((this_start < min_start) && 
        !(_committed[j].intersection(_committed[ind])).is_empty()) {
       min_start = this_start;
    }
  }
  return min_start;
}
<|MERGE_RESOLUTION|>--- conflicted
+++ resolved
@@ -669,15 +669,9 @@
 
     HeapWord* new_end_for_commit = 
       MIN2(cur_committed.end(), _guard_region.start());
-<<<<<<< HEAD
     if(new_start_aligned < new_end_for_commit) {
       MemRegion new_committed =
         MemRegion(new_start_aligned, new_end_for_commit);
-=======
-    MemRegion new_committed = 
-      MemRegion(new_start_aligned, new_end_for_commit);
-    if(!new_committed.is_empty()) {
->>>>>>> 2571633a
       if (!os::commit_memory((char*)new_committed.start(),
                              new_committed.byte_size())) {
         vm_exit_out_of_memory(new_committed.byte_size(),
