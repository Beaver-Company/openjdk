--- conflicted
+++ resolved
@@ -1,9 +1,5 @@
 /*
-<<<<<<< HEAD
- * Copyright (c) 2005, 2009, Oracle and/or its affiliates. All rights reserved.
-=======
  * Copyright (c) 2005, 2010, Oracle and/or its affiliates. All rights reserved.
->>>>>>> eb8bd999
  * DO NOT ALTER OR REMOVE COPYRIGHT NOTICES OR THIS FILE HEADER.
  *
  * This code is free software; you can redistribute it and/or modify it
@@ -905,10 +901,6 @@
   // Mark live objects
   static void marking_phase(ParCompactionManager* cm,
                             bool maximum_heap_compaction);
-<<<<<<< HEAD
-  static void follow_stack(ParCompactionManager* cm);
-=======
->>>>>>> eb8bd999
   static void follow_weak_klass_links();
   static void follow_mdo_weak_refs();
 
