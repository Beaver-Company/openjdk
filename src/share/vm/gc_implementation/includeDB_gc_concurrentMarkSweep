//
<<<<<<< HEAD
// Copyright (c) 2004, 2009, Oracle and/or its affiliates. All rights reserved.
=======
// Copyright (c) 2004, 2010, Oracle and/or its affiliates. All rights reserved.
>>>>>>> eb8bd999
// DO NOT ALTER OR REMOVE COPYRIGHT NOTICES OR THIS FILE HEADER.
//
// This code is free software; you can redistribute it and/or modify it
// under the terms of the GNU General Public License version 2 only, as
// published by the Free Software Foundation.
//
// This code is distributed in the hope that it will be useful, but WITHOUT
// ANY WARRANTY; without even the implied warranty of MERCHANTABILITY or
// FITNESS FOR A PARTICULAR PURPOSE.  See the GNU General Public License
// version 2 for more details (a copy is included in the LICENSE file that
// accompanied this code).
//
// You should have received a copy of the GNU General Public License version
// 2 along with this work; if not, write to the Free Software Foundation,
// Inc., 51 Franklin St, Fifth Floor, Boston, MA 02110-1301 USA.
//
// Please contact Oracle, 500 Oracle Parkway, Redwood Shores, CA 94065 USA
// or visit www.oracle.com if you need additional information or have any
// questions.
//  
//

// NOTE: DO NOT CHANGE THIS COPYRIGHT TO NEW STYLE - IT WILL BREAK makeDeps!

binaryTreeDictionary.cpp                allocationStats.hpp
binaryTreeDictionary.cpp                binaryTreeDictionary.hpp
binaryTreeDictionary.cpp                globals.hpp
binaryTreeDictionary.cpp                ostream.hpp
binaryTreeDictionary.cpp                space.inline.hpp
binaryTreeDictionary.cpp                spaceDecorator.hpp

binaryTreeDictionary.hpp                freeBlockDictionary.hpp
binaryTreeDictionary.hpp                freeList.hpp

blockOffsetTable.inline.hpp             concurrentMarkSweepGeneration.hpp

cmsAdaptiveSizePolicy.cpp		cmsAdaptiveSizePolicy.hpp
cmsAdaptiveSizePolicy.cpp		defNewGeneration.hpp
cmsAdaptiveSizePolicy.cpp		gcStats.hpp
cmsAdaptiveSizePolicy.cpp		genCollectedHeap.hpp
cmsAdaptiveSizePolicy.cpp		thread.hpp
cmsAdaptiveSizePolicy.cpp		os_<os_family>.inline.hpp

cmsAdaptiveSizePolicy.hpp		adaptiveSizePolicy.hpp
cmsAdaptiveSizePolicy.hpp		timer.hpp

cmsCollectorPolicy.cpp                  arguments.hpp
cmsCollectorPolicy.cpp                  cardTableRS.hpp
cmsCollectorPolicy.cpp                  cmsAdaptiveSizePolicy.hpp
cmsCollectorPolicy.cpp                  cmsGCAdaptivePolicyCounters.hpp
cmsCollectorPolicy.cpp                  cmsCollectorPolicy.hpp
cmsCollectorPolicy.cpp                  collectorPolicy.hpp
cmsCollectorPolicy.cpp                  gcLocker.inline.hpp
cmsCollectorPolicy.cpp                  genCollectedHeap.hpp
cmsCollectorPolicy.cpp                  gcPolicyCounters.hpp
cmsCollectorPolicy.cpp                  generationSpec.hpp
cmsCollectorPolicy.cpp                  globals_extension.hpp
cmsCollectorPolicy.cpp                  handles.inline.hpp
cmsCollectorPolicy.cpp                  java.hpp
cmsCollectorPolicy.cpp                  parNewGeneration.hpp
cmsCollectorPolicy.cpp                  space.hpp
cmsCollectorPolicy.cpp                  thread_<os_family>.inline.hpp
cmsCollectorPolicy.cpp                  universe.hpp
cmsCollectorPolicy.cpp                  vmGCOperations.hpp
cmsCollectorPolicy.cpp                  vmThread.hpp

cmsCollectorPolicy.hpp                  collectorPolicy.hpp

cmsGCAdaptivePolicyCounters.cpp		cmsGCAdaptivePolicyCounters.hpp
cmsGCAdaptivePolicyCounters.cpp		resourceArea.hpp

cmsGCAdaptivePolicyCounters.hpp		cmsAdaptiveSizePolicy.hpp
cmsGCAdaptivePolicyCounters.hpp		gcAdaptivePolicyCounters.hpp
cmsGCAdaptivePolicyCounters.hpp		gcStats.hpp
cmsGCAdaptivePolicyCounters.hpp		perfData.hpp

cmsLockVerifier.cpp                     cmsLockVerifier.hpp
cmsLockVerifier.cpp                     concurrentMarkSweepThread.hpp
cmsLockVerifier.cpp                     vmThread.hpp

cmsLockVerifier.hpp                     mutex.hpp

cmsOopClosures.hpp                      genOopClosures.hpp

cmsOopClosures.inline.hpp               cmsOopClosures.hpp
cmsOopClosures.inline.hpp               concurrentMarkSweepGeneration.hpp

cmsPermGen.cpp                          blockOffsetTable.inline.hpp
cmsPermGen.cpp                          cSpaceCounters.hpp
cmsPermGen.cpp                          cmsPermGen.hpp
cmsPermGen.cpp                          collectedHeap.inline.hpp
cmsPermGen.cpp                          compactPermGen.hpp
cmsPermGen.cpp                          concurrentMarkSweepGeneration.inline.hpp
cmsPermGen.cpp                          genCollectedHeap.hpp
cmsPermGen.cpp                          generation.inline.hpp
cmsPermGen.cpp                          java.hpp
cmsPermGen.cpp                          oop.inline.hpp
cmsPermGen.cpp                          permGen.hpp
cmsPermGen.cpp                          universe.hpp

cmsPermGen.hpp                          concurrentMarkSweepGeneration.hpp
cmsPermGen.hpp                          permGen.hpp

compactibleFreeListSpace.cpp            allocation.inline.hpp
compactibleFreeListSpace.cpp            blockOffsetTable.inline.hpp
compactibleFreeListSpace.cpp            cmsLockVerifier.hpp
compactibleFreeListSpace.cpp            collectedHeap.hpp
compactibleFreeListSpace.cpp            compactibleFreeListSpace.hpp
compactibleFreeListSpace.cpp            concurrentMarkSweepGeneration.inline.hpp
compactibleFreeListSpace.cpp            concurrentMarkSweepThread.hpp
compactibleFreeListSpace.cpp            copy.hpp
compactibleFreeListSpace.cpp            globals.hpp
compactibleFreeListSpace.cpp            handles.inline.hpp
compactibleFreeListSpace.cpp            init.hpp
compactibleFreeListSpace.cpp            java.hpp
compactibleFreeListSpace.cpp            liveRange.hpp
compactibleFreeListSpace.cpp            oop.inline.hpp
compactibleFreeListSpace.cpp            resourceArea.hpp
compactibleFreeListSpace.cpp            spaceDecorator.hpp
compactibleFreeListSpace.cpp            universe.inline.hpp
compactibleFreeListSpace.cpp            vmThread.hpp

compactibleFreeListSpace.hpp            binaryTreeDictionary.hpp
compactibleFreeListSpace.hpp            blockOffsetTable.inline.hpp
compactibleFreeListSpace.hpp            freeList.hpp
compactibleFreeListSpace.hpp            promotionInfo.hpp
compactibleFreeListSpace.hpp            space.hpp

compactingPermGenGen.cpp                concurrentMarkSweepGeneration.inline.hpp

concurrentMarkSweepGeneration.cpp       cardTableRS.hpp
concurrentMarkSweepGeneration.cpp       cmsAdaptiveSizePolicy.hpp
concurrentMarkSweepGeneration.cpp       cmsCollectorPolicy.hpp
concurrentMarkSweepGeneration.cpp       cmsGCAdaptivePolicyCounters.hpp
concurrentMarkSweepGeneration.cpp       cmsOopClosures.inline.hpp
concurrentMarkSweepGeneration.cpp       codeCache.hpp
concurrentMarkSweepGeneration.cpp       collectedHeap.inline.hpp
concurrentMarkSweepGeneration.cpp       collectorCounters.hpp
concurrentMarkSweepGeneration.cpp       collectorPolicy.hpp
concurrentMarkSweepGeneration.cpp       compactibleFreeListSpace.hpp
concurrentMarkSweepGeneration.cpp       concurrentMarkSweepGeneration.inline.hpp
concurrentMarkSweepGeneration.cpp       concurrentMarkSweepThread.hpp
concurrentMarkSweepGeneration.cpp       gcLocker.inline.hpp
concurrentMarkSweepGeneration.cpp       genCollectedHeap.hpp
concurrentMarkSweepGeneration.cpp       genMarkSweep.hpp
concurrentMarkSweepGeneration.cpp       genOopClosures.inline.hpp
concurrentMarkSweepGeneration.cpp       globals_extension.hpp
concurrentMarkSweepGeneration.cpp       handles.inline.hpp
concurrentMarkSweepGeneration.cpp       isGCActiveMark.hpp
concurrentMarkSweepGeneration.cpp       iterator.hpp
concurrentMarkSweepGeneration.cpp       java.hpp
concurrentMarkSweepGeneration.cpp       jvmtiExport.hpp
concurrentMarkSweepGeneration.cpp       memoryService.hpp
concurrentMarkSweepGeneration.cpp       oop.inline.hpp
concurrentMarkSweepGeneration.cpp       parNewGeneration.hpp
concurrentMarkSweepGeneration.cpp       referencePolicy.hpp
concurrentMarkSweepGeneration.cpp       resourceArea.hpp
concurrentMarkSweepGeneration.cpp       runtimeService.hpp
concurrentMarkSweepGeneration.cpp       symbolTable.hpp
concurrentMarkSweepGeneration.cpp       systemDictionary.hpp
concurrentMarkSweepGeneration.cpp       vmCMSOperations.hpp
concurrentMarkSweepGeneration.cpp       vmThread.hpp

concurrentMarkSweepGeneration.hpp       bitMap.inline.hpp
concurrentMarkSweepGeneration.hpp       freeBlockDictionary.hpp
concurrentMarkSweepGeneration.hpp       gSpaceCounters.hpp
concurrentMarkSweepGeneration.hpp       gcStats.hpp
concurrentMarkSweepGeneration.hpp       generation.hpp
concurrentMarkSweepGeneration.hpp       generationCounters.hpp
concurrentMarkSweepGeneration.hpp       memoryService.hpp
concurrentMarkSweepGeneration.hpp       mutexLocker.hpp
concurrentMarkSweepGeneration.hpp       stack.inline.hpp
concurrentMarkSweepGeneration.hpp       taskqueue.hpp
concurrentMarkSweepGeneration.hpp       virtualspace.hpp
concurrentMarkSweepGeneration.hpp       yieldingWorkgroup.hpp

concurrentMarkSweepGeneration.inline.hpp cmsLockVerifier.hpp
concurrentMarkSweepGeneration.inline.hpp compactibleFreeListSpace.hpp
concurrentMarkSweepGeneration.inline.hpp concurrentMarkSweepGeneration.hpp
concurrentMarkSweepGeneration.inline.hpp concurrentMarkSweepThread.hpp
concurrentMarkSweepGeneration.inline.hpp defNewGeneration.hpp
concurrentMarkSweepGeneration.inline.hpp gcUtil.hpp

concurrentMarkSweepThread.cpp           concurrentMarkSweepGeneration.inline.hpp
concurrentMarkSweepThread.cpp           concurrentMarkSweepThread.hpp
concurrentMarkSweepThread.cpp           genCollectedHeap.hpp
concurrentMarkSweepThread.cpp           init.hpp
concurrentMarkSweepThread.cpp           instanceRefKlass.hpp
concurrentMarkSweepThread.cpp           interfaceSupport.hpp
concurrentMarkSweepThread.cpp           java.hpp
concurrentMarkSweepThread.cpp           javaCalls.hpp
concurrentMarkSweepThread.cpp           mutexLocker.hpp
concurrentMarkSweepThread.cpp           oop.inline.hpp
concurrentMarkSweepThread.cpp           os.hpp
concurrentMarkSweepThread.cpp           systemDictionary.hpp
concurrentMarkSweepThread.cpp           vmThread.hpp

concurrentMarkSweepThread.hpp           concurrentGCThread.hpp
concurrentMarkSweepThread.hpp           concurrentMarkSweepGeneration.hpp
concurrentMarkSweepThread.hpp           thread_<os_family>.inline.hpp

freeBlockDictionary.cpp                 freeBlockDictionary.hpp
freeBlockDictionary.cpp                 thread_<os_family>.inline.hpp

freeBlockDictionary.hpp                 allocation.hpp
freeBlockDictionary.hpp                 debug.hpp
freeBlockDictionary.hpp                 freeChunk.hpp
freeBlockDictionary.hpp                 globalDefinitions.hpp
freeBlockDictionary.hpp                 memRegion.hpp
freeBlockDictionary.hpp                 mutex.hpp
freeBlockDictionary.hpp                 ostream.hpp

freeChunk.cpp                           copy.hpp
freeChunk.cpp                           freeBlockDictionary.hpp

freeChunk.hpp                           allocation.hpp
freeChunk.hpp                           debug.hpp
freeChunk.hpp                           globalDefinitions.hpp
freeChunk.hpp                           markOop.hpp
freeChunk.hpp                           memRegion.hpp
freeChunk.hpp                           mutex.hpp
freeChunk.hpp                           ostream.hpp

freeList.cpp                            freeBlockDictionary.hpp
freeList.cpp                            freeList.hpp
freeList.cpp                            globals.hpp
freeList.cpp                            mutex.hpp
freeList.cpp                            sharedHeap.hpp
freeList.cpp                            vmThread.hpp

freeList.hpp                            allocationStats.hpp

promotionInfo.cpp                       compactibleFreeListSpace.hpp
promotionInfo.cpp                       markOop.inline.hpp
promotionInfo.cpp                       oop.inline.hpp
promotionInfo.cpp                       promotionInfo.hpp

promotionInfo.hpp                       allocation.hpp
promotionInfo.hpp                       freeChunk.hpp

vmCMSOperations.cpp			concurrentMarkSweepGeneration.inline.hpp
vmCMSOperations.cpp			concurrentMarkSweepThread.hpp
vmCMSOperations.cpp			dtrace.hpp
vmCMSOperations.cpp			gcLocker.inline.hpp
vmCMSOperations.cpp			isGCActiveMark.hpp
vmCMSOperations.cpp			interfaceSupport.hpp
vmCMSOperations.cpp			vmCMSOperations.hpp

vmCMSOperations.hpp			concurrentMarkSweepGeneration.hpp
vmCMSOperations.hpp			gcCause.hpp
vmCMSOperations.hpp			vm_operations.hpp
vmCMSOperations.hpp			vmGCOperations.hpp

yieldingWorkgroup.cpp                   yieldingWorkgroup.hpp

yieldingWorkgroup.hpp                   workgroup.hpp<|MERGE_RESOLUTION|>--- conflicted
+++ resolved
@@ -1,9 +1,5 @@
 //
-<<<<<<< HEAD
-// Copyright (c) 2004, 2009, Oracle and/or its affiliates. All rights reserved.
-=======
 // Copyright (c) 2004, 2010, Oracle and/or its affiliates. All rights reserved.
->>>>>>> eb8bd999
 // DO NOT ALTER OR REMOVE COPYRIGHT NOTICES OR THIS FILE HEADER.
 //
 // This code is free software; you can redistribute it and/or modify it
@@ -175,7 +171,6 @@
 concurrentMarkSweepGeneration.hpp       generationCounters.hpp
 concurrentMarkSweepGeneration.hpp       memoryService.hpp
 concurrentMarkSweepGeneration.hpp       mutexLocker.hpp
-concurrentMarkSweepGeneration.hpp       stack.inline.hpp
 concurrentMarkSweepGeneration.hpp       taskqueue.hpp
 concurrentMarkSweepGeneration.hpp       virtualspace.hpp
 concurrentMarkSweepGeneration.hpp       yieldingWorkgroup.hpp
