--- conflicted
+++ resolved
@@ -4865,13 +4865,7 @@
                 return;
             }
             SunToolkit.executeOnEventHandlerThread(this, () -> {
-<<<<<<< HEAD
-                synchronized(JComponent.this) {
-                    setFlag(REVALIDATE_RUNNABLE_SCHEDULED, false);
-                }
-=======
                 revalidateRunnableScheduled.set(false);
->>>>>>> 78c604d9
                 revalidate();
             });
         }
