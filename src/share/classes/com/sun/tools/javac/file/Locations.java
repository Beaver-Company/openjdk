--- conflicted
+++ resolved
@@ -24,14 +24,9 @@
  */
 package com.sun.tools.javac.file;
 
-<<<<<<< HEAD
-import java.io.FileNotFoundException;
-import java.util.Iterator;
-import java.io.UncheckedIOException;
-=======
->>>>>>> 4adff230
 import java.io.File;
 import java.io.FileNotFoundException;
+import java.io.UncheckedIOException;
 import java.io.IOException;
 import java.net.MalformedURLException;
 import java.net.URL;
@@ -680,7 +675,6 @@
                 path.addFiles(bootclasspathOpt);
             } else {
                 // Standard system classes for this compiler's release.
-<<<<<<< HEAD
                 Stream<File> bootPaths = bootPaths();
                 if (bootPaths != null) {
                     bootPaths.forEach(f -> path.addFile(f, false));
@@ -692,14 +686,6 @@
                     for (File file : getPathEntries(files)) {
                         if (new File(file.getName()).equals(rt_jar))
                             defaultBootClassPathRtJar = file;
-=======
-                String files = System.getProperty("sun.boot.class.path");
-                path.addFiles(files, false);
-                File rt_jar = new File("rt.jar");
-                for (File file : getPathEntries(files)) {
-                    if (new File(file.getName()).equals(rt_jar)) {
-                        defaultBootClassPathRtJar = file;
->>>>>>> 4adff230
                     }
                 }
             }
