/*
 * Copyright (c) 2013, 2014, Oracle and/or its affiliates. All rights reserved.
 * DO NOT ALTER OR REMOVE COPYRIGHT NOTICES OR THIS FILE HEADER.
 *
 * This code is free software; you can redistribute it and/or modify it
 * under the terms of the GNU General Public License version 2 only, as
 * published by the Free Software Foundation.  Oracle designates this
 * particular file as subject to the "Classpath" exception as provided
 * by Oracle in the LICENSE file that accompanied this code.
 *
 * This code is distributed in the hope that it will be useful, but WITHOUT
 * ANY WARRANTY; without even the implied warranty of MERCHANTABILITY or
 * FITNESS FOR A PARTICULAR PURPOSE.  See the GNU General Public License
 * version 2 for more details (a copy is included in the LICENSE file that
 * accompanied this code).
 *
 * You should have received a copy of the GNU General Public License version
 * 2 along with this work; if not, write to the Free Software Foundation,
 * Inc., 51 Franklin St, Fifth Floor, Boston, MA 02110-1301 USA.
 *
 * Please contact Oracle, 500 Oracle Parkway, Redwood Shores, CA 94065 USA
 * or visit www.oracle.com if you need additional information or have any
 * questions.
 */
package com.sun.tools.jdeps;

import java.io.IOException;
import java.util.*;

/**
 * Build the profile information from ct.sym if exists.
 */
enum Profile {
<<<<<<< HEAD
    COMPACT1("compact1", 1, "java.compact1"),
    COMPACT2("compact2", 2, "java.compact2"),
    COMPACT3("compact3", 3, "java.compact3"),
    FULL_JRE("Full JRE", 4, "jdk.runtime");
=======
    COMPACT1("compact1", 1),
    COMPACT2("compact2", 2),
    COMPACT3("compact3", 3),
    FULL_JRE("Full JRE", 4);
>>>>>>> 4adff230

    final String name;
    final int profile;
    final String moduleName;
    final Set<Module> modules = new HashSet<>();

    Profile(String name, int profile, String moduleName) {
        this.name = name;
        this.profile = profile;
        this.moduleName = moduleName;
    }

    public String profileName() {
        return name;
    }

<<<<<<< HEAD
    @Override
    public String toString() {
        // print module name?
        return moduleName;
=======
    public String profileName() {
        return name;
>>>>>>> 4adff230
    }

    public static int getProfileCount() {
        return JDK.isEmpty() ? 0 : Profile.values().length;
    }

    /**
     * Returns the Profile for the given package name. It returns an empty
     * string if the given package is not in any profile.
     */
<<<<<<< HEAD
    public static Profile getProfile(Module m) {
        if (m != null) {
            for (Profile p : Profile.values()) {
                if (p.modules.contains(m)) {
                    return p;
=======
    public static Profile getProfile(String pn) {
        Profile profile = PackageToProfile.map.get(pn);
        return (profile != null && profile.packages.contains(pn))
                    ? profile : null;
    }

    static class PackageToProfile {
        static String[] JAVAX_CRYPTO_PKGS = new String[] {
            "javax.crypto",
            "javax.crypto.interfaces",
            "javax.crypto.spec"
        };
        static Map<String, Profile> map = initProfiles();
        private static Map<String, Profile> initProfiles() {
            try {
                String profilesProps = System.getProperty("jdeps.profiles");
                if (profilesProps != null) {
                    // for testing for JDK development build where ct.sym doesn't exist
                    initProfilesFromProperties(profilesProps);
                } else {
                    Path home = Paths.get(System.getProperty("java.home"));
                    if (home.endsWith("jre")) {
                        home = home.getParent();
                    }
                    Path ctsym = home.resolve("lib").resolve("ct.sym");
                    if (Files.exists(ctsym)) {
                        // parse ct.sym and load information about profiles
                        try (JarFile jf = new JarFile(ctsym.toFile())) {
                            ClassFileReader reader = ClassFileReader.newInstance(ctsym, jf);
                            for (ClassFile cf : reader.getClassFiles()) {
                                findProfile(cf);
                            }
                        }
                        // special case for javax.crypto.* classes that are not
                        // included in ct.sym since they are in jce.jar
                        Collections.addAll(Profile.COMPACT1.packages, JAVAX_CRYPTO_PKGS);
                    }
                }
            } catch (IOException | ConstantPoolException e) {
                throw new Error(e);
            }
            HashMap<String,Profile> map = new HashMap<>();
            for (Profile profile : Profile.values()) {
                for (String pn : profile.packages) {
                    if (!map.containsKey(pn)) {
                        // split packages in the JRE: use the smaller compact
                        map.put(pn, profile);
                    }
                }
                for (String pn : profile.proprietaryPkgs) {
                    if (!map.containsKey(pn)) {
                        map.put(pn, profile);
                    }
                }
            }
            return map;
        }
        private static final String PROFILE_ANNOTATION = "Ljdk/Profile+Annotation;";
        private static final String PROPRIETARY_ANNOTATION = "Lsun/Proprietary+Annotation;";
        private static Profile findProfile(ClassFile cf) throws ConstantPoolException {
            RuntimeAnnotations_attribute attr = (RuntimeAnnotations_attribute)
                cf.attributes.get(Attribute.RuntimeInvisibleAnnotations);
            int index = 0;
            boolean proprietary = false;
            if (attr != null) {
                for (int i = 0; i < attr.annotations.length; i++) {
                    Annotation ann = attr.annotations[i];
                    String annType = cf.constant_pool.getUTF8Value(ann.type_index);
                    if (PROFILE_ANNOTATION.equals(annType)) {
                        for (int j = 0; j < ann.num_element_value_pairs; j++) {
                            Annotation.element_value_pair pair = ann.element_value_pairs[j];
                            Primitive_element_value ev = (Primitive_element_value) pair.value;
                            CONSTANT_Integer_info info = (CONSTANT_Integer_info)
                                cf.constant_pool.get(ev.const_value_index);
                            index = info.value;
                            break;
                        }
                    } else if (PROPRIETARY_ANNOTATION.equals(annType)) {
                        proprietary = true;
                    }
>>>>>>> 4adff230
                }
            }
        }
        return null;
    }

    final static Set<Module> JDK = new HashSet<>();
    static void initProfiles() {
        for (Profile p : Profile.values()) {
            Module m = PlatformClassPath.findModule(p.moduleName);
            if (m == null)
                throw new Error(p.moduleName + " doesn't exist");
            p.modules.add(m);
            JDK.add(m);
            for (String n : m.requires()) {
                Module d = PlatformClassPath.findModule(n);
                if (d == null)
                    throw new Error(n + " doesn't exist");
                p.modules.add(d);
                JDK.add(d);
            }
        }
    }
    // for debugging
    public static void main(String[] args) throws IOException {
        if (args.length == 0) {
            // find platform modules
            PlatformClassPath.getArchives(null);
            if (Profile.getProfileCount() == 0) {
                System.err.println("No profile is present in this JDK");
            }
            for (Profile p : Profile.values()) {
                String profileName = p.name;
                System.out.format("%2d: %-10s  %s%n", p.profile, profileName, p.modules);
                for (Module m: p.modules) {
                    System.out.format("module %s%n", m.name());
                    System.out.format("   requires %s%n", m.requires());
                    for (Map.Entry<String,Set<String>> e: m.exports().entrySet()) {
                        System.out.format("   exports %s %s%n", e.getKey(),
                            e.getValue().isEmpty() ? "" : "to " + e.getValue());
                    }
                }
            }
        }
    }
}<|MERGE_RESOLUTION|>--- conflicted
+++ resolved
@@ -31,17 +31,10 @@
  * Build the profile information from ct.sym if exists.
  */
 enum Profile {
-<<<<<<< HEAD
     COMPACT1("compact1", 1, "java.compact1"),
     COMPACT2("compact2", 2, "java.compact2"),
     COMPACT3("compact3", 3, "java.compact3"),
-    FULL_JRE("Full JRE", 4, "jdk.runtime");
-=======
-    COMPACT1("compact1", 1),
-    COMPACT2("compact2", 2),
-    COMPACT3("compact3", 3),
-    FULL_JRE("Full JRE", 4);
->>>>>>> 4adff230
+    FULL_JRE("Full JRE", 4, "java.se");
 
     final String name;
     final int profile;
@@ -58,15 +51,9 @@
         return name;
     }
 
-<<<<<<< HEAD
     @Override
     public String toString() {
-        // print module name?
         return moduleName;
-=======
-    public String profileName() {
-        return name;
->>>>>>> 4adff230
     }
 
     public static int getProfileCount() {
@@ -74,98 +61,26 @@
     }
 
     /**
-     * Returns the Profile for the given package name. It returns an empty
-     * string if the given package is not in any profile.
+     * Returns the Profile for the given package name; null if not found.
      */
-<<<<<<< HEAD
-    public static Profile getProfile(Module m) {
-        if (m != null) {
-            for (Profile p : Profile.values()) {
-                if (p.modules.contains(m)) {
+    public static Profile getProfile(String pn) {
+        for (Profile p : Profile.values()) {
+            for (Module m : p.modules) {
+                if (m.packages().contains(pn)) {
                     return p;
-=======
-    public static Profile getProfile(String pn) {
-        Profile profile = PackageToProfile.map.get(pn);
-        return (profile != null && profile.packages.contains(pn))
-                    ? profile : null;
+                }
+            }
+        }
+        return null;
     }
 
-    static class PackageToProfile {
-        static String[] JAVAX_CRYPTO_PKGS = new String[] {
-            "javax.crypto",
-            "javax.crypto.interfaces",
-            "javax.crypto.spec"
-        };
-        static Map<String, Profile> map = initProfiles();
-        private static Map<String, Profile> initProfiles() {
-            try {
-                String profilesProps = System.getProperty("jdeps.profiles");
-                if (profilesProps != null) {
-                    // for testing for JDK development build where ct.sym doesn't exist
-                    initProfilesFromProperties(profilesProps);
-                } else {
-                    Path home = Paths.get(System.getProperty("java.home"));
-                    if (home.endsWith("jre")) {
-                        home = home.getParent();
-                    }
-                    Path ctsym = home.resolve("lib").resolve("ct.sym");
-                    if (Files.exists(ctsym)) {
-                        // parse ct.sym and load information about profiles
-                        try (JarFile jf = new JarFile(ctsym.toFile())) {
-                            ClassFileReader reader = ClassFileReader.newInstance(ctsym, jf);
-                            for (ClassFile cf : reader.getClassFiles()) {
-                                findProfile(cf);
-                            }
-                        }
-                        // special case for javax.crypto.* classes that are not
-                        // included in ct.sym since they are in jce.jar
-                        Collections.addAll(Profile.COMPACT1.packages, JAVAX_CRYPTO_PKGS);
-                    }
-                }
-            } catch (IOException | ConstantPoolException e) {
-                throw new Error(e);
-            }
-            HashMap<String,Profile> map = new HashMap<>();
-            for (Profile profile : Profile.values()) {
-                for (String pn : profile.packages) {
-                    if (!map.containsKey(pn)) {
-                        // split packages in the JRE: use the smaller compact
-                        map.put(pn, profile);
-                    }
-                }
-                for (String pn : profile.proprietaryPkgs) {
-                    if (!map.containsKey(pn)) {
-                        map.put(pn, profile);
-                    }
-                }
-            }
-            return map;
-        }
-        private static final String PROFILE_ANNOTATION = "Ljdk/Profile+Annotation;";
-        private static final String PROPRIETARY_ANNOTATION = "Lsun/Proprietary+Annotation;";
-        private static Profile findProfile(ClassFile cf) throws ConstantPoolException {
-            RuntimeAnnotations_attribute attr = (RuntimeAnnotations_attribute)
-                cf.attributes.get(Attribute.RuntimeInvisibleAnnotations);
-            int index = 0;
-            boolean proprietary = false;
-            if (attr != null) {
-                for (int i = 0; i < attr.annotations.length; i++) {
-                    Annotation ann = attr.annotations[i];
-                    String annType = cf.constant_pool.getUTF8Value(ann.type_index);
-                    if (PROFILE_ANNOTATION.equals(annType)) {
-                        for (int j = 0; j < ann.num_element_value_pairs; j++) {
-                            Annotation.element_value_pair pair = ann.element_value_pairs[j];
-                            Primitive_element_value ev = (Primitive_element_value) pair.value;
-                            CONSTANT_Integer_info info = (CONSTANT_Integer_info)
-                                cf.constant_pool.get(ev.const_value_index);
-                            index = info.value;
-                            break;
-                        }
-                    } else if (PROPRIETARY_ANNOTATION.equals(annType)) {
-                        proprietary = true;
-                    }
->>>>>>> 4adff230
-                }
+    /*
+     * Returns the Profile for a given Module; null if not found.
+     */
+    public static Profile getProfile(Module m) {
+        for (Profile p : Profile.values()) {
+            if (p.modules.contains(m)) {
+                return p;
             }
         }
         return null;
@@ -179,7 +94,7 @@
                 throw new Error(p.moduleName + " doesn't exist");
             p.modules.add(m);
             JDK.add(m);
-            for (String n : m.requires()) {
+            for (String n : m.requires().keySet()) {
                 Module d = PlatformClassPath.findModule(n);
                 if (d == null)
                     throw new Error(n + " doesn't exist");
@@ -190,24 +105,25 @@
     }
     // for debugging
     public static void main(String[] args) throws IOException {
-        if (args.length == 0) {
-            // find platform modules
-            PlatformClassPath.getArchives(null);
-            if (Profile.getProfileCount() == 0) {
-                System.err.println("No profile is present in this JDK");
-            }
-            for (Profile p : Profile.values()) {
-                String profileName = p.name;
-                System.out.format("%2d: %-10s  %s%n", p.profile, profileName, p.modules);
-                for (Module m: p.modules) {
-                    System.out.format("module %s%n", m.name());
-                    System.out.format("   requires %s%n", m.requires());
-                    for (Map.Entry<String,Set<String>> e: m.exports().entrySet()) {
-                        System.out.format("   exports %s %s%n", e.getKey(),
-                            e.getValue().isEmpty() ? "" : "to " + e.getValue());
-                    }
+        // find platform modules
+        PlatformClassPath.getArchives(null);
+        if (Profile.getProfileCount() == 0) {
+            System.err.println("No profile is present in this JDK");
+        }
+        for (Profile p : Profile.values()) {
+            String profileName = p.name;
+            System.out.format("%2d: %-10s  %s%n", p.profile, profileName, p.modules);
+            for (Module m: p.modules) {
+                System.out.format("module %s%n", m.name());
+                System.out.format("   requires %s%n", m.requires());
+                for (Map.Entry<String,Set<String>> e: m.exports().entrySet()) {
+                    System.out.format("   exports %s %s%n", e.getKey(),
+                        e.getValue().isEmpty() ? "" : "to " + e.getValue());
                 }
             }
         }
+        System.out.println("All JDK modules:-");
+        JDK.stream().sorted(Comparator.comparing(Module::name))
+           .forEach(m -> System.out.println(m));
     }
 }