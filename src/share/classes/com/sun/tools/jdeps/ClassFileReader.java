--- conflicted
+++ resolved
@@ -54,9 +54,6 @@
             return new DirectoryReader(path);
         } else if (path.getFileName().toString().endsWith(".jar")) {
             return new JarFileReader(path);
-        } else if (path.getFileName().toString().equals("classes")) {
-            // ## current layout for module classes
-            return new JarFileReader(path);
         } else {
             return new ClassFileReader(path);
         }
@@ -71,10 +68,7 @@
 
     protected final Path path;
     protected final String baseFileName;
-<<<<<<< HEAD
-=======
     protected final List<String> skippedEntries = new ArrayList<>();
->>>>>>> 4adff230
     protected ClassFileReader(Path path) {
         this.path = path;
         this.baseFileName = path.getFileName() != null
@@ -298,68 +292,6 @@
         }
     }
 
-<<<<<<< HEAD
-        class JarFileIterator implements Iterator<ClassFile> {
-            private Enumeration<JarEntry> entries;
-            private JarEntry nextEntry;
-            private ClassFile cf;
-            JarFileIterator() {
-                this.entries = jarfile.entries();
-                while (entries.hasMoreElements()) {
-                    JarEntry e = entries.nextElement();
-                    String name = e.getName();
-                    if (name.endsWith(".class")) {
-                        this.nextEntry = e;
-                        break;
-                    }
-                }
-            }
-
-            private String errorMessage(Throwable t) {
-                if (t.getCause() != null) {
-                    return t.getCause().toString();
-                } else {
-                    return t.toString();
-                }
-            }
-            public boolean hasNext() {
-                if (nextEntry != null && cf != null) {
-                    return true;
-                }
-                while (nextEntry != null) {
-                    try {
-                        cf = readClassFile(nextEntry);
-                        return true;
-                    } catch (ClassFileError ex) {
-                        System.err.println("Bad entry: " + nextEntry + " " + errorMessage(ex));
-                    } catch (IOException ex) {
-                        System.err.println("IO error: " + nextEntry + " " + errorMessage(ex));
-                    }
-                    nextEntry = nextEntry();
-                }
-                return false;
-            }
-
-            public ClassFile next() {
-                if (!hasNext()) {
-                    throw new NoSuchElementException();
-                }
-                ClassFile classFile = cf;
-                cf = null;
-                nextEntry = nextEntry();
-                return classFile;
-            }
-
-            private JarEntry nextEntry() {
-                while (entries.hasMoreElements()) {
-                    JarEntry e = entries.nextElement();
-                    String name = e.getName();
-                    if (name.endsWith(".class")) {
-                        return e;
-                    }
-                }
-                return null;
-=======
     class JarFileIterator implements Iterator<ClassFile> {
         protected final JarFileReader reader;
         protected Enumeration<JarEntry> entries;
@@ -394,7 +326,6 @@
                     skippedEntries.add(nextEntry.getName());
                 }
                 nextEntry = nextEntry();
->>>>>>> 4adff230
             }
             return false;
         }
