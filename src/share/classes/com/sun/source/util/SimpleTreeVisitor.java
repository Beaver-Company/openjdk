/*
 * Copyright (c) 2005, 2014, Oracle and/or its affiliates. All rights reserved.
 * DO NOT ALTER OR REMOVE COPYRIGHT NOTICES OR THIS FILE HEADER.
 *
 * This code is free software; you can redistribute it and/or modify it
 * under the terms of the GNU General Public License version 2 only, as
 * published by the Free Software Foundation.  Oracle designates this
 * particular file as subject to the "Classpath" exception as provided
 * by Oracle in the LICENSE file that accompanied this code.
 *
 * This code is distributed in the hope that it will be useful, but WITHOUT
 * ANY WARRANTY; without even the implied warranty of MERCHANTABILITY or
 * FITNESS FOR A PARTICULAR PURPOSE.  See the GNU General Public License
 * version 2 for more details (a copy is included in the LICENSE file that
 * accompanied this code).
 *
 * You should have received a copy of the GNU General Public License version
 * 2 along with this work; if not, write to the Free Software Foundation,
 * Inc., 51 Franklin St, Fifth Floor, Boston, MA 02110-1301 USA.
 *
 * Please contact Oracle, 500 Oracle Parkway, Redwood Shores, CA 94065 USA
 * or visit www.oracle.com if you need additional information or have any
 * questions.
 */

package com.sun.source.util;

import com.sun.source.tree.*;

/**
 * A simple visitor for tree nodes.
 *
 * @param <R> the return type of this visitor's methods.  Use {@link
 *            Void} for visitors that do not need to return results.
 * @param <P> the type of the additional parameter to this visitor's
 *            methods.  Use {@code Void} for visitors that do not need an
 *            additional parameter.
 *
 * @author Peter von der Ah&eacute;
 * @since 1.6
 */
@jdk.Exported
public class SimpleTreeVisitor <R,P> implements TreeVisitor<R,P> {
    /**
     * The default value, returned by the {@link #defaultAction default action}.
     */
    protected final R DEFAULT_VALUE;

    /**
     * Creates a visitor, with a DEFAULT_VALUE of {@code null}.
     */
    protected SimpleTreeVisitor() {
        DEFAULT_VALUE = null;
    }

    /**
     * Creates a visitor, with a specified DEFAULT_VALUE.
     * @param defaultValue the default value to be returned by the default action.
     */
    protected SimpleTreeVisitor(R defaultValue) {
        DEFAULT_VALUE = defaultValue;
    }

    /**
     * The default action, used by all visit methods that are not overridden.
     * @param node the node being visited
     * @param p the parameter value passed to the visit method
     * @return the result value to be returned from the visit method
     */
    protected R defaultAction(Tree node, P p) {
        return DEFAULT_VALUE;
    }

    /**
     * Invokes the appropriate visit method specific to the type of the node.
     * @param node the node on which to dispatch
     * @param p a parameter to be passed to the appropriate visit method
     * @return the value returns from the appropriate visit method
     */
    public final R visit(Tree node, P p) {
        return (node == null) ? null : node.accept(this, p);
    }

    /**
     * Invokes the appropriate visit method on each of a sequence of nodes.
     * @param nodes the nodes on which to dispatch
     * @param p a parameter value to be passed to each appropriate visit method
     * @return the value return from the last of the visit methods, or null
     *      if none were called.
     */
    public final R visit(Iterable<? extends Tree> nodes, P p) {
        R r = null;
        if (nodes != null)
            for (Tree node : nodes)
                r = visit(node, p);
        return r;
    }

    /**
     * {@inheritDoc} This implementation calls {@code defaultAction}.
     *
     * @param node {@inheritDoc}
     * @param p {@inheritDoc}
     * @return  the result of {@code defaultAction}
     */
    @Override
    public R visitCompilationUnit(CompilationUnitTree node, P p) {
        return defaultAction(node, p);
    }

    /**
     * {@inheritDoc} This implementation calls {@code defaultAction}.
     *
     * @param node {@inheritDoc}
     * @param p {@inheritDoc}
     * @return  the result of {@code defaultAction}
     */
    @Override
    public R visitPackage(PackageTree node, P p) {
        return defaultAction(node, p);
    }

    /**
     * {@inheritDoc} This implementation calls {@code defaultAction}.
     *
     * @param node {@inheritDoc}
     * @param p {@inheritDoc}
     * @return  the result of {@code defaultAction}
     */
    @Override
    public R visitImport(ImportTree node, P p) {
        return defaultAction(node, p);
    }

    /**
     * {@inheritDoc} This implementation calls {@code defaultAction}.
     *
     * @param node {@inheritDoc}
     * @param p {@inheritDoc}
     * @return  the result of {@code defaultAction}
     */
    @Override
    public R visitClass(ClassTree node, P p) {
        return defaultAction(node, p);
    }

    /**
     * {@inheritDoc} This implementation calls {@code defaultAction}.
     *
     * @param node {@inheritDoc}
     * @param p {@inheritDoc}
     * @return  the result of {@code defaultAction}
     */
    @Override
    public R visitMethod(MethodTree node, P p) {
        return defaultAction(node, p);
    }

    /**
     * {@inheritDoc} This implementation calls {@code defaultAction}.
     *
     * @param node {@inheritDoc}
     * @param p {@inheritDoc}
     * @return  the result of {@code defaultAction}
     */
    @Override
    public R visitVariable(VariableTree node, P p) {
        return defaultAction(node, p);
    }

    /**
     * {@inheritDoc} This implementation calls {@code defaultAction}.
     *
     * @param node {@inheritDoc}
     * @param p {@inheritDoc}
     * @return  the result of {@code defaultAction}
     */
    @Override
    public R visitEmptyStatement(EmptyStatementTree node, P p) {
        return defaultAction(node, p);
    }

    /**
     * {@inheritDoc} This implementation calls {@code defaultAction}.
     *
     * @param node {@inheritDoc}
     * @param p {@inheritDoc}
     * @return  the result of {@code defaultAction}
     */
    @Override
    public R visitBlock(BlockTree node, P p) {
        return defaultAction(node, p);
    }

    /**
     * {@inheritDoc} This implementation calls {@code defaultAction}.
     *
     * @param node {@inheritDoc}
     * @param p {@inheritDoc}
     * @return  the result of {@code defaultAction}
     */
    @Override
    public R visitDoWhileLoop(DoWhileLoopTree node, P p) {
        return defaultAction(node, p);
    }

    /**
     * {@inheritDoc} This implementation calls {@code defaultAction}.
     *
     * @param node {@inheritDoc}
     * @param p {@inheritDoc}
     * @return  the result of {@code defaultAction}
     */
    @Override
    public R visitWhileLoop(WhileLoopTree node, P p) {
        return defaultAction(node, p);
    }

    /**
     * {@inheritDoc} This implementation calls {@code defaultAction}.
     *
     * @param node {@inheritDoc}
     * @param p {@inheritDoc}
     * @return  the result of {@code defaultAction}
     */
    @Override
    public R visitForLoop(ForLoopTree node, P p) {
        return defaultAction(node, p);
    }

    /**
     * {@inheritDoc} This implementation calls {@code defaultAction}.
     *
     * @param node {@inheritDoc}
     * @param p {@inheritDoc}
     * @return  the result of {@code defaultAction}
     */
    @Override
    public R visitEnhancedForLoop(EnhancedForLoopTree node, P p) {
        return defaultAction(node, p);
    }

    /**
     * {@inheritDoc} This implementation calls {@code defaultAction}.
     *
     * @param node {@inheritDoc}
     * @param p {@inheritDoc}
     * @return  the result of {@code defaultAction}
     */
    @Override
    public R visitLabeledStatement(LabeledStatementTree node, P p) {
        return defaultAction(node, p);
    }

    /**
     * {@inheritDoc} This implementation calls {@code defaultAction}.
     *
     * @param node {@inheritDoc}
     * @param p {@inheritDoc}
     * @return  the result of {@code defaultAction}
     */
    @Override
    public R visitSwitch(SwitchTree node, P p) {
        return defaultAction(node, p);
    }

    /**
     * {@inheritDoc} This implementation calls {@code defaultAction}.
     *
     * @param node {@inheritDoc}
     * @param p {@inheritDoc}
     * @return  the result of {@code defaultAction}
     */
    @Override
    public R visitCase(CaseTree node, P p) {
        return defaultAction(node, p);
    }

    /**
     * {@inheritDoc} This implementation calls {@code defaultAction}.
     *
     * @param node {@inheritDoc}
     * @param p {@inheritDoc}
     * @return  the result of {@code defaultAction}
     */
    @Override
    public R visitSynchronized(SynchronizedTree node, P p) {
        return defaultAction(node, p);
    }

    /**
     * {@inheritDoc} This implementation calls {@code defaultAction}.
     *
     * @param node {@inheritDoc}
     * @param p {@inheritDoc}
     * @return  the result of {@code defaultAction}
     */
    @Override
    public R visitTry(TryTree node, P p) {
        return defaultAction(node, p);
    }

    /**
     * {@inheritDoc} This implementation calls {@code defaultAction}.
     *
     * @param node {@inheritDoc}
     * @param p {@inheritDoc}
     * @return  the result of {@code defaultAction}
     */
    @Override
    public R visitCatch(CatchTree node, P p) {
        return defaultAction(node, p);
    }

    /**
     * {@inheritDoc} This implementation calls {@code defaultAction}.
     *
     * @param node {@inheritDoc}
     * @param p {@inheritDoc}
     * @return  the result of {@code defaultAction}
     */
    @Override
    public R visitConditionalExpression(ConditionalExpressionTree node, P p) {
        return defaultAction(node, p);
    }

    /**
     * {@inheritDoc} This implementation calls {@code defaultAction}.
     *
     * @param node {@inheritDoc}
     * @param p {@inheritDoc}
     * @return  the result of {@code defaultAction}
     */
    @Override
    public R visitIf(IfTree node, P p) {
        return defaultAction(node, p);
    }

    /**
     * {@inheritDoc} This implementation calls {@code defaultAction}.
     *
     * @param node {@inheritDoc}
     * @param p {@inheritDoc}
     * @return  the result of {@code defaultAction}
     */
    @Override
    public R visitExpressionStatement(ExpressionStatementTree node, P p) {
        return defaultAction(node, p);
    }

    /**
     * {@inheritDoc} This implementation calls {@code defaultAction}.
     *
     * @param node {@inheritDoc}
     * @param p {@inheritDoc}
     * @return  the result of {@code defaultAction}
     */
    @Override
    public R visitBreak(BreakTree node, P p) {
        return defaultAction(node, p);
    }

    /**
     * {@inheritDoc} This implementation calls {@code defaultAction}.
     *
     * @param node {@inheritDoc}
     * @param p {@inheritDoc}
     * @return  the result of {@code defaultAction}
     */
    @Override
    public R visitContinue(ContinueTree node, P p) {
        return defaultAction(node, p);
    }

    /**
     * {@inheritDoc} This implementation calls {@code defaultAction}.
     *
     * @param node {@inheritDoc}
     * @param p {@inheritDoc}
     * @return  the result of {@code defaultAction}
     */
    @Override
    public R visitReturn(ReturnTree node, P p) {
        return defaultAction(node, p);
    }

    /**
     * {@inheritDoc} This implementation calls {@code defaultAction}.
     *
     * @param node {@inheritDoc}
     * @param p {@inheritDoc}
     * @return  the result of {@code defaultAction}
     */
    @Override
    public R visitThrow(ThrowTree node, P p) {
        return defaultAction(node, p);
    }

    /**
     * {@inheritDoc} This implementation calls {@code defaultAction}.
     *
     * @param node {@inheritDoc}
     * @param p {@inheritDoc}
     * @return  the result of {@code defaultAction}
     */
    @Override
    public R visitAssert(AssertTree node, P p) {
        return defaultAction(node, p);
    }

    /**
     * {@inheritDoc} This implementation calls {@code defaultAction}.
     *
     * @param node {@inheritDoc}
     * @param p {@inheritDoc}
     * @return  the result of {@code defaultAction}
     */
    @Override
    public R visitMethodInvocation(MethodInvocationTree node, P p) {
        return defaultAction(node, p);
    }

    /**
     * {@inheritDoc} This implementation calls {@code defaultAction}.
     *
     * @param node {@inheritDoc}
     * @param p {@inheritDoc}
     * @return  the result of {@code defaultAction}
     */
    @Override
    public R visitNewClass(NewClassTree node, P p) {
        return defaultAction(node, p);
    }

    /**
     * {@inheritDoc} This implementation calls {@code defaultAction}.
     *
     * @param node {@inheritDoc}
     * @param p {@inheritDoc}
     * @return  the result of {@code defaultAction}
     */
    @Override
    public R visitNewArray(NewArrayTree node, P p) {
        return defaultAction(node, p);
    }

    /**
     * {@inheritDoc} This implementation calls {@code defaultAction}.
     *
     * @param node {@inheritDoc}
     * @param p {@inheritDoc}
     * @return  the result of {@code defaultAction}
     */
    @Override
    public R visitLambdaExpression(LambdaExpressionTree node, P p) {
        return defaultAction(node, p);
    }

    /**
     * {@inheritDoc} This implementation calls {@code defaultAction}.
     *
     * @param node {@inheritDoc}
     * @param p {@inheritDoc}
     * @return  the result of {@code defaultAction}
     */
    @Override
    public R visitParenthesized(ParenthesizedTree node, P p) {
        return defaultAction(node, p);
    }

    /**
     * {@inheritDoc} This implementation calls {@code defaultAction}.
     *
     * @param node {@inheritDoc}
     * @param p {@inheritDoc}
     * @return  the result of {@code defaultAction}
     */
    @Override
    public R visitAssignment(AssignmentTree node, P p) {
        return defaultAction(node, p);
    }

    /**
     * {@inheritDoc} This implementation calls {@code defaultAction}.
     *
     * @param node {@inheritDoc}
     * @param p {@inheritDoc}
     * @return  the result of {@code defaultAction}
     */
    @Override
    public R visitCompoundAssignment(CompoundAssignmentTree node, P p) {
        return defaultAction(node, p);
    }

    /**
     * {@inheritDoc} This implementation calls {@code defaultAction}.
     *
     * @param node {@inheritDoc}
     * @param p {@inheritDoc}
     * @return  the result of {@code defaultAction}
     */
    @Override
    public R visitUnary(UnaryTree node, P p) {
        return defaultAction(node, p);
    }

    /**
     * {@inheritDoc} This implementation calls {@code defaultAction}.
     *
     * @param node {@inheritDoc}
     * @param p {@inheritDoc}
     * @return  the result of {@code defaultAction}
     */
    @Override
    public R visitBinary(BinaryTree node, P p) {
        return defaultAction(node, p);
    }

    /**
     * {@inheritDoc} This implementation calls {@code defaultAction}.
     *
     * @param node {@inheritDoc}
     * @param p {@inheritDoc}
     * @return  the result of {@code defaultAction}
     */
    @Override
    public R visitTypeCast(TypeCastTree node, P p) {
        return defaultAction(node, p);
    }

    /**
     * {@inheritDoc} This implementation calls {@code defaultAction}.
     *
     * @param node {@inheritDoc}
     * @param p {@inheritDoc}
     * @return  the result of {@code defaultAction}
     */
    @Override
    public R visitInstanceOf(InstanceOfTree node, P p) {
        return defaultAction(node, p);
    }

    /**
     * {@inheritDoc} This implementation calls {@code defaultAction}.
     *
     * @param node {@inheritDoc}
     * @param p {@inheritDoc}
     * @return  the result of {@code defaultAction}
     */
    @Override
    public R visitArrayAccess(ArrayAccessTree node, P p) {
        return defaultAction(node, p);
    }

    /**
     * {@inheritDoc} This implementation calls {@code defaultAction}.
     *
     * @param node {@inheritDoc}
     * @param p {@inheritDoc}
     * @return  the result of {@code defaultAction}
     */
    @Override
    public R visitMemberSelect(MemberSelectTree node, P p) {
        return defaultAction(node, p);
    }

    /**
     * {@inheritDoc} This implementation calls {@code defaultAction}.
     *
     * @param node {@inheritDoc}
     * @param p {@inheritDoc}
     * @return  the result of {@code defaultAction}
     */
    @Override
    public R visitMemberReference(MemberReferenceTree node, P p) {
        return defaultAction(node, p);
    }

    /**
     * {@inheritDoc} This implementation calls {@code defaultAction}.
     *
     * @param node {@inheritDoc}
     * @param p {@inheritDoc}
     * @return  the result of {@code defaultAction}
     */
    @Override
    public R visitIdentifier(IdentifierTree node, P p) {
        return defaultAction(node, p);
    }

    /**
     * {@inheritDoc} This implementation calls {@code defaultAction}.
     *
     * @param node {@inheritDoc}
     * @param p {@inheritDoc}
     * @return  the result of {@code defaultAction}
     */
    @Override
    public R visitLiteral(LiteralTree node, P p) {
        return defaultAction(node, p);
    }

    /**
     * {@inheritDoc} This implementation calls {@code defaultAction}.
     *
     * @param node {@inheritDoc}
     * @param p {@inheritDoc}
     * @return  the result of {@code defaultAction}
     */
    @Override
    public R visitPrimitiveType(PrimitiveTypeTree node, P p) {
        return defaultAction(node, p);
    }

    /**
     * {@inheritDoc} This implementation calls {@code defaultAction}.
     *
     * @param node {@inheritDoc}
     * @param p {@inheritDoc}
     * @return  the result of {@code defaultAction}
     */
    @Override
    public R visitArrayType(ArrayTypeTree node, P p) {
        return defaultAction(node, p);
    }

    /**
     * {@inheritDoc} This implementation calls {@code defaultAction}.
     *
     * @param node {@inheritDoc}
     * @param p {@inheritDoc}
     * @return  the result of {@code defaultAction}
     */
    @Override
    public R visitParameterizedType(ParameterizedTypeTree node, P p) {
        return defaultAction(node, p);
    }

    /**
     * {@inheritDoc} This implementation calls {@code defaultAction}.
     *
     * @param node {@inheritDoc}
     * @param p {@inheritDoc}
     * @return  the result of {@code defaultAction}
     */
    @Override
    public R visitUnionType(UnionTypeTree node, P p) {
        return defaultAction(node, p);
    }

    /**
     * {@inheritDoc} This implementation calls {@code defaultAction}.
     *
     * @param node {@inheritDoc}
     * @param p {@inheritDoc}
     * @return  the result of {@code defaultAction}
     */
    @Override
    public R visitIntersectionType(IntersectionTypeTree node, P p) {
        return defaultAction(node, p);
    }

    /**
     * {@inheritDoc} This implementation calls {@code defaultAction}.
     *
     * @param node {@inheritDoc}
     * @param p {@inheritDoc}
     * @return  the result of {@code defaultAction}
     */
    @Override
    public R visitTypeParameter(TypeParameterTree node, P p) {
        return defaultAction(node, p);
    }

    /**
     * {@inheritDoc} This implementation calls {@code defaultAction}.
     *
     * @param node {@inheritDoc}
     * @param p {@inheritDoc}
     * @return  the result of {@code defaultAction}
     */
    @Override
    public R visitWildcard(WildcardTree node, P p) {
        return defaultAction(node, p);
    }

    /**
     * {@inheritDoc} This implementation calls {@code defaultAction}.
     *
     * @param node {@inheritDoc}
     * @param p {@inheritDoc}
     * @return  the result of {@code defaultAction}
     */
    @Override
    public R visitModifiers(ModifiersTree node, P p) {
        return defaultAction(node, p);
    }

    /**
     * {@inheritDoc} This implementation calls {@code defaultAction}.
     *
     * @param node {@inheritDoc}
     * @param p {@inheritDoc}
     * @return  the result of {@code defaultAction}
     */
    @Override
    public R visitAnnotation(AnnotationTree node, P p) {
        return defaultAction(node, p);
    }

    /**
     * {@inheritDoc} This implementation calls {@code defaultAction}.
     *
     * @param node {@inheritDoc}
     * @param p {@inheritDoc}
     * @return  the result of {@code defaultAction}
     */
    @Override
    public R visitAnnotatedType(AnnotatedTypeTree node, P p) {
        return defaultAction(node, p);
    }

<<<<<<< HEAD
    @Override
    public R visitModule(ModuleTree node, P p) {
        return defaultAction(node, p);
    }

    @Override
    public R visitExports(ExportsTree node, P p) {
        return defaultAction(node, p);
    }

    @Override
    public R visitPermits(PermitsTree node, P p) {
        return defaultAction(node, p);
    }

    @Override
    public R visitProvides(ProvidesTree node, P p) {
        return defaultAction(node, p);
    }

    @Override
    public R visitRequires(RequiresTree node, P p) {
        return defaultAction(node, p);
    }

    @Override
    public R visitUses(UsesTree node, P p) {
        return defaultAction(node, p);
    }

=======
    /**
     * {@inheritDoc} This implementation calls {@code defaultAction}.
     *
     * @param node {@inheritDoc}
     * @param p {@inheritDoc}
     * @return  the result of {@code defaultAction}
     */
    @Override
>>>>>>> 4adff230
    public R visitErroneous(ErroneousTree node, P p) {
        return defaultAction(node, p);
    }

    /**
     * {@inheritDoc} This implementation calls {@code defaultAction}.
     *
     * @param node {@inheritDoc}
     * @param p {@inheritDoc}
     * @return  the result of {@code defaultAction}
     */
    @Override
    public R visitOther(Tree node, P p) {
        return defaultAction(node, p);
    }
}<|MERGE_RESOLUTION|>--- conflicted
+++ resolved
@@ -720,8 +720,6 @@
         return defaultAction(node, p);
     }
 
-<<<<<<< HEAD
-    @Override
     public R visitModule(ModuleTree node, P p) {
         return defaultAction(node, p);
     }
@@ -751,16 +749,6 @@
         return defaultAction(node, p);
     }
 
-=======
-    /**
-     * {@inheritDoc} This implementation calls {@code defaultAction}.
-     *
-     * @param node {@inheritDoc}
-     * @param p {@inheritDoc}
-     * @return  the result of {@code defaultAction}
-     */
-    @Override
->>>>>>> 4adff230
     public R visitErroneous(ErroneousTree node, P p) {
         return defaultAction(node, p);
     }
