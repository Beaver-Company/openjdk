--- conflicted
+++ resolved
@@ -52,10 +52,6 @@
 import java.nio.file.attribute.FileTime;
 import java.nio.file.attribute.UserPrincipalLookupService;
 import java.nio.file.spi.FileSystemProvider;
-<<<<<<< HEAD
-import java.util.concurrent.ConcurrentHashMap;
-=======
->>>>>>> 5e926413
 import java.util.ArrayList;
 import java.util.Arrays;
 import java.util.Collections;
@@ -150,13 +146,6 @@
             // close all image reader and null out
             bootImage.close();
             bootImage = null;
-<<<<<<< HEAD
-            extImage.close();
-            extImage = null;
-            appImage.close();
-            appImage = null;
-=======
->>>>>>> 5e926413
         }
     }
 
@@ -291,18 +280,6 @@
     }
 
     private NodeAndImage lookup(byte[] path) {
-<<<<<<< HEAD
-        Node node = bootImage.findNode(path);
-        ImageReader image = bootImage;
-        if (node == null) {
-            node = extImage.findNode(path);
-            image = extImage;
-        }
-        if (node == null) {
-            node = appImage.findNode(path);
-            image = appImage;
-        }
-=======
         ImageReader image = bootImage;
         Node node;
         try {
@@ -310,7 +287,6 @@
         } catch (RuntimeException re) {
             throw new InvalidPathException(getString(path), re.toString());
         }
->>>>>>> 5e926413
         return node != null? new NodeAndImage(node, image) : null;
     }
 
@@ -440,11 +416,6 @@
         return jrtPath;
     }
 
-<<<<<<< HEAD
-    private Map<UTF8String, List<Node>> packagesTreeChildren = new ConcurrentHashMap<>();
-
-=======
->>>>>>> 5e926413
     /**
      * returns the list of child paths of the given directory "path"
      *
@@ -468,37 +439,6 @@
             return modulesDirIterator(path, childPrefix);
         } else if (node.isPackagesDir()) {
             return packagesDirIterator(path, childPrefix);
-<<<<<<< HEAD
-        } else if (node.getNameString().startsWith("/packages/")) {
-            if (ni.image != appImage) {
-                UTF8String name = node.getName();
-                List<Node> children = packagesTreeChildren.get(name);
-                if (children != null) {
-                    return nodesToIterator(toJrtPath(path), childPrefix, children);
-                }
-
-                children = new ArrayList<>();
-                children.addAll(node.getChildren());
-                Node tmpNode = null;
-                // found in boot
-                if (ni.image == bootImage) {
-                    tmpNode = extImage.findNode(name);
-                    if (tmpNode != null) {
-                        children.addAll(tmpNode.getChildren());
-                    }
-                }
-
-                // found in ext
-                tmpNode = appImage.findNode(name);
-                if (tmpNode != null) {
-                    children.addAll(tmpNode.getChildren());
-                }
-
-                packagesTreeChildren.put(name, children);
-                return nodesToIterator(toJrtPath(path), childPrefix, children);
-            }
-=======
->>>>>>> 5e926413
         }
 
         return nodesToIterator(toJrtPath(path), childPrefix, node.getChildren());
@@ -524,11 +464,6 @@
         if (rootChildren == null) {
             rootChildren = new ArrayList<>();
             rootChildren.addAll(bootImage.findNode(path).getChildren());
-<<<<<<< HEAD
-            addRootDirContent(extImage.findNode(path).getChildren());
-            addRootDirContent(appImage.findNode(path).getChildren());
-=======
->>>>>>> 5e926413
         }
     }
 
@@ -542,11 +477,6 @@
         if (modulesChildren == null) {
             modulesChildren = new ArrayList<>();
             modulesChildren.addAll(bootImage.findNode(path).getChildren());
-<<<<<<< HEAD
-            modulesChildren.addAll(appImage.findNode(path).getChildren());
-            modulesChildren.addAll(extImage.findNode(path).getChildren());
-=======
->>>>>>> 5e926413
         }
     }
 
@@ -560,11 +490,6 @@
         if (packagesChildren == null) {
             packagesChildren = new ArrayList<>();
             packagesChildren.addAll(bootImage.findNode(path).getChildren());
-<<<<<<< HEAD
-            packagesChildren.addAll(extImage.findNode(path).getChildren());
-            packagesChildren.addAll(appImage.findNode(path).getChildren());
-=======
->>>>>>> 5e926413
         }
     }
     private Iterator<Path> packagesDirIterator(byte[] path, String childPrefix) throws IOException {
