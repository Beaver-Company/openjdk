/*
 * Copyright (c) 2008, 2012, Oracle and/or its affiliates. All rights reserved.
 * DO NOT ALTER OR REMOVE COPYRIGHT NOTICES OR THIS FILE HEADER.
 *
 * This code is free software; you can redistribute it and/or modify it
 * under the terms of the GNU General Public License version 2 only, as
 * published by the Free Software Foundation.  Oracle designates this
 * particular file as subject to the "Classpath" exception as provided
 * by Oracle in the LICENSE file that accompanied this code.
 *
 * This code is distributed in the hope that it will be useful, but WITHOUT
 * ANY WARRANTY; without even the implied warranty of MERCHANTABILITY or
 * FITNESS FOR A PARTICULAR PURPOSE.  See the GNU General Public License
 * version 2 for more details (a copy is included in the LICENSE file that
 * accompanied this code).
 *
 * You should have received a copy of the GNU General Public License version
 * 2 along with this work; if not, write to the Free Software Foundation,
 * Inc., 51 Franklin St, Fifth Floor, Boston, MA 02110-1301 USA.
 *
 * Please contact Oracle, 500 Oracle Parkway, Redwood Shores, CA 94065 USA
 * or visit www.oracle.com if you need additional information or have any
 * questions.
 */

package sun.invoke.util;

public enum Wrapper {
<<<<<<< HEAD
    //        wrapperType    primitiveType  char            zero         emptyArray          format
    BOOLEAN(  Boolean.class, boolean.class, 'Z',          Boolean.FALSE, new boolean[0], Format.unsigned( 1)),
    // These must be in the order defined for widening primitive conversions in JLS 5.1.2
    // Avoid boxing integral types here to defer initialization of internal caches
    BYTE   (     Byte.class,    byte.class, 'B',      new Byte((byte)0), new    byte[0], Format.signed(   8)),
    SHORT  (    Short.class,   short.class, 'S',    new Short((short)0), new   short[0], Format.signed(  16)),
    CHAR   (Character.class,    char.class, 'C', new Character((char)0), new    char[0], Format.unsigned(16)),
    INT    (  Integer.class,     int.class, 'I',         new Integer(0), new     int[0], Format.signed(  32)),
    LONG   (     Long.class,    long.class, 'J',            new Long(0), new    long[0], Format.signed(  64)),
    FLOAT  (    Float.class,   float.class, 'F',        (Float)(float)0, new   float[0], Format.floating(32)),
    DOUBLE (   Double.class,  double.class, 'D',      (Double)(double)0, new  double[0], Format.floating(64)),
    OBJECT (   Object.class,  Object.class, 'L',                   null, new  Object[0], Format.other(    1)),
    // VOID must be the last type, since it is "assignable" from any other type:
    VOID   (     Void.class,    void.class, 'V',                   null,           null, Format.other(    0)),
=======
    //        wrapperType    primitiveType  char     emptyArray          format
    BOOLEAN(  Boolean.class, boolean.class, 'Z', new boolean[0], Format.unsigned( 1)),
    // These must be in the order defined for widening primitive conversions in JLS 5.1.2
    // Avoid boxing integral types here to defer initialization of internal caches
    BYTE   (     Byte.class,    byte.class, 'B', new    byte[0], Format.signed(   8)),
    SHORT  (    Short.class,   short.class, 'S', new   short[0], Format.signed(  16)),
    CHAR   (Character.class,    char.class, 'C', new    char[0], Format.unsigned(16)),
    INT    (  Integer.class,     int.class, 'I', new     int[0], Format.signed(  32)),
    LONG   (     Long.class,    long.class, 'J', new    long[0], Format.signed(  64)),
    FLOAT  (    Float.class,   float.class, 'F', new   float[0], Format.floating(32)),
    DOUBLE (   Double.class,  double.class, 'D', new  double[0], Format.floating(64)),
    OBJECT (   Object.class,  Object.class, 'L', new  Object[0], Format.other(    1)),
    // VOID must be the last type, since it is "assignable" from any other type:
    VOID   (     Void.class,    void.class, 'V',           null, Format.other(    0)),
>>>>>>> eed202fa
    ;

    private final Class<?> wrapperType;
    private final Class<?> primitiveType;
    private final char     basicTypeChar;
    private final Object   emptyArray;
    private final int      format;
    private final String   wrapperSimpleName;
    private final String   primitiveSimpleName;

    private Wrapper(Class<?> wtype, Class<?> ptype, char tchar, Object emptyArray, int format) {
        this.wrapperType = wtype;
        this.primitiveType = ptype;
        this.basicTypeChar = tchar;
        this.emptyArray = emptyArray;
        this.format = format;
        this.wrapperSimpleName = wtype.getSimpleName();
        this.primitiveSimpleName = ptype.getSimpleName();
    }

    /** For debugging, give the details of this wrapper. */
    public String detailString() {
        return wrapperSimpleName+
                java.util.Arrays.asList(wrapperType, primitiveType,
                basicTypeChar, zero(),
                "0x"+Integer.toHexString(format));
    }

    private abstract static class Format {
        static final int SLOT_SHIFT = 0, SIZE_SHIFT = 2, KIND_SHIFT = 12;
        static final int
                SIGNED   = (-1) << KIND_SHIFT,
                UNSIGNED = 0    << KIND_SHIFT,
                FLOATING = 1    << KIND_SHIFT;
        static final int
                SLOT_MASK = ((1<<(SIZE_SHIFT-SLOT_SHIFT))-1),
                SIZE_MASK = ((1<<(KIND_SHIFT-SIZE_SHIFT))-1);
        static int format(int kind, int size, int slots) {
            assert(((kind >> KIND_SHIFT) << KIND_SHIFT) == kind);
            assert((size & (size-1)) == 0); // power of two
            assert((kind == SIGNED)   ? (size > 0) :
                   (kind == UNSIGNED) ? (size > 0) :
                   (kind == FLOATING) ? (size == 32 || size == 64)  :
                   false);
            assert((slots == 2) ? (size == 64) :
                   (slots == 1) ? (size <= 32) :
                   false);
            return kind | (size << SIZE_SHIFT) | (slots << SLOT_SHIFT);
        }
        static final int
                INT      = SIGNED   | (32 << SIZE_SHIFT) | (1 << SLOT_SHIFT),
                SHORT    = SIGNED   | (16 << SIZE_SHIFT) | (1 << SLOT_SHIFT),
                BOOLEAN  = UNSIGNED | (1  << SIZE_SHIFT) | (1 << SLOT_SHIFT),
                CHAR     = UNSIGNED | (16 << SIZE_SHIFT) | (1 << SLOT_SHIFT),
                FLOAT    = FLOATING | (32 << SIZE_SHIFT) | (1 << SLOT_SHIFT),
                VOID     = UNSIGNED | (0  << SIZE_SHIFT) | (0 << SLOT_SHIFT),
                NUM_MASK = (-1) << SIZE_SHIFT;
        static int signed(int size)   { return format(SIGNED,   size, (size > 32 ? 2 : 1)); }
        static int unsigned(int size) { return format(UNSIGNED, size, (size > 32 ? 2 : 1)); }
        static int floating(int size) { return format(FLOATING, size, (size > 32 ? 2 : 1)); }
        static int other(int slots)   { return slots << SLOT_SHIFT; }
    }

    /// format queries:

    /** How many bits are in the wrapped value?  Returns 0 for OBJECT or VOID. */
    public int     bitWidth()      { return (format >> Format.SIZE_SHIFT) & Format.SIZE_MASK; }
    /** How many JVM stack slots occupied by the wrapped value?  Returns 0 for VOID. */
    public int     stackSlots()    { return (format >> Format.SLOT_SHIFT) & Format.SLOT_MASK; }
    /** Does the wrapped value occupy a single JVM stack slot? */
    public boolean isSingleWord()  { return (format & (1 << Format.SLOT_SHIFT)) != 0; }
    /** Does the wrapped value occupy two JVM stack slots? */
    public boolean isDoubleWord()  { return (format & (2 << Format.SLOT_SHIFT)) != 0; }
    /** Is the wrapped type numeric (not void or object)? */
    public boolean isNumeric()     { return (format & Format.NUM_MASK) != 0; }
    /** Is the wrapped type a primitive other than float, double, or void? */
    public boolean isIntegral()    { return isNumeric() && format < Format.FLOAT; }
    /** Is the wrapped type one of int, boolean, byte, char, or short? */
    public boolean isSubwordOrInt() { return isIntegral() && isSingleWord(); }
    /* Is the wrapped value a signed integral type (one of byte, short, int, or long)? */
    public boolean isSigned()      { return format < Format.VOID; }
    /* Is the wrapped value an unsigned integral type (one of boolean or char)? */
    public boolean isUnsigned()    { return format >= Format.BOOLEAN && format < Format.FLOAT; }
    /** Is the wrapped type either float or double? */
    public boolean isFloating()    { return format >= Format.FLOAT; }
    /** Is the wrapped type either void or a reference? */
    public boolean isOther()       { return (format & ~Format.SLOT_MASK) == 0; }

    /** Does the JLS 5.1.2 allow a variable of this wrapper's
     *  primitive type to be assigned from a value of the given wrapper's primitive type?
     *  Cases:
     *  <ul>
     *  <li>unboxing followed by widening primitive conversion
     *  <li>any type converted to {@code void} (i.e., dropping a method call's value)
     *  <li>boxing conversion followed by widening reference conversion to {@code Object}
     *  </ul>
     *  These are the cases allowed by MethodHandle.asType.
     */
    public boolean isConvertibleFrom(Wrapper source) {
        if (this == source)  return true;
        if (this.compareTo(source) < 0) {
            // At best, this is a narrowing conversion.
            return false;
        }
        // All conversions are allowed in the enum order between floats and signed ints.
        // First detect non-signed non-float types (boolean, char, Object, void).
        boolean floatOrSigned = (((this.format & source.format) & Format.SIGNED) != 0);
        if (!floatOrSigned) {
            if (this.isOther())  return true;
            // can convert char to int or wider, but nothing else
            if (source.format == Format.CHAR)  return true;
            // no other conversions are classified as widening
            return false;
        }
        // All signed and float conversions in the enum order are widening.
        assert(this.isFloating() || this.isSigned());
        assert(source.isFloating() || source.isSigned());
        return true;
    }

    static { assert(checkConvertibleFrom()); }
    private static boolean checkConvertibleFrom() {
        // Check the matrix for correct classification of widening conversions.
        for (Wrapper w : values()) {
            assert(w.isConvertibleFrom(w));
            assert(VOID.isConvertibleFrom(w));
            if (w != VOID) {
                assert(OBJECT.isConvertibleFrom(w));
                assert(!w.isConvertibleFrom(VOID));
            }
            // check relations with unsigned integral types:
            if (w != CHAR) {
                assert(!CHAR.isConvertibleFrom(w));
                if (!w.isConvertibleFrom(INT))
                    assert(!w.isConvertibleFrom(CHAR));
            }
            if (w != BOOLEAN) {
                assert(!BOOLEAN.isConvertibleFrom(w));
                if (w != VOID && w != OBJECT)
                    assert(!w.isConvertibleFrom(BOOLEAN));
            }
            // check relations with signed integral types:
            if (w.isSigned()) {
                for (Wrapper x : values()) {
                    if (w == x)  continue;
                    if (x.isFloating())
                        assert(!w.isConvertibleFrom(x));
                    else if (x.isSigned()) {
                        if (w.compareTo(x) < 0)
                            assert(!w.isConvertibleFrom(x));
                        else
                            assert(w.isConvertibleFrom(x));
                    }
                }
            }
            // check relations with floating types:
            if (w.isFloating()) {
                for (Wrapper x : values()) {
                    if (w == x)  continue;
                    if (x.isSigned())
                        assert(w.isConvertibleFrom(x));
                    else if (x.isFloating()) {
                        if (w.compareTo(x) < 0)
                            assert(!w.isConvertibleFrom(x));
                        else
                            assert(w.isConvertibleFrom(x));
                    }
                }
            }
        }
        return true;  // i.e., assert(true)
    }

    /** Produce a zero value for the given wrapper type.
     *  This will be a numeric zero for a number or character,
     *  false for a boolean, and null for a reference or void.
     *  The common thread is that this is what is contained
     *  in a default-initialized variable of the given primitive
     *  type.  (For void, it is what a reflective method returns
     *  instead of no value at all.)
     */
    public Object zero() {
        switch (this) {
            case BOOLEAN:
                return Boolean.FALSE;
            case INT:
                return (Integer)0;
            case BYTE:
                return (Byte)(byte)0;
            case CHAR:
                return (Character)(char)0;
            case SHORT:
                return (Short)(short)0;
            case LONG:
                return (Long)(long)0;
            case FLOAT:
                return FLOAT_ZERO;
            case DOUBLE:
                return DOUBLE_ZERO;
            case VOID:
            case OBJECT:
            default:
                return null;
        }
    }

    private static final Object DOUBLE_ZERO = (Double)(double)0;
    private static final Object FLOAT_ZERO = (Float)(float)0;

    /** Produce a zero value for the given wrapper type T.
     *  The optional argument must a type compatible with this wrapper.
     *  Equivalent to {@code this.cast(this.zero(), type)}.
     */
    public <T> T zero(Class<T> type) { return convert(zero(), type); }

    /** Return the wrapper that wraps values of the given type.
     *  The type may be {@code Object}, meaning the {@code OBJECT} wrapper.
     *  Otherwise, the type must be a primitive.
     *  @throws IllegalArgumentException for unexpected types
     */
    public static Wrapper forPrimitiveType(Class<?> type) {
        Wrapper w = findPrimitiveType(type);
        if (w != null)  return w;
        if (type.isPrimitive())
            throw new InternalError(); // redo hash function
        throw newIllegalArgumentException("not primitive: "+type);
    }

    static Wrapper findPrimitiveType(Class<?> type) {
        Wrapper w = FROM_PRIM[hashPrim(type)];
        if (w != null && w.primitiveType == type) {
            return w;
        }
        return null;
    }

    /** Return the wrapper that wraps values into the given wrapper type.
     *  If it is {@code Object}, return {@code OBJECT}.
     *  Otherwise, it must be a wrapper type.
     *  The type must not be a primitive type.
     *  @throws IllegalArgumentException for unexpected types
     */
    public static Wrapper forWrapperType(Class<?> type) {
        Wrapper w = findWrapperType(type);
        if (w != null)  return w;
        for (Wrapper x : values())
            if (x.wrapperType == type)
                throw new InternalError(); // redo hash function
        throw newIllegalArgumentException("not wrapper: "+type);
    }

    static Wrapper findWrapperType(Class<?> type) {
        Wrapper w = FROM_WRAP[hashWrap(type)];
        if (w != null && w.wrapperType == type) {
            return w;
        }
        return null;
    }

    /** Return the wrapper that corresponds to the given bytecode
     *  signature character.  Return {@code OBJECT} for the character 'L'.
     *  @throws IllegalArgumentException for any non-signature character or {@code '['}.
     */
    public static Wrapper forBasicType(char type) {
        Wrapper w = FROM_CHAR[hashChar(type)];
        if (w != null && w.basicTypeChar == type) {
            return w;
        }
        for (Wrapper x : values())
            if (w.basicTypeChar == type)
                throw new InternalError(); // redo hash function
        throw newIllegalArgumentException("not basic type char: "+type);
    }

    /** Return the wrapper for the given type, if it is
     *  a primitive type, else return {@code OBJECT}.
     */
    public static Wrapper forBasicType(Class<?> type) {
        if (type.isPrimitive())
            return forPrimitiveType(type);
        return OBJECT;  // any reference, including wrappers or arrays
    }

    // Note on perfect hashes:
    //   for signature chars c, do (c + (c >> 1)) % 16
    //   for primitive type names n, do (n[0] + n[2]) % 16
    // The type name hash works for both primitive and wrapper names.
    // You can add "java/lang/Object" to the primitive names.
    // But you add the wrapper name Object, use (n[2] + (3*n[1])) % 16.
    private static final Wrapper[] FROM_PRIM = new Wrapper[16];
    private static final Wrapper[] FROM_WRAP = new Wrapper[16];
    private static final Wrapper[] FROM_CHAR = new Wrapper[16];
    private static int hashPrim(Class<?> x) {
        String xn = x.getName();
        if (xn.length() < 3)  return 0;
        return (xn.charAt(0) + xn.charAt(2)) % 16;
    }
    private static int hashWrap(Class<?> x) {
        String xn = x.getName();
        final int offset = 10; assert(offset == "java.lang.".length());
        if (xn.length() < offset+3)  return 0;
        return (3*xn.charAt(offset+1) + xn.charAt(offset+2)) % 16;
    }
    private static int hashChar(char x) {
        return (x + (x >> 1)) % 16;
    }
    static {
        for (Wrapper w : values()) {
            int pi = hashPrim(w.primitiveType);
            int wi = hashWrap(w.wrapperType);
            int ci = hashChar(w.basicTypeChar);
            assert(FROM_PRIM[pi] == null);
            assert(FROM_WRAP[wi] == null);
            assert(FROM_CHAR[ci] == null);
            FROM_PRIM[pi] = w;
            FROM_WRAP[wi] = w;
            FROM_CHAR[ci] = w;
        }
        //assert(jdk.sun.invoke.util.WrapperTest.test(false));
    }

    /** What is the primitive type wrapped by this wrapper? */
    public Class<?> primitiveType() { return primitiveType; }

    /** What is the wrapper type for this wrapper? */
    public Class<?> wrapperType() { return wrapperType; }

    /** What is the wrapper type for this wrapper?
     * Otherwise, the example type must be the wrapper type,
     * or the corresponding primitive type.
     * (For {@code OBJECT}, the example type can be any non-primitive,
     * and is normalized to {@code Object.class}.)
     * The resulting class type has the same type parameter.
     */
    public <T> Class<T> wrapperType(Class<T> exampleType) {
        if (exampleType == wrapperType) {
            return exampleType;
        } else if (exampleType == primitiveType ||
                   wrapperType == Object.class ||
                   exampleType.isInterface()) {
            return forceType(wrapperType, exampleType);
        }
        throw newClassCastException(exampleType, primitiveType);
    }

    private static ClassCastException newClassCastException(Class<?> actual, Class<?> expected) {
        return new ClassCastException(actual + " is not compatible with " + expected);
    }

    /** If {@code type} is a primitive type, return the corresponding
     *  wrapper type, else return {@code type} unchanged.
     */
    public static <T> Class<T> asWrapperType(Class<T> type) {
        if (type.isPrimitive()) {
            return forPrimitiveType(type).wrapperType(type);
        }
        return type;
    }

    /** If {@code type} is a wrapper type, return the corresponding
     *  primitive type, else return {@code type} unchanged.
     */
    public static <T> Class<T> asPrimitiveType(Class<T> type) {
        Wrapper w = findWrapperType(type);
        if (w != null) {
            return forceType(w.primitiveType(), type);
        }
        return type;
    }

    /** Query:  Is the given type a wrapper, such as {@code Integer} or {@code Void}? */
    public static boolean isWrapperType(Class<?> type) {
        return findWrapperType(type) != null;
    }

    /** Query:  Is the given type a primitive, such as {@code int} or {@code void}? */
    public static boolean isPrimitiveType(Class<?> type) {
        return type.isPrimitive();
    }

    /** What is the bytecode signature character for this type?
     *  All non-primitives, including array types, report as 'L', the signature character for references.
     */
    public static char basicTypeChar(Class<?> type) {
        if (!type.isPrimitive())
            return 'L';
        else
            return forPrimitiveType(type).basicTypeChar();
    }

    /** What is the bytecode signature character for this wrapper's
     *  primitive type?
     */
    public char basicTypeChar() { return basicTypeChar; }

    /** What is the simple name of the wrapper type?
     */
    public String wrapperSimpleName() { return wrapperSimpleName; }

    /** What is the simple name of the primitive type?
     */
    public String primitiveSimpleName() { return primitiveSimpleName; }

//    /** Wrap a value in the given type, which may be either a primitive or wrapper type.
//     *  Performs standard primitive conversions, including truncation and float conversions.
//     */
//    public static <T> T wrap(Object x, Class<T> type) {
//        return Wrapper.valueOf(type).cast(x, type);
//    }

    /** Cast a wrapped value to the given type, which may be either a primitive or wrapper type.
     *  The given target type must be this wrapper's primitive or wrapper type.
     *  If this wrapper is OBJECT, the target type may also be an interface, perform no runtime check.
     *  Performs standard primitive conversions, including truncation and float conversions.
     *  The given type must be compatible with this wrapper.  That is, it must either
     *  be the wrapper type (or a subtype, in the case of {@code OBJECT}) or else
     *  it must be the wrapper's primitive type.
     *  Primitive conversions are only performed if the given type is itself a primitive.
     *  @throws ClassCastException if the given type is not compatible with this wrapper
     */
    public <T> T cast(Object x, Class<T> type) {
        return convert(x, type, true);
    }

    /** Convert a wrapped value to the given type.
     *  The given target type must be this wrapper's primitive or wrapper type.
     *  This is equivalent to {@link #cast}, except that it refuses to perform
     *  narrowing primitive conversions.
     */
    public <T> T convert(Object x, Class<T> type) {
        return convert(x, type, false);
    }

    private <T> T convert(Object x, Class<T> type, boolean isCast) {
        if (this == OBJECT) {
            // If the target wrapper is OBJECT, just do a reference cast.
            // If the target type is an interface, perform no runtime check.
            // (This loophole is safe, and is allowed by the JVM verifier.)
            // If the target type is a primitive, change it to a wrapper.
            assert(!type.isPrimitive());
            if (!type.isInterface())
                type.cast(x);
            @SuppressWarnings("unchecked")
            T result = (T) x;  // unchecked warning is expected here
            return result;
        }
        Class<T> wtype = wrapperType(type);
        if (wtype.isInstance(x)) {
            return wtype.cast(x);
        }
        if (!isCast) {
            Class<?> sourceType = x.getClass();  // throw NPE if x is null
            Wrapper source = findWrapperType(sourceType);
            if (source == null || !this.isConvertibleFrom(source)) {
                throw newClassCastException(wtype, sourceType);
            }
        } else if (x == null) {
            @SuppressWarnings("unchecked")
            T z = (T) zero();
            return z;
        }
        @SuppressWarnings("unchecked")
        T result = (T) wrap(x);  // unchecked warning is expected here
        assert (result == null ? Void.class : result.getClass()) == wtype;
        return result;
    }

    /** Cast a reference type to another reference type.
     * If the target type is an interface, perform no runtime check.
     * (This loophole is safe, and is allowed by the JVM verifier.)
     * If the target type is a primitive, change it to a wrapper.
     */
    static <T> Class<T> forceType(Class<?> type, Class<T> exampleType) {
        boolean z = (type == exampleType ||
               type.isPrimitive() && forPrimitiveType(type) == findWrapperType(exampleType) ||
               exampleType.isPrimitive() && forPrimitiveType(exampleType) == findWrapperType(type) ||
               type == Object.class && !exampleType.isPrimitive());
        if (!z)
            System.out.println(type+" <= "+exampleType);
        assert(type == exampleType ||
               type.isPrimitive() && forPrimitiveType(type) == findWrapperType(exampleType) ||
               exampleType.isPrimitive() && forPrimitiveType(exampleType) == findWrapperType(type) ||
               type == Object.class && !exampleType.isPrimitive());
        @SuppressWarnings("unchecked")
        Class<T> result = (Class<T>) type;  // unchecked warning is expected here
        return result;
    }

    /** Wrap a value in this wrapper's type.
     * Performs standard primitive conversions, including truncation and float conversions.
     * Performs returns the unchanged reference for {@code OBJECT}.
     * Returns null for {@code VOID}.
     * Returns a zero value for a null input.
     * @throws ClassCastException if this wrapper is numeric and the operand
     *                            is not a number, character, boolean, or null
     */
    public Object wrap(Object x) {
        // do non-numeric wrappers first
        switch (basicTypeChar) {
            case 'L': return x;
            case 'V': return null;
        }
        Number xn = numberValue(x);
        switch (basicTypeChar) {
            case 'I': return Integer.valueOf(xn.intValue());
            case 'J': return Long.valueOf(xn.longValue());
            case 'F': return Float.valueOf(xn.floatValue());
            case 'D': return Double.valueOf(xn.doubleValue());
            case 'S': return Short.valueOf((short) xn.intValue());
            case 'B': return Byte.valueOf((byte) xn.intValue());
            case 'C': return Character.valueOf((char) xn.intValue());
            case 'Z': return Boolean.valueOf(boolValue(xn.byteValue()));
        }
        throw new InternalError("bad wrapper");
    }

    /** Wrap a value (an int or smaller value) in this wrapper's type.
     * Performs standard primitive conversions, including truncation and float conversions.
     * Produces an {@code Integer} for {@code OBJECT}, although the exact type
     * of the operand is not known.
     * Returns null for {@code VOID}.
     */
    public Object wrap(int x) {
        if (basicTypeChar == 'L')  return (Integer)x;
        switch (basicTypeChar) {
            case 'L': throw newIllegalArgumentException("cannot wrap to object type");
            case 'V': return null;
            case 'I': return Integer.valueOf(x);
            case 'J': return Long.valueOf(x);
            case 'F': return Float.valueOf(x);
            case 'D': return Double.valueOf(x);
            case 'S': return Short.valueOf((short) x);
            case 'B': return Byte.valueOf((byte) x);
            case 'C': return Character.valueOf((char) x);
            case 'Z': return Boolean.valueOf(boolValue((byte) x));
        }
        throw new InternalError("bad wrapper");
    }

    private static Number numberValue(Object x) {
        if (x instanceof Number)     return (Number)x;
        if (x instanceof Character)  return (int)(Character)x;
        if (x instanceof Boolean)    return (Boolean)x ? 1 : 0;
        // Remaining allowed case of void:  Must be a null reference.
        return (Number)x;
    }

    // Parameter type of boolValue must be byte, because
    // MethodHandles.explicitCastArguments defines boolean
    // conversion as first converting to byte.
    private static boolean boolValue(byte bits) {
        bits &= 1;  // simple 31-bit zero extension
        return (bits != 0);
    }

    private static RuntimeException newIllegalArgumentException(String message, Object x) {
        return newIllegalArgumentException(message + x);
    }
    private static RuntimeException newIllegalArgumentException(String message) {
        return new IllegalArgumentException(message);
    }

    // primitive array support
    public Object makeArray(int len) {
        return java.lang.reflect.Array.newInstance(primitiveType, len);
    }
    public Class<?> arrayType() {
        return emptyArray.getClass();
    }
    public void copyArrayUnboxing(Object[] values, int vpos, Object a, int apos, int length) {
        if (a.getClass() != arrayType())
            arrayType().cast(a);  // throw NPE or CCE if bad type
        for (int i = 0; i < length; i++) {
            Object value = values[i+vpos];
            value = convert(value, primitiveType);
            java.lang.reflect.Array.set(a, i+apos, value);
        }
    }
    public void copyArrayBoxing(Object a, int apos, Object[] values, int vpos, int length) {
        if (a.getClass() != arrayType())
            arrayType().cast(a);  // throw NPE or CCE if bad type
        for (int i = 0; i < length; i++) {
            Object value = java.lang.reflect.Array.get(a, i+apos);
            //Already done: value = convert(value, primitiveType);
            assert(value.getClass() == wrapperType);
            values[i+vpos] = value;
        }
    }
}<|MERGE_RESOLUTION|>--- conflicted
+++ resolved
@@ -26,22 +26,6 @@
 package sun.invoke.util;
 
 public enum Wrapper {
-<<<<<<< HEAD
-    //        wrapperType    primitiveType  char            zero         emptyArray          format
-    BOOLEAN(  Boolean.class, boolean.class, 'Z',          Boolean.FALSE, new boolean[0], Format.unsigned( 1)),
-    // These must be in the order defined for widening primitive conversions in JLS 5.1.2
-    // Avoid boxing integral types here to defer initialization of internal caches
-    BYTE   (     Byte.class,    byte.class, 'B',      new Byte((byte)0), new    byte[0], Format.signed(   8)),
-    SHORT  (    Short.class,   short.class, 'S',    new Short((short)0), new   short[0], Format.signed(  16)),
-    CHAR   (Character.class,    char.class, 'C', new Character((char)0), new    char[0], Format.unsigned(16)),
-    INT    (  Integer.class,     int.class, 'I',         new Integer(0), new     int[0], Format.signed(  32)),
-    LONG   (     Long.class,    long.class, 'J',            new Long(0), new    long[0], Format.signed(  64)),
-    FLOAT  (    Float.class,   float.class, 'F',        (Float)(float)0, new   float[0], Format.floating(32)),
-    DOUBLE (   Double.class,  double.class, 'D',      (Double)(double)0, new  double[0], Format.floating(64)),
-    OBJECT (   Object.class,  Object.class, 'L',                   null, new  Object[0], Format.other(    1)),
-    // VOID must be the last type, since it is "assignable" from any other type:
-    VOID   (     Void.class,    void.class, 'V',                   null,           null, Format.other(    0)),
-=======
     //        wrapperType    primitiveType  char     emptyArray          format
     BOOLEAN(  Boolean.class, boolean.class, 'Z', new boolean[0], Format.unsigned( 1)),
     // These must be in the order defined for widening primitive conversions in JLS 5.1.2
@@ -56,7 +40,6 @@
     OBJECT (   Object.class,  Object.class, 'L', new  Object[0], Format.other(    1)),
     // VOID must be the last type, since it is "assignable" from any other type:
     VOID   (     Void.class,    void.class, 'V',           null, Format.other(    0)),
->>>>>>> eed202fa
     ;
 
     private final Class<?> wrapperType;
