/*
 * Copyright (c) 2005, 2013, Oracle and/or its affiliates. All rights reserved.
 * DO NOT ALTER OR REMOVE COPYRIGHT NOTICES OR THIS FILE HEADER.
 *
 * This code is free software; you can redistribute it and/or modify it
 * under the terms of the GNU General Public License version 2 only, as
 * published by the Free Software Foundation.  Oracle designates this
 * particular file as subject to the "Classpath" exception as provided
 * by Oracle in the LICENSE file that accompanied this code.
 *
 * This code is distributed in the hope that it will be useful, but WITHOUT
 * ANY WARRANTY; without even the implied warranty of MERCHANTABILITY or
 * FITNESS FOR A PARTICULAR PURPOSE.  See the GNU General Public License
 * version 2 for more details (a copy is included in the LICENSE file that
 * accompanied this code).
 *
 * You should have received a copy of the GNU General Public License version
 * 2 along with this work; if not, write to the Free Software Foundation,
 * Inc., 51 Franklin St, Fifth Floor, Boston, MA 02110-1301 USA.
 *
 * Please contact Oracle, 500 Oracle Parkway, Redwood Shores, CA 94065 USA
 * or visit www.oracle.com if you need additional information or have any
 * questions.
 */

package sun.reflect.misc;

<<<<<<< HEAD
import java.lang.reflect.Module;
=======
import java.io.EOFException;
>>>>>>> e9490562
import java.security.AllPermission;
import java.security.AccessController;
import java.security.PermissionCollection;
import java.security.SecureClassLoader;
import java.security.PrivilegedExceptionAction;
import java.security.CodeSource;
import java.io.InputStream;
import java.io.BufferedInputStream;
import java.io.IOException;
import java.net.URL;
import java.net.URLConnection;
import java.lang.reflect.Method;
import java.lang.reflect.InvocationTargetException;
import java.lang.reflect.Modifier;
import java.util.Arrays;
import java.util.HashMap;
import java.util.Map;


class Trampoline {
    static {
        if (Trampoline.class.getClassLoader() == null) {
            throw new Error(
                "Trampoline must not be defined by the bootstrap classloader");
        }
    }

    private static void ensureInvocableMethod(Method m)
        throws InvocationTargetException
    {
        Class<?> clazz = m.getDeclaringClass();
        if (clazz.equals(AccessController.class) ||
            clazz.equals(Method.class) ||
            clazz.getName().startsWith("java.lang.invoke."))
            throw new InvocationTargetException(
                new UnsupportedOperationException("invocation not supported"));
    }

    private static Object invoke(Method m, Object obj, Object[] params)
        throws InvocationTargetException, IllegalAccessException
    {
        ensureInvocableMethod(m);
        return m.invoke(obj, params);
    }
}

/*
 * Create a trampoline class.
 */
public final class MethodUtil extends SecureClassLoader {
    private static final String MISC_PKG = "sun.reflect.misc.";
    private static final String TRAMPOLINE = MISC_PKG + "Trampoline";
    private static final Method bounce = getTrampoline();

    private MethodUtil() {
        super();
    }

    public static Method getMethod(Class<?> cls, String name, Class<?>[] args)
        throws NoSuchMethodException {
        ReflectUtil.checkPackageAccess(cls);
        return cls.getMethod(name, args);
    }

    public static Method[] getMethods(Class<?> cls) {
        ReflectUtil.checkPackageAccess(cls);
        return cls.getMethods();
    }

    /*
     * Discover the public methods on public classes
     * and interfaces accessible to any caller by calling
     * Class.getMethods() and walking towards Object until
     * we're done.
     */
     public static Method[] getPublicMethods(Class<?> cls) {
        // compatibility for update release
        if (System.getSecurityManager() == null) {
            return cls.getMethods();
        }
        Map<Signature, Method> sigs = new HashMap<Signature, Method>();
        while (cls != null) {
            boolean done = getInternalPublicMethods(cls, sigs);
            if (done) {
                break;
            }
            getInterfaceMethods(cls, sigs);
            cls = cls.getSuperclass();
        }
        return sigs.values().toArray(new Method[sigs.size()]);
    }

    /*
     * Process the immediate interfaces of this class or interface.
     */
    private static void getInterfaceMethods(Class<?> cls,
                                            Map<Signature, Method> sigs) {
        Class<?>[] intfs = cls.getInterfaces();
        for (int i=0; i < intfs.length; i++) {
            Class<?> intf = intfs[i];
            boolean done = getInternalPublicMethods(intf, sigs);
            if (!done) {
                getInterfaceMethods(intf, sigs);
            }
        }
    }

    /*
     *
     * Process the methods in this class or interface
     */
    private static boolean getInternalPublicMethods(Class<?> cls,
                                                    Map<Signature, Method> sigs) {
        Method[] methods = null;
        try {
            /*
             * This class or interface is non-public so we
             * can't use any of it's methods. Go back and
             * try again with a superclass or superinterface.
             */
            if (!Modifier.isPublic(cls.getModifiers())) {
                return false;
            }
            if (!ReflectUtil.isPackageAccessible(cls)) {
                return false;
            }

            methods = cls.getMethods();
        } catch (SecurityException se) {
            return false;
        }

        /*
         * Check for inherited methods with non-public
         * declaring classes. They might override and hide
         * methods from their superclasses or
         * superinterfaces.
         */
        boolean done = true;
        for (int i=0; i < methods.length; i++) {
            Class<?> dc = methods[i].getDeclaringClass();
            if (!Modifier.isPublic(dc.getModifiers())) {
                done = false;
                break;
            }
        }

        if (done) {
            /*
             * We're done. Spray all the methods into
             * the list and then we're out of here.
             */
            for (int i=0; i < methods.length; i++) {
                addMethod(sigs, methods[i]);
            }
        } else {
            /*
             * Simulate cls.getDeclaredMethods() by
             * stripping away inherited methods.
             */
            for (int i=0; i < methods.length; i++) {
                Class<?> dc = methods[i].getDeclaringClass();
                if (cls.equals(dc)) {
                    addMethod(sigs, methods[i]);
                }
            }
        }
        return done;
    }

    private static void addMethod(Map<Signature, Method> sigs, Method method) {
        Signature signature = new Signature(method);
        if (!sigs.containsKey(signature)) {
            sigs.put(signature, method);
        } else if (!method.getDeclaringClass().isInterface()){
            /*
             * Superclasses beat interfaces.
             */
            Method old = sigs.get(signature);
            if (old.getDeclaringClass().isInterface()) {
                sigs.put(signature, method);
            }
        }
    }

    /**
     * A class that represents the unique elements of a method that will be a
     * key in the method cache.
     */
    private static class Signature {
        private final String methodName;
        private final Class<?>[] argClasses;
        private final int hashCode;

        Signature(Method m) {
            this.methodName = m.getName();
            this.argClasses = m.getParameterTypes();
            this.hashCode = methodName.hashCode() + Arrays.hashCode(argClasses);
        }

        @Override public int hashCode() {
            return hashCode;
        }

        @Override public boolean equals(Object o2) {
            if (this == o2) {
                return true;
            }
            Signature that = (Signature)o2;
            if (!(methodName.equals(that.methodName))) {
                return false;
            }
            if (argClasses.length != that.argClasses.length) {
                return false;
            }
            for (int i = 0; i < argClasses.length; i++) {
                if (!(argClasses[i] == that.argClasses[i])) {
                  return false;
                }
            }
            return true;
        }
    }


    /*
     * Bounce through the trampoline.
     */
    public static Object invoke(Method m, Object obj, Object[] params)
        throws InvocationTargetException, IllegalAccessException {
        try {
            return bounce.invoke(null, new Object[] {m, obj, params});
        } catch (InvocationTargetException ie) {
            Throwable t = ie.getCause();

            if (t instanceof InvocationTargetException) {
                throw (InvocationTargetException)t;
            } else if (t instanceof IllegalAccessException) {
                throw (IllegalAccessException)t;
            } else if (t instanceof RuntimeException) {
                throw (RuntimeException)t;
            } else if (t instanceof Error) {
                throw (Error)t;
            } else {
                throw new Error("Unexpected invocation error", t);
            }
        } catch (IllegalAccessException iae) {
            // this can't happen
            throw new Error("Unexpected invocation error", iae);
        }
    }

    private static Method getTrampoline() {
        try {
            return AccessController.doPrivileged(
                new PrivilegedExceptionAction<Method>() {
                    public Method run() throws Exception {
                        Class<?> t = getTrampolineClass();
                        Class<?>[] types = {
                            Method.class, Object.class, Object[].class
                        };
                        Method b = t.getDeclaredMethod("invoke", types);
                        b.setAccessible(true);
                        return b;
                    }
                });
        } catch (Exception e) {
            throw new InternalError("bouncer cannot be found", e);
        }
    }


    protected synchronized Class<?> loadClass(String name, boolean resolve)
        throws ClassNotFoundException
    {
        // First, check if the class has already been loaded
        ReflectUtil.checkPackageAccess(name);
        Class<?> c = findLoadedClass(name);
        if (c == null) {
            try {
                c = findClass(name);
            } catch (ClassNotFoundException e) {
                // Fall through ...
            }
            if (c == null) {
                c = getParent().loadClass(name);
            }
        }
        if (resolve) {
            resolveClass(c);
        }
        return c;
    }


    protected Class<?> findClass(final String name)
        throws ClassNotFoundException
    {
        if (!name.startsWith(MISC_PKG)) {
            throw new ClassNotFoundException(name);
        }
        String path = name.replace('.', '/').concat(".class");
        try {
            InputStream in = Object.class.getModule().getResourceAsStream(path);
            if (in != null) {
                try (in) {
                    byte[] b = in.readAllBytes();
                    return defineClass(name, b);
                }
            }
        } catch (IOException e) {
            throw new ClassNotFoundException(name, e);
        }

        throw new ClassNotFoundException(name);
    }


    /*
     * Define the proxy classes
     */
    private Class<?> defineClass(String name, byte[] b) throws IOException {
        CodeSource cs = new CodeSource(null, (java.security.cert.Certificate[])null);
        if (!name.equals(TRAMPOLINE)) {
            throw new IOException("MethodUtil: bad name " + name);
        }
        return defineClass(name, b, 0, b.length, cs);
    }

<<<<<<< HEAD
=======

    /*
     * Returns the contents of the specified URL as an array of bytes.
     */
    private static byte[] getBytes(URL url) throws IOException {
        URLConnection uc = url.openConnection();
        if (uc instanceof java.net.HttpURLConnection) {
            java.net.HttpURLConnection huc = (java.net.HttpURLConnection) uc;
            int code = huc.getResponseCode();
            if (code >= java.net.HttpURLConnection.HTTP_BAD_REQUEST) {
                throw new IOException("open HTTP connection failed.");
            }
        }
        int len = uc.getContentLength();
        try (InputStream in = new BufferedInputStream(uc.getInputStream())) {
            byte[] b = in.readAllBytes();
            if (len != -1 && b.length != len)
                throw new EOFException("Expected:" + len + ", read:" + b.length);
            return b;
        }
    }


>>>>>>> e9490562
    protected PermissionCollection getPermissions(CodeSource codesource)
    {
        PermissionCollection perms = super.getPermissions(codesource);
        perms.add(new AllPermission());
        return perms;
    }

    private static Class<?> getTrampolineClass() {
        try {
            return Class.forName(TRAMPOLINE, true, new MethodUtil());
        } catch (ClassNotFoundException e) {
        }
        return null;
    }

}<|MERGE_RESOLUTION|>--- conflicted
+++ resolved
@@ -25,11 +25,8 @@
 
 package sun.reflect.misc;
 
-<<<<<<< HEAD
 import java.lang.reflect.Module;
-=======
 import java.io.EOFException;
->>>>>>> e9490562
 import java.security.AllPermission;
 import java.security.AccessController;
 import java.security.PermissionCollection;
@@ -359,32 +356,6 @@
         return defineClass(name, b, 0, b.length, cs);
     }
 
-<<<<<<< HEAD
-=======
-
-    /*
-     * Returns the contents of the specified URL as an array of bytes.
-     */
-    private static byte[] getBytes(URL url) throws IOException {
-        URLConnection uc = url.openConnection();
-        if (uc instanceof java.net.HttpURLConnection) {
-            java.net.HttpURLConnection huc = (java.net.HttpURLConnection) uc;
-            int code = huc.getResponseCode();
-            if (code >= java.net.HttpURLConnection.HTTP_BAD_REQUEST) {
-                throw new IOException("open HTTP connection failed.");
-            }
-        }
-        int len = uc.getContentLength();
-        try (InputStream in = new BufferedInputStream(uc.getInputStream())) {
-            byte[] b = in.readAllBytes();
-            if (len != -1 && b.length != len)
-                throw new EOFException("Expected:" + len + ", read:" + b.length);
-            return b;
-        }
-    }
-
-
->>>>>>> e9490562
     protected PermissionCollection getPermissions(CodeSource codesource)
     {
         PermissionCollection perms = super.getPermissions(codesource);
