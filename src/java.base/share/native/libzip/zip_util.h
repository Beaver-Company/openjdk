/*
 * Copyright (c) 1995, 2013, Oracle and/or its affiliates. All rights reserved.
 * DO NOT ALTER OR REMOVE COPYRIGHT NOTICES OR THIS FILE HEADER.
 *
 * This code is free software; you can redistribute it and/or modify it
 * under the terms of the GNU General Public License version 2 only, as
 * published by the Free Software Foundation.  Oracle designates this
 * particular file as subject to the "Classpath" exception as provided
 * by Oracle in the LICENSE file that accompanied this code.
 *
 * This code is distributed in the hope that it will be useful, but WITHOUT
 * ANY WARRANTY; without even the implied warranty of MERCHANTABILITY or
 * FITNESS FOR A PARTICULAR PURPOSE.  See the GNU General Public License
 * version 2 for more details (a copy is included in the LICENSE file that
 * accompanied this code).
 *
 * You should have received a copy of the GNU General Public License version
 * 2 along with this work; if not, write to the Free Software Foundation,
 * Inc., 51 Franklin St, Fifth Floor, Boston, MA 02110-1301 USA.
 *
 * Please contact Oracle, 500 Oracle Parkway, Redwood Shores, CA 94065 USA
 * or visit www.oracle.com if you need additional information or have any
 * questions.
 */

/*
 * Prototypes for zip file support
 */

#ifndef _ZIP_H_
#define _ZIP_H_

/*
 * Header signatures
 */
#define LOCSIG 0x04034b50L          /* "PK\003\004" */
#define EXTSIG 0x08074b50L          /* "PK\007\008" */
#define CENSIG 0x02014b50L          /* "PK\001\002" */
#define ENDSIG 0x06054b50L          /* "PK\005\006" */

#define ZIP64_ENDSIG 0x06064b50L    /* "PK\006\006" */
#define ZIP64_LOCSIG 0x07064b50L    /* "PK\006\007" */

/*
 * Header sizes including signatures
 */

#define LOCHDR 30
#define EXTHDR 16
#define CENHDR 46
#define ENDHDR 22

#define ZIP64_ENDHDR 56       // ZIP64 end header size
#define ZIP64_LOCHDR 20       // ZIP64 end loc header size
#define ZIP64_EXTHDR 24       // EXT header size
#define ZIP64_EXTID   1       // Extra field Zip64 header ID

#define ZIP64_MAGICVAL 0xffffffffLL
#define ZIP64_MAGICCOUNT 0xffff


/*
 * Header field access macros
 */
#define CH(b, n) (((unsigned char *)(b))[n])
#define SH(b, n) (CH(b, n) | (CH(b, n+1) << 8))
#define LG(b, n) ((SH(b, n) | (SH(b, n+2) << 16)) &0xffffffffUL)
#define LL(b, n) (((jlong)LG(b, n)) | (((jlong)LG(b, n+4)) << 32))
#define GETSIG(b) LG(b, 0)

/*
 * Macros for getting local file (LOC) header fields
 */
#define LOCVER(b) SH(b, 4)          /* version needed to extract */
#define LOCFLG(b) SH(b, 6)          /* general purpose bit flags */
#define LOCHOW(b) SH(b, 8)          /* compression method */
#define LOCTIM(b) LG(b, 10)         /* modification time */
#define LOCCRC(b) LG(b, 14)         /* crc of uncompressed data */
#define LOCSIZ(b) LG(b, 18)         /* compressed data size */
#define LOCLEN(b) LG(b, 22)         /* uncompressed data size */
#define LOCNAM(b) SH(b, 26)         /* filename length */
#define LOCEXT(b) SH(b, 28)         /* extra field length */

/*
 * Macros for getting extra local (EXT) header fields
 */
#define EXTCRC(b) LG(b, 4)          /* crc of uncompressed data */
#define EXTSIZ(b) LG(b, 8)          /* compressed size */
#define EXTLEN(b) LG(b, 12)         /* uncompressed size */

/*
 * Macros for getting central directory header (CEN) fields
 */
#define CENVEM(b) SH(b, 4)          /* version made by */
#define CENVER(b) SH(b, 6)          /* version needed to extract */
#define CENFLG(b) SH(b, 8)          /* general purpose bit flags */
#define CENHOW(b) SH(b, 10)         /* compression method */
#define CENTIM(b) LG(b, 12)         /* modification time */
#define CENCRC(b) LG(b, 16)         /* crc of uncompressed data */
#define CENSIZ(b) LG(b, 20)         /* compressed size */
#define CENLEN(b) LG(b, 24)         /* uncompressed size */
#define CENNAM(b) SH(b, 28)         /* length of filename */
#define CENEXT(b) SH(b, 30)         /* length of extra field */
#define CENCOM(b) SH(b, 32)         /* file comment length */
#define CENDSK(b) SH(b, 34)         /* disk number start */
#define CENATT(b) SH(b, 36)         /* internal file attributes */
#define CENATX(b) LG(b, 38)         /* external file attributes */
#define CENOFF(b) LG(b, 42)         /* offset of local header */

/*
 * Macros for getting end of central directory header (END) fields
 */
#define ENDSUB(b) SH(b, 8)          /* number of entries on this disk */
#define ENDTOT(b) SH(b, 10)         /* total number of entries */
#define ENDSIZ(b) LG(b, 12)         /* central directory size */
#define ENDOFF(b) LG(b, 16)         /* central directory offset */
#define ENDCOM(b) SH(b, 20)         /* size of zip file comment */

/*
 * Macros for getting Zip64 end of central directory header fields
 */
#define ZIP64_ENDLEN(b) LL(b, 4)      /* size of zip64 end of central dir */
#define ZIP64_ENDVEM(b) SH(b, 12)     /* version made by */
#define ZIP64_ENDVER(b) SH(b, 14)     /* version needed to extract */
#define ZIP64_ENDNMD(b) LG(b, 16)     /* number of this disk */
#define ZIP64_ENDDSK(b) LG(b, 20)     /* disk number of start */
#define ZIP64_ENDTOD(b) LL(b, 24)     /* total number of entries on this disk */
#define ZIP64_ENDTOT(b) LL(b, 32)     /* total number of entries */
#define ZIP64_ENDSIZ(b) LL(b, 40)     /* central directory size in bytes */
#define ZIP64_ENDOFF(b) LL(b, 48)     /* offset of first CEN header */

/*
 * Macros for getting Zip64 end of central directory locator fields
 */
#define ZIP64_LOCDSK(b) LG(b, 4)      /* disk number start */
#define ZIP64_LOCOFF(b) LL(b, 8)      /* offset of zip64 end */
#define ZIP64_LOCTOT(b) LG(b, 16)     /* total number of disks */

/*
 * Supported compression methods
 */
#define STORED      0
#define DEFLATED    8

/*
 * Support for reading ZIP/JAR files. Some things worth noting:
 *
 * - Zip file entries larger than 2**32 bytes are not supported.
 * - jzentry time and crc fields are signed even though they really
 *   represent unsigned quantities.
 * - If csize is zero then the entry is uncompressed.
 * - If extra != 0 then the first two bytes are the length of the extra
 *   data in intel byte order.
 * - If pos <= 0 then it is the position of entry LOC header.
 *   If pos > 0 then it is the position of entry data.
 *   pos should not be accessed directly, but only by ZIP_GetEntryDataOffset.
 * - entry name may include embedded null character, use nlen for length
 */

typedef struct jzentry {  /* Zip file entry */
    char *name;           /* entry name */
    jlong time;           /* modification time */
    jlong size;           /* size of uncompressed data */
    jlong csize;          /* size of compressed data (zero if uncompressed) */
    jint crc;             /* crc of uncompressed data */
    char *comment;        /* optional zip file comment */
    jbyte *extra;         /* optional extra data */
    jlong pos;            /* position of LOC header or entry data */
    jint flag;            /* general purpose flag */
    jint nlen;            /* length of the entry name */
} jzentry;

/*
 * In-memory hash table cell.
 * In a typical system we have a *lot* of these, as we have one for
 * every entry in every active JAR.
 * Note that in order to save space we don't keep the name in memory,
 * but merely remember a 32 bit hash.
 */
typedef struct jzcell {
    unsigned int hash;    /* 32 bit hashcode on name */
    unsigned int next;    /* hash chain: index into jzfile->entries */
    jlong cenpos;         /* Offset of central directory file header */
} jzcell;

typedef struct cencache {
    char *data;           /* A cached page of CEN headers */
    jlong pos;            /* file offset of data */
} cencache;

/*
 * Use ZFILE to represent access to a file in a platform-indepenent
 * fashion.
 */
#ifdef WIN32
#define ZFILE jlong
#else
#define ZFILE int
#endif

/*
 * Descriptor for a ZIP file.
 */
typedef struct jzfile {   /* Zip file */
    char *name;           /* zip file name */
    jint refs;            /* number of active references */
    jlong len;            /* length (in bytes) of zip file */
#ifdef USE_MMAP
    unsigned char *maddr; /* beginning address of the CEN & ENDHDR */
    jlong mlen;           /* length (in bytes) mmaped */
    jlong offset;         /* offset of the mmapped region from the
                             start of the file. */
    jboolean usemmap;     /* if mmap is used. */
#endif
    jboolean locsig;      /* if zip file starts with LOCSIG */
    cencache cencache;    /* CEN header cache */
    ZFILE zfd;            /* open file descriptor */
    void *lock;           /* read lock */
    char *comment;        /* zip file comment */
    jint clen;            /* length of the zip file comment */
    char *msg;            /* zip error message */
    jzcell *entries;      /* array of hash cells */
    jint total;           /* total number of entries */
    jint *table;          /* Hash chain heads: indexes into entries */
    jint tablelen;        /* number of hash heads */
    struct jzfile *next;  /* next zip file in search list */
    jzentry *cache;       /* we cache the most recently freed jzentry */
    /* Information on metadata names in META-INF directory */
    char **metanames;     /* array of meta names (may have null names) */
    jint metacurrent;     /* the next empty slot in metanames array */
    jint metacount;       /* number of slots in metanames array */
    jlong lastModified;   /* last modified time */
    jlong locpos;         /* position of first LOC header (usually 0) */
} jzfile;

/*
 * Index representing end of hash chain
 */
#define ZIP_ENDCHAIN ((jint)-1)

jzentry * JNICALL
ZIP_FindEntry(jzfile *zip, char *name, jint *sizeP, jint *nameLenP);

jboolean JNICALL
ZIP_ReadEntry(jzfile *zip, jzentry *entry, unsigned char *buf, char *entrynm);

jzentry * JNICALL
ZIP_GetNextEntry(jzfile *zip, jint n);

jzfile * JNICALL
ZIP_Open(const char *name, char **pmsg);

jzfile *
ZIP_Open_Generic(const char *name, char **pmsg, int mode, jlong lastModified);

jzfile *
ZIP_Get_From_Cache(const char *name, char **pmsg, jlong lastModified);

jzfile *
ZIP_Put_In_Cache(const char *name, ZFILE zfd, char **pmsg, jlong lastModified);

jzfile *
ZIP_Put_In_Cache0(const char *name, ZFILE zfd, char **pmsg, jlong lastModified, jboolean usemmap);

void JNICALL
ZIP_Close(jzfile *zip);

jzentry * ZIP_GetEntry(jzfile *zip, char *name, jint ulen);
void ZIP_Lock(jzfile *zip);
void ZIP_Unlock(jzfile *zip);
jint ZIP_Read(jzfile *zip, jzentry *entry, jlong pos, void *buf, jint len);
void ZIP_FreeEntry(jzfile *zip, jzentry *ze);
jlong ZIP_GetEntryDataOffset(jzfile *zip, jzentry *entry);
<<<<<<< HEAD
jzentry * ZIP_GetEntry2(jzfile *zip, char *name, jint ulen, jboolean addSlash);
=======

jboolean JNICALL
ZIP_InflateFully(void *inBuf, jlong inLen, void *outBuf, jlong outLen, char **pmsg);

>>>>>>> 16d6594c
#endif /* !_ZIP_H_ */<|MERGE_RESOLUTION|>--- conflicted
+++ resolved
@@ -271,12 +271,9 @@
 jint ZIP_Read(jzfile *zip, jzentry *entry, jlong pos, void *buf, jint len);
 void ZIP_FreeEntry(jzfile *zip, jzentry *ze);
 jlong ZIP_GetEntryDataOffset(jzfile *zip, jzentry *entry);
-<<<<<<< HEAD
 jzentry * ZIP_GetEntry2(jzfile *zip, char *name, jint ulen, jboolean addSlash);
-=======
 
 jboolean JNICALL
 ZIP_InflateFully(void *inBuf, jlong inLen, void *outBuf, jlong outLen, char **pmsg);
 
->>>>>>> 16d6594c
 #endif /* !_ZIP_H_ */