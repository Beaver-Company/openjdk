--- conflicted
+++ resolved
@@ -618,6 +618,10 @@
         validateAddReads(sv);
         validateLimitModules(sv);
 
+        if (lintOptions && options.isSet(Option.ADD_OPENS)) {
+            log.warning(LintCategory.OPTIONS, Warnings.AddopensIgnored);
+        }
+
         return !errors && (log.nerrors == 0);
     }
 
@@ -700,11 +704,6 @@
         }
     }
 
-<<<<<<< HEAD
-        if (lintOptions && options.isSet(Option.ADD_OPENS)) {
-            log.warning(LintCategory.OPTIONS, Warnings.AddopensIgnored);
-        }
-=======
     private void validateAddModules(SourceVersion sv) {
         String addModules = options.get(Option.ADD_MODULES);
         if (addModules != null) {
@@ -731,7 +730,6 @@
             }
         }
     }
->>>>>>> 2cf04f5f
 
     private void validateLimitModules(SourceVersion sv) {
         String limitModules = options.get(Option.LIMIT_MODULES);
