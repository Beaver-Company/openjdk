--- conflicted
+++ resolved
@@ -475,14 +475,9 @@
                 //are left unchecked - in such cases there's nothing to clean up.
                 if (csym == null) return;
                 typeEnvs.remove(csym);
-<<<<<<< HEAD
-                chk.compiled.remove(csym.flatname);
+                chk.removeCompiled(csym);
                 chk.clearLocalClassNameIndexes(csym);
-                syms.classes.remove(csym.flatname);
-=======
-                chk.removeCompiled(csym);
                 syms.removeClass(msym, csym.flatname);
->>>>>>> 98a53827
                 super.visitClassDef(tree);
             }
         }
