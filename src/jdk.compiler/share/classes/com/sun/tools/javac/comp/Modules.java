/*
 * Copyright (c) 2009, 2016, Oracle and/or its affiliates. All rights reserved.
 * DO NOT ALTER OR REMOVE COPYRIGHT NOTICES OR THIS FILE HEADER.
 *
 * This code is free software; you can redistribute it and/or modify it
 * under the terms of the GNU General Public License version 2 only, as
 * published by the Free Software Foundation.  Oracle designates this
 * particular file as subject to the "Classpath" exception as provided
 * by Oracle in the LICENSE file that accompanied this code.
 *
 * This code is distributed in the hope that it will be useful, but WITHOUT
 * ANY WARRANTY; without even the implied warranty of MERCHANTABILITY or
 * FITNESS FOR A PARTICULAR PURPOSE.  See the GNU General Public License
 * version 2 for more details (a copy is included in the LICENSE file that
 * accompanied this code).
 *
 * You should have received a copy of the GNU General Public License version
 * 2 along with this work; if not, write to the Free Software Foundation,
 * Inc., 51 Franklin St, Fifth Floor, Boston, MA 02110-1301 USA.
 *
 * Please contact Oracle, 500 Oracle Parkway, Redwood Shores, CA 94065 USA
 * or visit www.oracle.com if you need additional information or have any
 * questions.
 */


package com.sun.tools.javac.comp;

import java.io.IOException;
import java.util.Arrays;
import java.util.Collection;
import java.util.Collections;
import java.util.EnumSet;
import java.util.HashMap;
import java.util.HashSet;
import java.util.LinkedHashMap;
import java.util.LinkedHashSet;
import java.util.Map;
import java.util.Map.Entry;
import java.util.Set;
import java.util.function.Predicate;
import java.util.regex.Matcher;
import java.util.regex.Pattern;
import java.util.stream.Stream;

import javax.lang.model.SourceVersion;
import javax.tools.JavaFileManager;
import javax.tools.JavaFileManager.Location;
import javax.tools.JavaFileObject;
import javax.tools.JavaFileObject.Kind;
import javax.tools.StandardLocation;

import com.sun.tools.javac.code.ClassFinder;
import com.sun.tools.javac.code.Directive;
import com.sun.tools.javac.code.Directive.ExportsDirective;
import com.sun.tools.javac.code.Directive.ExportsFlag;
import com.sun.tools.javac.code.Directive.RequiresDirective;
import com.sun.tools.javac.code.Directive.RequiresFlag;
import com.sun.tools.javac.code.Directive.UsesDirective;
import com.sun.tools.javac.code.Flags;
import com.sun.tools.javac.code.Kinds;
import com.sun.tools.javac.code.ModuleFinder;
import com.sun.tools.javac.code.Source;
import com.sun.tools.javac.code.Symbol;
import com.sun.tools.javac.code.Symbol.ClassSymbol;
import com.sun.tools.javac.code.Symbol.Completer;
import com.sun.tools.javac.code.Symbol.CompletionFailure;
import com.sun.tools.javac.code.Symbol.MethodSymbol;
import com.sun.tools.javac.code.Symbol.ModuleSymbol;
import com.sun.tools.javac.code.Symbol.PackageSymbol;
import com.sun.tools.javac.code.Symtab;
import com.sun.tools.javac.code.Type;
import com.sun.tools.javac.code.Types;
import com.sun.tools.javac.jvm.ClassWriter;
import com.sun.tools.javac.jvm.JNIWriter;
import com.sun.tools.javac.main.Option;
import com.sun.tools.javac.resources.CompilerProperties.Errors;
import com.sun.tools.javac.resources.CompilerProperties.Warnings;
import com.sun.tools.javac.tree.JCTree;
import com.sun.tools.javac.tree.JCTree.JCCompilationUnit;
import com.sun.tools.javac.tree.JCTree.JCExports;
import com.sun.tools.javac.tree.JCTree.JCExpression;
import com.sun.tools.javac.tree.JCTree.JCModuleDecl;
import com.sun.tools.javac.tree.JCTree.JCPackageDecl;
import com.sun.tools.javac.tree.JCTree.JCProvides;
import com.sun.tools.javac.tree.JCTree.JCRequires;
import com.sun.tools.javac.tree.JCTree.JCUses;
import com.sun.tools.javac.tree.TreeInfo;
import com.sun.tools.javac.util.Assert;
import com.sun.tools.javac.util.Context;
import com.sun.tools.javac.util.JCDiagnostic;
import com.sun.tools.javac.util.JCDiagnostic.DiagnosticPosition;
import com.sun.tools.javac.util.List;
import com.sun.tools.javac.util.ListBuffer;
import com.sun.tools.javac.util.Log;
import com.sun.tools.javac.util.Name;
import com.sun.tools.javac.util.Names;
import com.sun.tools.javac.util.Options;

import static com.sun.tools.javac.code.Flags.UNATTRIBUTED;
import static com.sun.tools.javac.code.Kinds.Kind.MDL;
import static com.sun.tools.javac.code.TypeTag.CLASS;

import com.sun.tools.javac.tree.JCTree.JCDirective;
import com.sun.tools.javac.tree.JCTree.Tag;
import com.sun.tools.javac.util.Abort;
import com.sun.tools.javac.util.Position;

import static com.sun.tools.javac.code.Flags.ABSTRACT;
import static com.sun.tools.javac.code.Flags.ENUM;
import static com.sun.tools.javac.code.Flags.PUBLIC;
import com.sun.tools.javac.tree.JCTree.JCImport;
import static com.sun.tools.javac.tree.JCTree.Tag.MODULEDEF;

/**
 *  TODO: fill in
 *
 *  <p><b>This is NOT part of any supported API.
 *  If you write code that depends on this, you do so at your own risk.
 *  This code and its internal interfaces are subject to change or
 *  deletion without notice.</b>
 */
public class Modules extends JCTree.Visitor {
    private static final String ALL_SYSTEM = "ALL-SYSTEM";
    private static final String ALL_MODULE_PATH = "ALL-MODULE-PATH";

    private final Log log;
    private final Names names;
    private final Symtab syms;
    private final Attr attr;
    private final TypeEnvs typeEnvs;
    private final Types types;
    private final JavaFileManager fileManager;
    private final ModuleFinder moduleFinder;
    private final boolean allowModules;

    public final boolean multiModuleMode;

    private final String moduleOverride;

    private final Name java_se;
    private final Name java_;

    ModuleSymbol defaultModule;

    private final String addExportsOpt;
    private Map<ModuleSymbol, Set<ExportsDirective>> addExports;
    private final String addReadsOpt;
    private Map<ModuleSymbol, Set<RequiresDirective>> addReads;
    private final String addModsOpt;
    private final String limitModsOpt;

    private Set<ModuleSymbol> rootModules = Collections.emptySet();

    public static Modules instance(Context context) {
        Modules instance = context.get(Modules.class);
        if (instance == null)
            instance = new Modules(context);
        return instance;
    }

    protected Modules(Context context) {
        context.put(Modules.class, this);
        log = Log.instance(context);
        names = Names.instance(context);
        syms = Symtab.instance(context);
        attr = Attr.instance(context);
        typeEnvs = TypeEnvs.instance(context);
        moduleFinder = ModuleFinder.instance(context);
        types = Types.instance(context);
        fileManager = context.get(JavaFileManager.class);
        allowModules = Source.instance(context).allowModules();
        Options options = Options.instance(context);

        moduleOverride = options.get(Option.XMODULE);

        multiModuleMode = fileManager.hasLocation(StandardLocation.MODULE_SOURCE_PATH);
        ClassWriter classWriter = ClassWriter.instance(context);
        classWriter.multiModuleMode = multiModuleMode;
        JNIWriter jniWriter = JNIWriter.instance(context);
        jniWriter.multiModuleMode = multiModuleMode;

        java_se = names.fromString("java.se");
        java_ = names.fromString("java.");

        addExportsOpt = options.get(Option.ADD_EXPORTS);
        addReadsOpt = options.get(Option.ADD_READS);
        addModsOpt = options.get(Option.ADD_MODULES);
        limitModsOpt = options.get(Option.LIMIT_MODULES);
    }

    int depth = -1;
    private void dprintln(String msg) {
        for (int i = 0; i < depth; i++)
            System.err.print("  ");
        System.err.println(msg);
    }

    public boolean enter(List<JCCompilationUnit> trees, ClassSymbol c) {
        if (!allowModules) {
            for (JCCompilationUnit tree: trees) {
                tree.modle = syms.noModule;
            }
            defaultModule = syms.noModule;
            return true;
        }

        int startErrors = log.nerrors;

        depth++;
        try {
            // scan trees for module defs
            Set<ModuleSymbol> roots = enterModules(trees, c);

            setCompilationUnitModules(trees, roots);

            if (!roots.isEmpty() && this.rootModules.isEmpty()) {
                this.rootModules = roots;
                allModules(); //ensure errors reported
            }

            for (ModuleSymbol msym: roots) {
                msym.complete();
            }
        } catch (CompletionFailure ex) {
            log.error(JCDiagnostic.DiagnosticFlag.NON_DEFERRABLE, Position.NOPOS, "cant.access", ex.sym, ex.getDetailValue());
            if (ex instanceof ClassFinder.BadClassFile) throw new Abort();
        } finally {
            depth--;
        }

        return (log.nerrors == startErrors);
    }

    public Completer getCompleter() {
        return mainCompleter;
    }

    public ModuleSymbol getDefaultModule() {
        return defaultModule;
    }

    private Set<ModuleSymbol> enterModules(List<JCCompilationUnit> trees, ClassSymbol c) {
        Set<ModuleSymbol> modules = new LinkedHashSet<>();
        for (JCCompilationUnit tree : trees) {
            JavaFileObject prev = log.useSource(tree.sourcefile);
            try {
                enterModule(tree, c, modules);
            } finally {
                log.useSource(prev);
            }
        }
        return modules;
    }


    private void enterModule(JCCompilationUnit toplevel, ClassSymbol c, Set<ModuleSymbol> modules) {
        boolean isModuleInfo = toplevel.sourcefile.isNameCompatible("module-info", Kind.SOURCE);
        boolean isModuleDecl = toplevel.getModuleDecl() != null;
        if (isModuleInfo && isModuleDecl) {
            JCModuleDecl decl = toplevel.getModuleDecl();
            Name name = TreeInfo.fullName(decl.qualId);
            ModuleSymbol sym;
            if (c != null) {
               sym = (ModuleSymbol) c.owner;
               if (sym.name == null) {
                   //ModuleFinder.findSingleModule creates a stub of a ModuleSymbol without a name,
                   //fill the name here after the module-info.java has been parsed
                   //also enter the ModuleSymbol among modules:
                   syms.enterModule(sym, name);
               } else {
                   // TODO: validate name
               }
            } else {
                sym = syms.enterModule(name);
                if (sym.module_info.sourcefile != null && sym.module_info.sourcefile != toplevel.sourcefile) {
                    log.error(decl.pos(), Errors.DuplicateModule(sym));
                    return;
                }
            }
            sym.completer = getSourceCompleter(toplevel);
            sym.module_info.sourcefile = toplevel.sourcefile;
            decl.sym = sym;

            if (multiModuleMode || modules.isEmpty()) {
                modules.add(sym);
            } else {
                log.error(toplevel.pos(), Errors.TooManyModules);
            }

            Env<AttrContext> provisionalEnv = new Env<>(decl, null);

            provisionalEnv.toplevel = toplevel;
            typeEnvs.put(sym, provisionalEnv);
        } else if (isModuleInfo) {
            if (multiModuleMode) {
                JCTree tree = toplevel.defs.isEmpty() ? toplevel : toplevel.defs.head;
                log.error(tree.pos(), Errors.ExpectedModule);
            }
        } else if (isModuleDecl) {
            JCTree tree = toplevel.defs.head;
            log.error(tree.pos(), Errors.ModuleDeclSbInModuleInfoJava);
        }
    }

    private void setCompilationUnitModules(List<JCCompilationUnit> trees, Set<ModuleSymbol> rootModules) {
        // update the module for each compilation unit
        if (multiModuleMode) {
            checkNoAllModulePath();
            for (JCCompilationUnit tree: trees) {
                if (tree.defs.isEmpty()) {
                    tree.modle = syms.unnamedModule;
                    continue;
                }

                JavaFileObject prev = log.useSource(tree.sourcefile);
                try {
                    Location locn = getModuleLocation(tree);
                    if (locn != null) {
                        Name name = names.fromString(fileManager.inferModuleName(locn));
                        ModuleSymbol msym;
                        JCModuleDecl decl = tree.getModuleDecl();
                        if (decl != null) {
                            msym = decl.sym;
                            if (msym.name != name) {
                                log.error(decl.qualId, Errors.ModuleNameMismatch(msym.name, name));
                            }
                        } else {
                            msym = syms.enterModule(name);
                        }
                        if (msym.sourceLocation == null) {
                            msym.sourceLocation = locn;
                            if (fileManager.hasLocation(StandardLocation.CLASS_OUTPUT)) {
                                msym.classLocation = fileManager.getModuleLocation(
                                        StandardLocation.CLASS_OUTPUT, msym.name.toString());
                            }
                        }
                        tree.modle = msym;
                        rootModules.add(msym);
                    } else {
                        log.error(tree.pos(), Errors.UnnamedPkgNotAllowedNamedModules);
                        tree.modle = syms.errModule;
                    }
                } catch (IOException e) {
                    throw new Error(e); // FIXME
                } finally {
                    log.useSource(prev);
                }
            }
            if (syms.unnamedModule.sourceLocation == null) {
                syms.unnamedModule.completer = getUnnamedModuleCompleter();
                syms.unnamedModule.sourceLocation = StandardLocation.SOURCE_PATH;
                syms.unnamedModule.classLocation = StandardLocation.CLASS_PATH;
            }
            defaultModule = syms.unnamedModule;
        } else {
            if (defaultModule == null) {
                switch (rootModules.size()) {
                    case 0:
                        defaultModule = moduleFinder.findSingleModule();
                        if (defaultModule == syms.unnamedModule) {
                            if (moduleOverride != null) {
                                checkNoAllModulePath();
                                defaultModule = moduleFinder.findModule(names.fromString(moduleOverride));
                            } else {
                                // Question: why not do findAllModules and initVisiblePackages here?
                                // i.e. body of unnamedModuleCompleter
                                defaultModule.completer = getUnnamedModuleCompleter();
                                defaultModule.classLocation = StandardLocation.CLASS_PATH;
                            }
                        } else {
                            checkSpecifiedModule(trees, Errors.ModuleInfoWithXmoduleClasspath);
                            checkNoAllModulePath();
                            defaultModule.complete();
                            // Question: why not do completeModule here?
                            defaultModule.completer = new Completer() {
                                @Override
                                public void complete(Symbol sym) throws CompletionFailure {
                                    completeModule((ModuleSymbol) sym);
                                }
                            };
                        }
                        rootModules.add(defaultModule);
                        break;
                    case 1:
                        checkSpecifiedModule(trees, Errors.ModuleInfoWithXmoduleSourcepath);
                        checkNoAllModulePath();
                        defaultModule = rootModules.iterator().next();
                        defaultModule.classLocation = StandardLocation.CLASS_OUTPUT;
                        break;
                    default:
                        Assert.error("too many modules");
                }
                defaultModule.sourceLocation = StandardLocation.SOURCE_PATH;
            } else if (rootModules.size() == 1 && defaultModule == rootModules.iterator().next()) {
                defaultModule.complete();
                defaultModule.completer = sym -> completeModule((ModuleSymbol) sym);
            } else {
                Assert.check(rootModules.isEmpty());
            }

            if (defaultModule != syms.unnamedModule) {
                syms.unnamedModule.completer = getUnnamedModuleCompleter();
                syms.unnamedModule.sourceLocation = StandardLocation.SOURCE_PATH;
                syms.unnamedModule.classLocation = StandardLocation.CLASS_PATH;
            }

            for (JCCompilationUnit tree: trees) {
                tree.modle = defaultModule;
            }
        }
    }

    private Location getModuleLocation(JCCompilationUnit tree) throws IOException {
        if (tree.getModuleDecl() != null) {
            return getModuleLocation(tree.sourcefile, null);
        } else if (tree.getPackage() != null) {
            JCPackageDecl pkg = tree.getPackage();
            return getModuleLocation(tree.sourcefile, TreeInfo.fullName(pkg.pid));
        } else {
            // code in unnamed module
            return null;
        }
    }

    private Location getModuleLocation(JavaFileObject fo, Name pkgName) throws IOException {
        // For now, just check module source path.
        // We may want to check source path as well.
        return fileManager.getModuleLocation(StandardLocation.MODULE_SOURCE_PATH,
                fo, (pkgName == null) ? null : pkgName.toString());
    }

    private void checkSpecifiedModule(List<JCCompilationUnit> trees, JCDiagnostic.Error error) {
        if (moduleOverride != null) {
            JavaFileObject prev = log.useSource(trees.head.sourcefile);
            try {
                log.error(trees.head.pos(), error);
            } finally {
                log.useSource(prev);
            }
        }
    }

    private void checkNoAllModulePath() {
        if (addModsOpt != null && Arrays.asList(addModsOpt.split(",")).contains(ALL_MODULE_PATH)) {
            log.error(Errors.AddmodsAllModulePathInvalid);
        }
    }

    private final Completer mainCompleter = new Completer() {
        @Override
        public void complete(Symbol sym) throws CompletionFailure {
            ModuleSymbol msym = moduleFinder.findModule((ModuleSymbol) sym);

            if (msym.kind == Kinds.Kind.ERR) {
                log.error(Errors.CantFindModule(msym));
                //make sure the module is initialized:
                msym.directives = List.nil();
                msym.exports = List.nil();
                msym.provides = List.nil();
                msym.requires = List.nil();
                msym.uses = List.nil();
            } else if ((msym.flags_field & Flags.AUTOMATIC_MODULE) != 0) {
                completeAutomaticModule(msym);
            } else {
                msym.module_info.complete();
            }

            // If module-info comes from a .java file, the underlying
            // call of classFinder.fillIn will have called through the
            // source completer, to Enter, and then to Modules.enter,
            // which will call completeModule.
            // But, if module-info comes from a .class file, the underlying
            // call of classFinder.fillIn will just call ClassReader to read
            // the .class file, and so we call completeModule here.
            if (msym.module_info.classfile == null || msym.module_info.classfile.getKind() == Kind.CLASS) {
                completeModule(msym);
            }
        }

        @Override
        public String toString() {
            return "mainCompleter";
        }
    };

    private void completeAutomaticModule(ModuleSymbol msym) throws CompletionFailure {
        try {
            ListBuffer<Directive> directives = new ListBuffer<>();
            ListBuffer<ExportsDirective> exports = new ListBuffer<>();
            Set<String> seenPackages = new HashSet<>();

            for (JavaFileObject clazz : fileManager.list(msym.classLocation, "", EnumSet.of(Kind.CLASS), true)) {
                String binName = fileManager.inferBinaryName(msym.classLocation, clazz);
                String pack = binName.lastIndexOf('.') != (-1) ? binName.substring(0, binName.lastIndexOf('.')) : ""; //unnamed package????
                if (seenPackages.add(pack)) {
                    ExportsDirective d = new ExportsDirective(syms.enterPackage(msym, names.fromString(pack)), null);
                    directives.add(d);
                    exports.add(d);
                }
            }

            ListBuffer<RequiresDirective> requires = new ListBuffer<>();

            //ensure all modules are found:
            moduleFinder.findAllModules();

            for (ModuleSymbol ms : allModules()) {
                if (ms == syms.unnamedModule || ms == msym)
                    continue;
<<<<<<< HEAD
                RequiresDirective d = new RequiresDirective(ms, EnumSet.of(RequiresFlag.TRANSITIVE));
=======
                Set<RequiresFlag> flags = (ms.flags_field & Flags.AUTOMATIC_MODULE) != 0 ?
                        EnumSet.of(RequiresFlag.PUBLIC) : EnumSet.noneOf(RequiresFlag.class);
                RequiresDirective d = new RequiresDirective(ms, flags);
>>>>>>> eb6ddc7a
                directives.add(d);
                requires.add(d);
            }

            RequiresDirective requiresUnnamed = new RequiresDirective(syms.unnamedModule);
            directives.add(requiresUnnamed);
            requires.add(requiresUnnamed);

            msym.exports = exports.toList();
            msym.provides = List.nil();
            msym.requires = requires.toList();
            msym.uses = List.nil();
            msym.directives = directives.toList();
            msym.flags_field |= Flags.ACYCLIC;
        } catch (IOException ex) {
            throw new IllegalStateException(ex);
        }
    }

    private Completer getSourceCompleter(JCCompilationUnit tree) {
        return new Completer() {
            @Override
            public void complete(Symbol sym) throws CompletionFailure {
                ModuleSymbol msym = (ModuleSymbol) sym;
                msym.flags_field |= UNATTRIBUTED;
                ModuleVisitor v = new ModuleVisitor();
                JavaFileObject prev = log.useSource(tree.sourcefile);
                try {
                    JCModuleDecl moduleDecl = tree.getModuleDecl();
                    moduleDecl.accept(v);
                    completeModule(msym);
                    checkCyclicDependencies(moduleDecl);
                } finally {
                    log.useSource(prev);
                    msym.flags_field &= ~UNATTRIBUTED;
                }
            }

            @Override
            public String toString() {
                return "SourceCompleter: " + tree.sourcefile.getName();
            }

        };
    }

    class ModuleVisitor extends JCTree.Visitor {
        private ModuleSymbol sym;
        private final Set<ModuleSymbol> allRequires = new HashSet<>();
        private final Set<PackageSymbol> allExports = new HashSet<>();

        @Override
        public void visitModuleDef(JCModuleDecl tree) {
            sym = Assert.checkNonNull(tree.sym);

            sym.requires = List.nil();
            sym.exports = List.nil();
            tree.directives.forEach(t -> t.accept(this));
            sym.requires = sym.requires.reverse();
            sym.exports = sym.exports.reverse();
            ensureJavaBase();
        }

        @Override
        public void visitRequires(JCRequires tree) {
            ModuleSymbol msym = lookupModule(tree.moduleName);
            if (msym.kind != MDL) {
                log.error(tree.moduleName.pos(), Errors.ModuleNotFound(msym));
            } else if (allRequires.contains(msym)) {
                log.error(tree.moduleName.pos(), Errors.DuplicateRequires(msym));
            } else {
                allRequires.add(msym);
                Set<RequiresFlag> flags = EnumSet.noneOf(RequiresFlag.class);
                if (tree.isTransitive)
                    flags.add(RequiresFlag.TRANSITIVE);
                if (tree.isStaticPhase)
                    flags.add(RequiresFlag.STATIC_PHASE);
                RequiresDirective d = new RequiresDirective(msym, flags);
                tree.directive = d;
                sym.requires = sym.requires.prepend(d);
            }
        }

        @Override
        public void visitExports(JCExports tree) {
            Name name = TreeInfo.fullName(tree.qualid);
            PackageSymbol packge = syms.enterPackage(sym, name);
            attr.setPackageSymbols(tree.qualid, packge);
            if (!allExports.add(packge)) {
                log.error(tree.qualid.pos(), Errors.DuplicateExports(packge));
            }

            List<ModuleSymbol> toModules = null;
            if (tree.moduleNames != null) {
                Set<ModuleSymbol> to = new HashSet<>();
                for (JCExpression n: tree.moduleNames) {
                    ModuleSymbol msym = lookupModule(n);
                    if (msym.kind != MDL) {
                        log.error(n.pos(), Errors.ModuleNotFound(msym));
                    } else if (!to.add(msym)) {
                        log.error(n.pos(), Errors.DuplicateExports(msym));
                    }
                }
                toModules = List.from(to);
            }

            if (toModules == null || !toModules.isEmpty()) {
                Set<ExportsFlag> flags = tree.isDynamicPhase
                        ? EnumSet.of(ExportsFlag.DYNAMIC_PHASE) : Collections.emptySet();
                ExportsDirective d = new ExportsDirective(packge, toModules, flags);
                tree.directive = d;
                sym.exports = sym.exports.prepend(d);
            }
        }

        @Override
        public void visitProvides(JCProvides tree) { }

        @Override
        public void visitUses(JCUses tree) { }

        private void ensureJavaBase() {
            if (sym.name == names.java_base)
                return;

            for (RequiresDirective d: sym.requires) {
                if (d.module.name == names.java_base)
                    return;
            }

            ModuleSymbol java_base = syms.enterModule(names.java_base);
            Directive.RequiresDirective d =
                    new Directive.RequiresDirective(java_base,
                            EnumSet.of(Directive.RequiresFlag.MANDATED));
            sym.requires = sym.requires.prepend(d);
        }

        private ModuleSymbol lookupModule(JCExpression moduleName) {
            try {
            Name name = TreeInfo.fullName(moduleName);
            ModuleSymbol msym = moduleFinder.findModule(name);
            TreeInfo.setSymbol(moduleName, msym);
            return msym;
            } catch (Throwable t) {
                System.err.println("Module " + sym + "; lookup export " + moduleName);
                throw t;
            }
        }
    }

    public Completer getUsesProvidesCompleter() {
        return sym -> {
            ModuleSymbol msym = (ModuleSymbol) sym;
            Env<AttrContext> env = typeEnvs.get(msym);
            UsesProvidesVisitor v = new UsesProvidesVisitor(msym, env);
            JavaFileObject prev = log.useSource(env.toplevel.sourcefile);
            try {
                env.toplevel.getModuleDecl().accept(v);
            } finally {
                log.useSource(prev);
            }
        };
    }

    class UsesProvidesVisitor extends JCTree.Visitor {
        private final ModuleSymbol msym;
        private final Env<AttrContext> env;

        private final Set<Directive.UsesDirective> allUses = new HashSet<>();
        private final Set<Directive.ProvidesDirective> allProvides = new HashSet<>();

        public UsesProvidesVisitor(ModuleSymbol msym, Env<AttrContext> env) {
            this.msym = msym;
            this.env = env;
        }

        @Override @SuppressWarnings("unchecked")
        public void visitModuleDef(JCModuleDecl tree) {
            msym.directives = List.nil();
            msym.provides = List.nil();
            msym.uses = List.nil();
            tree.directives.forEach(t -> t.accept(this));
            msym.directives = msym.directives.reverse();
            msym.provides = msym.provides.reverse();
            msym.uses = msym.uses.reverse();

            if (msym.requires.nonEmpty() && msym.requires.head.flags.contains(RequiresFlag.MANDATED))
                msym.directives = msym.directives.prepend(msym.requires.head);

            msym.directives = msym.directives.appendList(List.from(addReads.getOrDefault(msym, Collections.emptySet())));

            checkForCorrectness();
        }

        @Override
        public void visitExports(JCExports tree) {
            if (tree.directive.packge.members().isEmpty()) {
                log.error(tree.qualid.pos(), Errors.PackageEmptyOrNotFound(tree.directive.packge));
            }
            msym.directives = msym.directives.prepend(tree.directive);
        }

        MethodSymbol noArgsConstructor(ClassSymbol tsym) {
            for (Symbol sym : tsym.members().getSymbolsByName(names.init)) {
                MethodSymbol mSym = (MethodSymbol)sym;
                if (mSym.params().isEmpty()) {
                    return mSym;
                }
            }
            return null;
        }

        Map<Directive.ProvidesDirective, JCProvides> directiveToTreeMap = new HashMap<>();

        @Override
        public void visitProvides(JCProvides tree) {
            Type st = attr.attribType(tree.serviceName, env, syms.objectType);
            Type it = attr.attribType(tree.implName, env, syms.objectType);
            ClassSymbol service = (ClassSymbol) st.tsym;
            ClassSymbol impl = (ClassSymbol) it.tsym;
            if (!types.isSubtype(it, st)) {
                log.error(tree.implName.pos(), Errors.ServiceImplementationMustBeSubtypeOfServiceInterface);
            }
            if ((impl.flags() & ABSTRACT) != 0) {
                log.error(tree.implName.pos(), Errors.ServiceImplementationIsAbstract(impl));
            } else if (impl.isInner()) {
                log.error(tree.implName.pos(), Errors.ServiceImplementationIsInner(impl));
            } else if (service.isInner()) {
                log.error(tree.serviceName.pos(), Errors.ServiceDefinitionIsInner(service));
            } else {
                MethodSymbol constr = noArgsConstructor(impl);
                if (constr == null) {
                    log.error(tree.implName.pos(), Errors.ServiceImplementationDoesntHaveANoArgsConstructor(impl));
                } else if ((constr.flags() & PUBLIC) == 0) {
                    log.error(tree.implName.pos(), Errors.ServiceImplementationNoArgsConstructorNotPublic(impl));
                }
            }
            if (st.hasTag(CLASS) && it.hasTag(CLASS)) {
                Directive.ProvidesDirective d = new Directive.ProvidesDirective(service, impl);
                if (!allProvides.add(d)) {
                    log.error(tree.pos(), Errors.DuplicateProvides(service, impl));
                }
                msym.provides = msym.provides.prepend(d);
                msym.directives = msym.directives.prepend(d);
                directiveToTreeMap.put(d, tree);
            }
        }

        @Override
        public void visitRequires(JCRequires tree) {
            msym.directives = msym.directives.prepend(tree.directive);
        }

        @Override
        public void visitUses(JCUses tree) {
            Type st = attr.attribType(tree.qualid, env, syms.objectType);
            Symbol sym = TreeInfo.symbol(tree.qualid);
            if ((sym.flags() & ENUM) != 0) {
                log.error(tree.qualid.pos(), Errors.ServiceDefinitionIsEnum(st.tsym));
            } else if (st.hasTag(CLASS)) {
                ClassSymbol service = (ClassSymbol) st.tsym;
                Directive.UsesDirective d = new Directive.UsesDirective(service);
                if (!allUses.add(d)) {
                    log.error(tree.pos(), Errors.DuplicateUses(service));
                }
                msym.uses = msym.uses.prepend(d);
                msym.directives = msym.directives.prepend(d);
            }
        }

        private void checkForCorrectness() {
            for (Directive.ProvidesDirective provides : allProvides) {
                JCProvides tree = directiveToTreeMap.get(provides);
                /* The implementation must be defined in the same module as the provides directive
                 * (else, error)
                 */
                PackageSymbol implementationDefiningPackage = provides.impl.packge();
                if (implementationDefiningPackage.modle != msym) {
                    log.error(tree.pos(), Errors.ServiceImplementationNotInRightModule(implementationDefiningPackage.modle));
                }

                /* There is no inherent requirement that module that provides a service should actually
                 * use it itself. However, it is a pointless declaration if the service package is not
                 * exported and there is no uses for the service.
                 */
                PackageSymbol interfaceDeclaringPackage = provides.service.packge();
                boolean isInterfaceDeclaredInCurrentModule = interfaceDeclaringPackage.modle == msym;
                boolean isInterfaceExportedFromAReadableModule =
                        msym.visiblePackages.get(interfaceDeclaringPackage.fullname) == interfaceDeclaringPackage;
                if (isInterfaceDeclaredInCurrentModule && !isInterfaceExportedFromAReadableModule) {
                    // ok the interface is declared in this module. Let's check if it's exported
                    boolean warn = true;
                    for (ExportsDirective export : msym.exports) {
                        if (interfaceDeclaringPackage == export.packge) {
                            warn = false;
                            break;
                        }
                    }
                    if (warn) {
                        for (UsesDirective uses : msym.uses) {
                            if (provides.service == uses.service) {
                                warn = false;
                                break;
                            }
                        }
                    }
                    if (warn) {
                        log.warning(tree.pos(), Warnings.ServiceProvidedButNotExportedOrUsed(provides.service));
                    }
                }
            }
        }
    }

    private Set<ModuleSymbol> allModulesCache;

    private Set<ModuleSymbol> allModules() {
        if (allModulesCache != null)
            return allModulesCache;

        Set<ModuleSymbol> observable;

        if (limitModsOpt == null) {
            observable = null;
        } else {
            Set<ModuleSymbol> limitMods = new HashSet<>();
            for (String limit : limitModsOpt.split(",")) {
                limitMods.add(syms.enterModule(names.fromString(limit)));
            }
            observable = computeTransitiveClosure(limitMods, null);
            observable.addAll(rootModules);
        }

        Predicate<ModuleSymbol> observablePred = sym -> observable == null || observable.contains(sym);
        Predicate<ModuleSymbol> systemModulePred = sym -> (sym.flags() & Flags.SYSTEM_MODULE) != 0;
        Set<ModuleSymbol> enabledRoot = new LinkedHashSet<>();

        if (rootModules.contains(syms.unnamedModule)) {
            ModuleSymbol javaSE = syms.getModule(java_se);
            Predicate<ModuleSymbol> jdkModulePred;

            if (javaSE != null && (observable == null || observable.contains(javaSE))) {
                jdkModulePred = sym -> {
                    sym.complete();
                    return   !sym.name.startsWith(java_)
                           && sym.exports.stream().anyMatch(e -> e.modules == null);
                };
                enabledRoot.add(javaSE);
            } else {
                jdkModulePred = sym -> true;
            }

            for (ModuleSymbol sym : new HashSet<>(syms.getAllModules())) {
                if (systemModulePred.test(sym) && observablePred.test(sym) && jdkModulePred.test(sym)) {
                    enabledRoot.add(sym);
                }
            }
        }

        enabledRoot.addAll(rootModules);

        if (addModsOpt != null) {
            for (String added : addModsOpt.split(",")) {
                Stream<ModuleSymbol> modules;
                switch (added) {
                    case ALL_SYSTEM:
                        modules = syms.getAllModules()
                                      .stream()
                                      .filter(systemModulePred.and(observablePred));
                        break;
                    case ALL_MODULE_PATH:
                        modules = syms.getAllModules()
                                      .stream()
                                      .filter(systemModulePred.negate().and(observablePred));
                        break;
                    default:
                        modules = Stream.of(syms.enterModule(names.fromString(added)));
                        break;
                }
                modules.forEach(sym -> {
                    enabledRoot.add(sym);
                    if (observable != null)
                        observable.add(sym);
                });
            }
        }

        Set<ModuleSymbol> result = computeTransitiveClosure(enabledRoot, observable);

        result.add(syms.unnamedModule);

        if (!rootModules.isEmpty())
            allModulesCache = result;

        return result;
    }

    public void enableAllModules() {
        allModulesCache = new HashSet<>();

        moduleFinder.findAllModules();

        for (ModuleSymbol msym : syms.getAllModules()) {
            allModulesCache.add(msym);
        }
    }

    private Set<ModuleSymbol> computeTransitiveClosure(Iterable<? extends ModuleSymbol> base, Set<ModuleSymbol> observable) {
        List<ModuleSymbol> todo = List.nil();

        for (ModuleSymbol ms : base) {
            todo = todo.prepend(ms);
        }

        Set<ModuleSymbol> result = new LinkedHashSet<>();
        result.add(syms.java_base);

        while (todo.nonEmpty()) {
            ModuleSymbol current = todo.head;
            todo = todo.tail;
            if (observable != null && !observable.contains(current))
                continue;
            if (!result.add(current) || current == syms.unnamedModule || ((current.flags_field & Flags.AUTOMATIC_MODULE) != 0))
                continue;
            current.complete();
            for (RequiresDirective rd : current.requires) {
                todo = todo.prepend(rd.module);
            }
        }

        return result;
    }

    public ModuleSymbol getObservableModule(Name name) {
        ModuleSymbol mod = syms.getModule(name);

        if (allModules().contains(mod)) {
            return mod;
        }

        return null;
    }

    private Completer getUnnamedModuleCompleter() {
        moduleFinder.findAllModules();
        return new Symbol.Completer() {
            @Override
            public void complete(Symbol sym) throws CompletionFailure {
                ModuleSymbol msym = (ModuleSymbol) sym;
                Set<ModuleSymbol> allModules = allModules();
                for (ModuleSymbol m : allModules) {
                    m.complete();
                }
                initVisiblePackages(msym, allModules);
            }

            @Override
            public String toString() {
                return "unnamedModule Completer";
            }
        };
    }

    private final Map<ModuleSymbol, Set<ModuleSymbol>> requiresPublicCache = new HashMap<>();

    private void completeModule(ModuleSymbol msym) {
        Assert.checkNonNull(msym.requires);

        initAddReads();

        msym.requires = msym.requires.appendList(List.from(addReads.getOrDefault(msym, Collections.emptySet())));

        List<RequiresDirective> requires = msym.requires;
        List<RequiresDirective> previous = null;

        while (requires.nonEmpty()) {
            if (!allModules().contains(requires.head.module)) {
                Env<AttrContext> env = typeEnvs.get(msym);
                if (env != null) {
                    JavaFileObject origSource = log.useSource(env.toplevel.sourcefile);
                    try {
                        log.error(/*XXX*/env.tree, Errors.ModuleNotFound(requires.head.module));
                    } finally {
                        log.useSource(origSource);
                    }
                } else {
                    Assert.check((msym.flags() & Flags.AUTOMATIC_MODULE) == 0);
                }
                if (previous != null) {
                    previous.tail = requires.tail;
                } else {
                    msym.requires.tail = requires.tail;
                }
            } else {
                previous = requires;
            }
            requires = requires.tail;
        }

        Set<ModuleSymbol> readable = new LinkedHashSet<>();
        Set<ModuleSymbol> requiresPublic = new HashSet<>();
<<<<<<< HEAD
        if ((msym.flags() & Flags.AUTOMATIC_MODULE) == 0) {
            for (RequiresDirective d : msym.requires) {
                d.module.complete();
                readable.add(d.module);
                Set<ModuleSymbol> s = retrieveRequiresPublic(d.module);
                Assert.checkNonNull(s, () -> "no entry in cache for " + d.module);
                readable.addAll(s);
                if (d.flags.contains(RequiresFlag.TRANSITIVE)) {
                    requiresPublic.add(d.module);
                    requiresPublic.addAll(s);
                }
            }
        } else {
            //the module graph may contain cycles involving automatic modules
            //handle automatic modules separatelly:
            Set<ModuleSymbol> s = retrieveRequiresPublic(msym);
=======
>>>>>>> eb6ddc7a

        for (RequiresDirective d : msym.requires) {
            d.module.complete();
            readable.add(d.module);
            Set<ModuleSymbol> s = retrieveRequiresPublic(d.module);
            Assert.checkNonNull(s, () -> "no entry in cache for " + d.module);
            readable.addAll(s);
            if (d.flags.contains(RequiresFlag.PUBLIC)) {
                requiresPublic.add(d.module);
                requiresPublic.addAll(s);
            }
        }

        requiresPublicCache.put(msym, requiresPublic);
        initVisiblePackages(msym, readable);
        for (ExportsDirective d: msym.exports) {
            d.packge.modle = msym;
        }

    }

    private Set<ModuleSymbol> retrieveRequiresPublic(ModuleSymbol msym) {
        Set<ModuleSymbol> requiresPublic = requiresPublicCache.get(msym);

        if (requiresPublic == null) {
            //the module graph may contain cycles involving automatic modules or -XaddReads edges
            requiresPublic = new HashSet<>();

            Set<ModuleSymbol> seen = new HashSet<>();
            List<ModuleSymbol> todo = List.of(msym);

            while (todo.nonEmpty()) {
                ModuleSymbol current = todo.head;
                todo = todo.tail;
                if (!seen.add(current))
                    continue;
                requiresPublic.add(current);
                current.complete();
                Iterable<? extends RequiresDirective> requires;
                if (current != syms.unnamedModule) {
                    Assert.checkNonNull(current.requires, () -> current + ".requires == null; " + msym);
                    requires = current.requires;
                    for (RequiresDirective rd : requires) {
                        if (rd.isPublic())
                            todo = todo.prepend(rd.module);
                    }
                } else {
                    for (ModuleSymbol mod : allModules()) {
                        todo = todo.prepend(mod);
                    }
                }
            }

            requiresPublic.remove(msym);
        }

        return requiresPublic;
    }

    private void initVisiblePackages(ModuleSymbol msym, Collection<ModuleSymbol> readable) {
        initAddExports();

        msym.visiblePackages = new LinkedHashMap<>();

        Map<Name, ModuleSymbol> seen = new HashMap<>();

        for (ModuleSymbol rm : readable) {
            if (rm == syms.unnamedModule)
                continue;
            addVisiblePackages(msym, seen, rm, rm.exports);
        }

        for (Entry<ModuleSymbol, Set<ExportsDirective>> addExportsEntry : addExports.entrySet())
            addVisiblePackages(msym, seen, addExportsEntry.getKey(), addExportsEntry.getValue());
    }

    private void addVisiblePackages(ModuleSymbol msym,
                                    Map<Name, ModuleSymbol> seenPackages,
                                    ModuleSymbol exportsFrom,
                                    Collection<ExportsDirective> exports) {
        for (ExportsDirective d : exports) {
            // "exports dynamic ..." are not effective at compile-time
            if (d.flags.contains(ExportsFlag.DYNAMIC_PHASE)) {
                continue;
            }

            if (d.modules == null || d.modules.contains(msym)) {
                Name packageName = d.packge.fullname;
                ModuleSymbol previousModule = seenPackages.get(packageName);

                if (previousModule != null && previousModule != exportsFrom) {
                    Env<AttrContext> env = typeEnvs.get(msym);
                    JavaFileObject origSource = env != null ? log.useSource(env.toplevel.sourcefile)
                                                            : null;
                    DiagnosticPosition pos = env != null ? env.tree.pos() : null;
                    try {
                        log.error(pos, Errors.PackageClashFromRequires(msym, packageName,
                                                                      previousModule, exportsFrom));
                    } finally {
                        if (env != null)
                            log.useSource(origSource);
                    }
                    continue;
                }

                seenPackages.put(packageName, exportsFrom);
                msym.visiblePackages.put(d.packge.fullname, d.packge);
            }
        }
    }

    private void initAddExports() {
        if (addExports != null)
            return;

        addExports = new LinkedHashMap<>();

        if (addExportsOpt == null)
            return;

//        System.err.println("Modules.addExports:\n   " + addExportsOpt.replace("\0", "\n   "));

        Pattern ep = Pattern.compile("([^/]+)/([^=]+)=(.*)");
        for (String s: addExportsOpt.split("\0+")) {
            if (s.isEmpty())
                continue;
            Matcher em = ep.matcher(s);
            if (!em.matches()) {
                continue;
            }

            // Terminology comes from
            //  -XaddExports:module/package=target,...
            // Compare to
            //  module module { exports package to target, ... }
            String moduleName = em.group(1);
            String packageName = em.group(2);
            String targetNames = em.group(3);

            ModuleSymbol msym = syms.enterModule(names.fromString(moduleName));
            PackageSymbol p = syms.enterPackage(msym, names.fromString(packageName));
            p.modle = msym;  // TODO: do we need this?

            List<ModuleSymbol> targetModules = List.nil();
            for (String toModule : targetNames.split("[ ,]+")) {
                ModuleSymbol m;
                if (toModule.equals("ALL-UNNAMED")) {
                    m = syms.unnamedModule;
                } else {
                    if (!SourceVersion.isName(toModule)) {
                        // TODO: error: invalid module name
                        continue;
                    }
                    m = syms.enterModule(names.fromString(toModule));
                }
                targetModules = targetModules.prepend(m);
            }

            Set<ExportsDirective> extra = addExports.computeIfAbsent(msym, _x -> new LinkedHashSet<>());
            ExportsDirective d = new ExportsDirective(p, targetModules);
            extra.add(d);
        }
    }

    private void initAddReads() {
        if (addReads != null)
            return;

        addReads = new LinkedHashMap<>();

        if (addReadsOpt == null)
            return;

//        System.err.println("Modules.addReads:\n   " + addReadsOpt.replace("\0", "\n   "));

        Pattern rp = Pattern.compile("([^=]+)=(.*)");
        for (String s : addReadsOpt.split("\0+")) {
            if (s.isEmpty())
                continue;
            Matcher rm = rp.matcher(s);
            if (!rm.matches()) {
                continue;
            }

            // Terminology comes from
            //  -XaddReads:target-module=source-module,...
            // Compare to
            //  module target-module { requires source-module; ... }
            String targetName = rm.group(1);
            String sources = rm.group(2);

            ModuleSymbol msym = syms.enterModule(names.fromString(targetName));
            for (String source : sources.split("[ ,]+")) {
                ModuleSymbol sourceModule;
                if (source.equals("ALL-UNNAMED")) {
                    sourceModule = syms.unnamedModule;
                } else {
                    if (!SourceVersion.isName(source)) {
                        // TODO: error: invalid module name
                        continue;
                    }
                    sourceModule = syms.enterModule(names.fromString(source));
                }
                addReads.computeIfAbsent(msym, m -> new HashSet<>())
                        .add(new RequiresDirective(sourceModule, EnumSet.of(RequiresFlag.EXTRA)));
            }
        }
    }

    private void checkCyclicDependencies(JCModuleDecl mod) {
        for (JCDirective d : mod.directives) {
            if (!d.hasTag(Tag.REQUIRES))
                continue;
            JCRequires rd = (JCRequires) d;
            Set<ModuleSymbol> nonSyntheticDeps = new HashSet<>();
            List<ModuleSymbol> queue = List.of(rd.directive.module);
            while (queue.nonEmpty()) {
                ModuleSymbol current = queue.head;
                queue = queue.tail;
                if (!nonSyntheticDeps.add(current))
                    continue;
                if ((current.flags() & Flags.ACYCLIC) != 0)
                    continue;
                current.complete();
                Assert.checkNonNull(current.requires, () -> current.toString());
                for (RequiresDirective dep : current.requires) {
                    if (!dep.flags.contains(RequiresFlag.EXTRA))
                        queue = queue.prepend(dep.module);
                }
            }
            if (nonSyntheticDeps.contains(mod.sym)) {
                log.error(rd.moduleName.pos(), Errors.CyclicRequires(rd.directive.module));
            }
            mod.sym.flags_field |= Flags.ACYCLIC;
        }
    }

    // DEBUG
    private String toString(ModuleSymbol msym) {
        return msym.name + "["
                + "kind:" + msym.kind + ";"
                + "locn:" + toString(msym.sourceLocation) + "," + toString(msym.classLocation) + ";"
                + "info:" + toString(msym.module_info.sourcefile) + ","
                            + toString(msym.module_info.classfile) + ","
                            + msym.module_info.completer
                + "]";
    }

    // DEBUG
    String toString(Location locn) {
        return (locn == null) ? "--" : locn.getName();
    }

    // DEBUG
    String toString(JavaFileObject fo) {
        return (fo == null) ? "--" : fo.getName();
    }

    public void newRound() {
    }
}<|MERGE_RESOLUTION|>--- conflicted
+++ resolved
@@ -508,13 +508,9 @@
             for (ModuleSymbol ms : allModules()) {
                 if (ms == syms.unnamedModule || ms == msym)
                     continue;
-<<<<<<< HEAD
-                RequiresDirective d = new RequiresDirective(ms, EnumSet.of(RequiresFlag.TRANSITIVE));
-=======
                 Set<RequiresFlag> flags = (ms.flags_field & Flags.AUTOMATIC_MODULE) != 0 ?
-                        EnumSet.of(RequiresFlag.PUBLIC) : EnumSet.noneOf(RequiresFlag.class);
+                        EnumSet.of(RequiresFlag.TRANSITIVE) : EnumSet.noneOf(RequiresFlag.class);
                 RequiresDirective d = new RequiresDirective(ms, flags);
->>>>>>> eb6ddc7a
                 directives.add(d);
                 requires.add(d);
             }
@@ -1016,25 +1012,6 @@
 
         Set<ModuleSymbol> readable = new LinkedHashSet<>();
         Set<ModuleSymbol> requiresPublic = new HashSet<>();
-<<<<<<< HEAD
-        if ((msym.flags() & Flags.AUTOMATIC_MODULE) == 0) {
-            for (RequiresDirective d : msym.requires) {
-                d.module.complete();
-                readable.add(d.module);
-                Set<ModuleSymbol> s = retrieveRequiresPublic(d.module);
-                Assert.checkNonNull(s, () -> "no entry in cache for " + d.module);
-                readable.addAll(s);
-                if (d.flags.contains(RequiresFlag.TRANSITIVE)) {
-                    requiresPublic.add(d.module);
-                    requiresPublic.addAll(s);
-                }
-            }
-        } else {
-            //the module graph may contain cycles involving automatic modules
-            //handle automatic modules separatelly:
-            Set<ModuleSymbol> s = retrieveRequiresPublic(msym);
-=======
->>>>>>> eb6ddc7a
 
         for (RequiresDirective d : msym.requires) {
             d.module.complete();
@@ -1042,7 +1019,7 @@
             Set<ModuleSymbol> s = retrieveRequiresPublic(d.module);
             Assert.checkNonNull(s, () -> "no entry in cache for " + d.module);
             readable.addAll(s);
-            if (d.flags.contains(RequiresFlag.PUBLIC)) {
+            if (d.flags.contains(RequiresFlag.TRANSITIVE)) {
                 requiresPublic.add(d.module);
                 requiresPublic.addAll(s);
             }
