--- conflicted
+++ resolved
@@ -104,21 +104,9 @@
         private final String LINT_KEY_FORMAT = LARGE_INDENT + "  %-" +
                 (DEFAULT_SYNOPSIS_WIDTH + SMALL_INDENT.length() - LARGE_INDENT.length() - 2) + "s %s";
         @Override
-<<<<<<< HEAD
-        void help(Log log, OptionKind kind) {
-            if (this.kind != kind)
-                return;
-
-            log.printRawLines(WriterKind.STDOUT,
-                              String.format(HELP_LINE_FORMAT,
-                                            log.localize(PrefixKind.JAVAC, "opt.Xlint.subopts"),
-                                            log.localize(PrefixKind.JAVAC, "opt.Xlint.suboptlist")));
-            log.printRawLines(WriterKind.STDOUT,
-=======
         protected void help(Log log) {
             super.help(log);
-            log.printRawLines(WriterKind.NOTICE,
->>>>>>> 52de3b9d
+            log.printRawLines(WriterKind.STDOUT,
                               String.format(LINT_KEY_FORMAT,
                                             "all",
                                             log.localize(PrefixKind.JAVAC, "opt.Xlint.all")));
@@ -342,14 +330,7 @@
                 delim = ", ";
             }
 
-<<<<<<< HEAD
-            log.printRawLines(WriterKind.STDOUT,
-                    String.format(HELP_LINE_FORMAT,
-                        super.helpSynopsis(log),
-                        log.localize(PrefixKind.JAVAC, descrKey, targets.toString())));
-=======
             super.help(log, log.localize(PrefixKind.JAVAC, descrKey, targets.toString()));
->>>>>>> 52de3b9d
         }
     },
 
@@ -391,17 +372,9 @@
         public boolean process(OptionHelper helper, String option) {
             Log log = helper.getLog();
             String ownName = helper.getOwnName();
-<<<<<<< HEAD
             log.printLines(WriterKind.STDOUT, PrefixKind.JAVAC, "msg.usage.header", ownName);
-            for (Option o: getJavaCompilerOptions()) {
-                o.help(log, OptionKind.STANDARD);
-            }
+            showHelp(log, OptionKind.STANDARD);
             log.printNewline(WriterKind.STDOUT);
-=======
-            log.printLines(PrefixKind.JAVAC, "msg.usage.header", ownName);
-            showHelp(log, OptionKind.STANDARD);
-            log.printNewline();
->>>>>>> 52de3b9d
             return super.process(helper, option);
         }
     },
@@ -440,17 +413,9 @@
         @Override
         public boolean process(OptionHelper helper, String option) {
             Log log = helper.getLog();
-<<<<<<< HEAD
-            for (Option o: getJavaCompilerOptions()) {
-                o.help(log, OptionKind.EXTENDED);
-            }
+            showHelp(log, OptionKind.EXTENDED);
             log.printNewline(WriterKind.STDOUT);
             log.printLines(WriterKind.STDOUT, PrefixKind.JAVAC, "msg.usage.nonstandard.footer");
-=======
-            showHelp(log, OptionKind.EXTENDED);
-            log.printNewline();
-            log.printLines(PrefixKind.JAVAC, "msg.usage.nonstandard.footer");
->>>>>>> 52de3b9d
             return super.process(helper, option);
         }
     },
@@ -1123,29 +1088,22 @@
         if (synopses.length() < DEFAULT_SYNOPSIS_WIDTH
                 && !descr.contains("\n")
                 && (SMALL_INDENT.length() + DEFAULT_SYNOPSIS_WIDTH + 1 + descr.length() <= DEFAULT_MAX_LINE_LENGTH)) {
-            log.printRawLines(WriterKind.NOTICE, String.format(COMPACT_FORMAT, synopses, descr));
+            log.printRawLines(WriterKind.STDOUT, String.format(COMPACT_FORMAT, synopses, descr));
             return;
         }
 
-<<<<<<< HEAD
-        log.printRawLines(WriterKind.STDOUT,
-                String.format(HELP_LINE_FORMAT,
-                    helpSynopsis(log),
-                    log.localize(PrefixKind.JAVAC, descrKey)));
-=======
         // If option synopses fit on a single line of reasonable length, show that;
         // otherwise, show 1 per line
         if (synopses.length() <= DEFAULT_MAX_LINE_LENGTH) {
-            log.printRawLines(WriterKind.NOTICE, SMALL_INDENT + synopses);
+            log.printRawLines(WriterKind.STDOUT, SMALL_INDENT + synopses);
         } else {
             for (String name: names) {
-                log.printRawLines(WriterKind.NOTICE, SMALL_INDENT + helpSynopsis(name, log));
-            }
-        }
->>>>>>> 52de3b9d
+                log.printRawLines(WriterKind.STDOUT, SMALL_INDENT + helpSynopsis(name, log));
+            }
+        }
 
         // Finally, show the description
-        log.printRawLines(WriterKind.NOTICE, LARGE_INDENT + descr.replace("\n", "\n" + LARGE_INDENT));
+        log.printRawLines(WriterKind.STDOUT, LARGE_INDENT + descr.replace("\n", "\n" + LARGE_INDENT));
     }
 
     /**
