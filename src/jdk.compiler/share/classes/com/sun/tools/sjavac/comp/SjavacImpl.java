/*
 * Copyright (c) 2014, 2016, Oracle and/or its affiliates. All rights reserved.
 * DO NOT ALTER OR REMOVE COPYRIGHT NOTICES OR THIS FILE HEADER.
 *
 * This code is free software; you can redistribute it and/or modify it
 * under the terms of the GNU General Public License version 2 only, as
 * published by the Free Software Foundation.  Oracle designates this
 * particular file as subject to the "Classpath" exception as provided
 * by Oracle in the LICENSE file that accompanied this code.
 *
 * This code is distributed in the hope that it will be useful, but WITHOUT
 * ANY WARRANTY; without even the implied warranty of MERCHANTABILITY or
 * FITNESS FOR A PARTICULAR PURPOSE.  See the GNU General Public License
 * version 2 for more details (a copy is included in the LICENSE file that
 * accompanied this code).
 *
 * You should have received a copy of the GNU General Public License version
 * 2 along with this work; if not, write to the Free Software Foundation,
 * Inc., 51 Franklin St, Fifth Floor, Boston, MA 02110-1301 USA.
 *
 * Please contact Oracle, 500 Oracle Parkway, Redwood Shores, CA 94065 USA
 * or visit www.oracle.com if you need additional information or have any
 * questions.
 */

package com.sun.tools.sjavac.comp;

import java.io.IOException;
import java.io.PrintWriter;
import java.io.Writer;
import java.nio.file.Files;
import java.nio.file.Path;
import java.util.ArrayList;
import java.util.Collections;
import java.util.HashMap;
import java.util.HashSet;
import java.util.List;
import java.util.Map;
import java.util.Set;
import java.util.stream.Stream;

import com.sun.tools.javac.file.JavacFileManager;
import com.sun.tools.javac.main.Main;
import com.sun.tools.javac.util.Context;
import com.sun.tools.sjavac.JavacState;
import com.sun.tools.sjavac.Log;
import com.sun.tools.sjavac.Module;
import com.sun.tools.sjavac.ProblemException;
import com.sun.tools.sjavac.Source;
import com.sun.tools.sjavac.Transformer;
import com.sun.tools.sjavac.Util;
import com.sun.tools.sjavac.options.Option;
import com.sun.tools.sjavac.options.Options;
import com.sun.tools.sjavac.options.SourceLocation;
import com.sun.tools.sjavac.server.Sjavac;
import java.io.UncheckedIOException;

import javax.tools.JavaFileManager;

/**
 * The sjavac implementation that interacts with javac and performs the actual
 * compilation.
 *
 *  <p><b>This is NOT part of any supported API.
 *  If you write code that depends on this, you do so at your own risk.
 *  This code and its internal interfaces are subject to change or
 *  deletion without notice.</b>
 */
public class SjavacImpl implements Sjavac {

    @Override
    public int compile(String[] args, Writer out, Writer err) {
        Options options;
        try {
            options = Options.parseArgs(args);
        } catch (IllegalArgumentException e) {
            Log.error(e.getMessage());
            return RC_FATAL;
        }

        Log.setLogLevel(options.getLogLevel());

        if (!validateOptions(options))
            return RC_FATAL;

        if (!createIfMissing(options.getDestDir()))
            return RC_FATAL;

        Path stateDir = options.getStateDir();
        if (stateDir != null && !createIfMissing(options.getStateDir()))
            return RC_FATAL;

        Path gensrc = options.getGenSrcDir();
        if (gensrc != null && !createIfMissing(gensrc))
            return RC_FATAL;

        Path hdrdir = options.getHeaderDir();
        if (hdrdir != null && !createIfMissing(hdrdir))
            return RC_FATAL;

        if (stateDir == null) {
            // Prepare context. Direct logging to our byte array stream.
            Context context = new Context();
            PrintWriter writer = new PrintWriter(err);
            com.sun.tools.javac.util.Log.preRegister(context, writer);
            JavacFileManager.preRegister(context);

            // Prepare arguments
            String[] passThroughArgs = Stream.of(args)
                                             .filter(arg -> !arg.startsWith(Option.SERVER.arg))
                                             .toArray(String[]::new);

            // Compile
            com.sun.tools.javac.main.Main compiler = new com.sun.tools.javac.main.Main("javac", writer);
            Main.Result result = compiler.compile(passThroughArgs, context);

            // Clean up
            JavaFileManager fileManager = context.get(JavaFileManager.class);
            if (fileManager instanceof JavacFileManager) {
                try {
                    ((JavacFileManager) fileManager).close();
<<<<<<< HEAD
                } catch (IOException e) {
                    return RC_FATAL;
=======
                } catch (IOException es) {
                    throw new UncheckedIOException(es);
>>>>>>> d0d2d5f9
                }
            }
            return result.exitCode;

        } else {
            // Load the prev build state database.
            JavacState javac_state = JavacState.load(options, out, err);

            // Setup the suffix rules from the command line.
            Map<String, Transformer> suffixRules = new HashMap<>();

            // Handling of .java-compilation
            suffixRules.putAll(javac_state.getJavaSuffixRule());

            // Handling of -copy and -tr
            suffixRules.putAll(options.getTranslationRules());

            // All found modules are put here.
            Map<String,Module> modules = new HashMap<>();
            // We start out in the legacy empty no-name module.
            // As soon as we stumble on a module-info.java file we change to that module.
            Module current_module = new Module("", "");
            modules.put("", current_module);

            // Find all sources, use the suffix rules to know which files are sources.
            Map<String,Source> sources = new HashMap<>();

            // Find the files, this will automatically populate the found modules
            // with found packages where the sources are found!
            findSourceFiles(options.getSources(),
                            suffixRules.keySet(),
                            sources,
                            modules,
                            current_module,
                            options.isDefaultPackagePermitted(),
                            false);

            if (sources.isEmpty()) {
                Log.error("Found nothing to compile!");
                return RC_FATAL;
            }


            // Create a map of all source files that are available for linking. Both -src and
            // -sourcepath point to such files. It is possible to specify multiple
            // -sourcepath options to enable different filtering rules. If the
            // filters are the same for multiple sourcepaths, they may be concatenated
            // using :(;). Before sending the list of sourcepaths to javac, they are
            // all concatenated. The list created here is used by the SmartFileWrapper to
            // make sure only the correct sources are actually available.
            // We might find more modules here as well.
            Map<String,Source> sources_to_link_to = new HashMap<>();

            List<SourceLocation> sourceResolutionLocations = new ArrayList<>();
            sourceResolutionLocations.addAll(options.getSources());
            sourceResolutionLocations.addAll(options.getSourceSearchPaths());
            findSourceFiles(sourceResolutionLocations,
                            Collections.singleton(".java"),
                            sources_to_link_to,
                            modules,
                            current_module,
                            options.isDefaultPackagePermitted(),
                            true);

            // Add the set of sources to the build database.
            javac_state.now().flattenPackagesSourcesAndArtifacts(modules);
            javac_state.now().checkInternalState("checking sources", false, sources);
            javac_state.now().checkInternalState("checking linked sources", true, sources_to_link_to);
            javac_state.setVisibleSources(sources_to_link_to);

            int round = 0;
            printRound(round);

            // If there is any change in the source files, taint packages
            // and mark the database in need of saving.
            javac_state.checkSourceStatus(false);

            // Find all existing artifacts. Their timestamp will match the last modified timestamps stored
            // in javac_state, simply because loading of the JavacState will clean out all artifacts
            // that do not match the javac_state database.
            javac_state.findAllArtifacts();

            // Remove unidentified artifacts from the bin, gensrc and header dirs.
            // (Unless we allow them to be there.)
            // I.e. artifacts that are not known according to the build database (javac_state).
            // For examples, files that have been manually copied into these dirs.
            // Artifacts with bad timestamps (ie the on disk timestamp does not match the timestamp
            // in javac_state) have already been removed when the javac_state was loaded.
            if (!options.areUnidentifiedArtifactsPermitted()) {
                javac_state.removeUnidentifiedArtifacts();
            }
            // Go through all sources and taint all packages that miss artifacts.
            javac_state.taintPackagesThatMissArtifacts();

            try {
                // Check recorded classpath public apis. Taint packages that depend on
                // classpath classes whose public apis have changed.
                javac_state.taintPackagesDependingOnChangedClasspathPackages();

                // Now clean out all known artifacts belonging to tainted packages.
                javac_state.deleteClassArtifactsInTaintedPackages();
                // Copy files, for example property files, images files, xml files etc etc.
                javac_state.performCopying(Util.pathToFile(options.getDestDir()), suffixRules);
                // Translate files, for example compile properties or compile idls.
                javac_state.performTranslation(Util.pathToFile(gensrc), suffixRules);
                // Add any potentially generated java sources to the tobe compiled list.
                // (Generated sources must always have a package.)
                Map<String,Source> generated_sources = new HashMap<>();

                Source.scanRoot(Util.pathToFile(options.getGenSrcDir()), Util.set(".java"), null, null, null, null,
                        generated_sources, modules, current_module, true, true, false);
                javac_state.now().flattenPackagesSourcesAndArtifacts(modules);
                // Recheck the the source files and their timestamps again.
                javac_state.checkSourceStatus(true);

                // Now do a safety check that the list of source files is identical
                // to the list Make believes we are compiling. If we do not get this
                // right, then incremental builds will fail with subtility.
                // If any difference is detected, then we will fail hard here.
                // This is an important safety net.
                javac_state.compareWithMakefileList(Util.pathToFile(options.getSourceReferenceList()));

                // Do the compilations, repeatedly until no tainted packages exist.
                boolean again;
                // Collect the name of all compiled packages.
                Set<String> recently_compiled = new HashSet<>();
                boolean[] rc = new boolean[1];

                CompilationService compilationService = new CompilationService();
                do {
                    if (round > 0)
                        printRound(round);
                    // Clean out artifacts in tainted packages.
                    javac_state.deleteClassArtifactsInTaintedPackages();
                    again = javac_state.performJavaCompilations(compilationService, options, recently_compiled, rc);
                    if (!rc[0]) {
                        Log.debug("Compilation failed.");
                        break;
                    }
                    if (!again) {
                        Log.debug("Nothing left to do.");
                    }
                    round++;
                } while (again);
                Log.debug("No need to do another round.");

                // Only update the state if the compile went well.
                if (rc[0]) {
                    javac_state.save();
                    // Reflatten only the artifacts.
                    javac_state.now().flattenArtifacts(modules);
                    // Remove artifacts that were generated during the last compile, but not this one.
                    javac_state.removeSuperfluousArtifacts(recently_compiled);
                }

                return rc[0] ? RC_OK : RC_FATAL;
            } catch (ProblemException e) {
                Log.error(e.getMessage());
                return RC_FATAL;
            } catch (Exception e) {
                e.printStackTrace(new PrintWriter(err));
                return RC_FATAL;
            }
        }
    }

    @Override
    public void shutdown() {
        // Nothing to clean up
    }

    private static boolean validateOptions(Options options) {

        String err = null;

        if (options.getDestDir() == null) {
            err = "Please specify output directory.";
        } else if (options.isJavaFilesAmongJavacArgs()) {
            err = "Sjavac does not handle explicit compilation of single .java files.";
        } else if (options.getServerConf() == null) {
            err = "No server configuration provided.";
        } else if (!options.getImplicitPolicy().equals("none")) {
            err = "The only allowed setting for sjavac is -implicit:none";
        } else if (options.getSources().isEmpty() && options.getStateDir() != null) {
            err = "You have to specify -src when using --state-dir.";
        } else if (options.getTranslationRules().size() > 1
                && options.getGenSrcDir() == null) {
            err = "You have translators but no gensrc dir (-s) specified!";
        }

        if (err != null)
            Log.error(err);

        return err == null;

    }

    private static boolean createIfMissing(Path dir) {

        if (Files.isDirectory(dir))
            return true;

        if (Files.exists(dir)) {
            Log.error(dir + " is not a directory.");
            return false;
        }

        try {
            Files.createDirectories(dir);
        } catch (IOException e) {
            Log.error("Could not create directory: " + e.getMessage());
            return false;
        }

        return true;
    }

    /** Find source files in the given source locations. */
    public static void findSourceFiles(List<SourceLocation> sourceLocations,
                                       Set<String> sourceTypes,
                                       Map<String,Source> foundFiles,
                                       Map<String, Module> foundModules,
                                       Module currentModule,
                                       boolean permitSourcesInDefaultPackage,
                                       boolean inLinksrc) {

        for (SourceLocation source : sourceLocations) {
            source.findSourceFiles(sourceTypes,
                                   foundFiles,
                                   foundModules,
                                   currentModule,
                                   permitSourcesInDefaultPackage,
                                   inLinksrc);
        }
    }

    private static void printRound(int round) {
        Log.debug("****************************************");
        Log.debug("* Round " + round + "                              *");
        Log.debug("****************************************");
    }
}<|MERGE_RESOLUTION|>--- conflicted
+++ resolved
@@ -119,13 +119,8 @@
             if (fileManager instanceof JavacFileManager) {
                 try {
                     ((JavacFileManager) fileManager).close();
-<<<<<<< HEAD
-                } catch (IOException e) {
-                    return RC_FATAL;
-=======
                 } catch (IOException es) {
                     throw new UncheckedIOException(es);
->>>>>>> d0d2d5f9
                 }
             }
             return result.exitCode;
