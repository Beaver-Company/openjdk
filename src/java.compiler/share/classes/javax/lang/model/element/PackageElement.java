/*
 * Copyright (c) 2005, 2017, Oracle and/or its affiliates. All rights reserved.
 * DO NOT ALTER OR REMOVE COPYRIGHT NOTICES OR THIS FILE HEADER.
 *
 * This code is free software; you can redistribute it and/or modify it
 * under the terms of the GNU General Public License version 2 only, as
 * published by the Free Software Foundation.  Oracle designates this
 * particular file as subject to the "Classpath" exception as provided
 * by Oracle in the LICENSE file that accompanied this code.
 *
 * This code is distributed in the hope that it will be useful, but WITHOUT
 * ANY WARRANTY; without even the implied warranty of MERCHANTABILITY or
 * FITNESS FOR A PARTICULAR PURPOSE.  See the GNU General Public License
 * version 2 for more details (a copy is included in the LICENSE file that
 * accompanied this code).
 *
 * You should have received a copy of the GNU General Public License version
 * 2 along with this work; if not, write to the Free Software Foundation,
 * Inc., 51 Franklin St, Fifth Floor, Boston, MA 02110-1301 USA.
 *
 * Please contact Oracle, 500 Oracle Parkway, Redwood Shores, CA 94065 USA
 * or visit www.oracle.com if you need additional information or have any
 * questions.
 */

package javax.lang.model.element;

import java.util.List;

/**
 * Represents a package program element.  Provides access to information
 * about the package and its members.
 *
 * @author Joseph D. Darcy
 * @author Scott Seligman
 * @author Peter von der Ah&eacute;
 * @see javax.lang.model.util.Elements#getPackageOf
 * @since 1.6
 */
public interface PackageElement extends Element, QualifiedNameable {

    /**
     * Returns the fully qualified name of this package.
     * This is also known as the package's <i>canonical</i> name.
     * For an {@linkplain #isUnnamed() unnamed package}, an empty name is returned.
     *
     * @return the fully qualified name of this package, or an
     * empty name if this is an unnamed package
     * @jls 6.7 Fully Qualified Names and Canonical Names
     */
    Name getQualifiedName();

    /**
     * Returns the simple name of this package.  For an {@linkplain
     * #isUnnamed() unnamed package}, an empty name is returned.
     *
     * @return the simple name of this package or an empty name if
     * this is an unnamed package
     */
    @Override
    Name getSimpleName();

    /**
     * Returns the {@linkplain NestingKind#TOP_LEVEL top-level}
     * classes and interfaces within this package.  Note that
     * subpackages are <em>not</em> considered to be enclosed by a
     * package.
     *
     * @return the top-level classes and interfaces within this
     * package
     */
    @Override
    List<? extends Element> getEnclosedElements();

    /**
     * Returns {@code true} if this is an unnamed package and {@code
     * false} otherwise.
     *
     * @return {@code true} if this is an unnamed package and {@code
     * false} otherwise
     * @jls 7.4.2 Unnamed Packages
     */
    boolean isUnnamed();

    /**
     * Returns the enclosing module if such a module exists; otherwise
     * returns {@code null}.
     *
<<<<<<< HEAD
     * One situation where a module does not exist for a package is if
     * the environment does not include modules, such as an annotation
     * processing environment configured for a {@linkplain
     * javax.annotation.processing.ProcessingEnvironment#getSourceVersion
     * source version} without modules.
     *
     * @return the enclosing module or {@code null} if no such module exists
=======
     * @return the enclosing module
     *
     * @revised 9
     * @spec JPMS
>>>>>>> e21cc81d
     */
    @Override
    Element getEnclosingElement();
}<|MERGE_RESOLUTION|>--- conflicted
+++ resolved
@@ -86,7 +86,6 @@
      * Returns the enclosing module if such a module exists; otherwise
      * returns {@code null}.
      *
-<<<<<<< HEAD
      * One situation where a module does not exist for a package is if
      * the environment does not include modules, such as an annotation
      * processing environment configured for a {@linkplain
@@ -94,12 +93,9 @@
      * source version} without modules.
      *
      * @return the enclosing module or {@code null} if no such module exists
-=======
-     * @return the enclosing module
      *
      * @revised 9
      * @spec JPMS
->>>>>>> e21cc81d
      */
     @Override
     Element getEnclosingElement();
