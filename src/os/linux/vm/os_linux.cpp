#ifdef USE_PRAGMA_IDENT_SRC
#pragma ident "@(#)os_linux.cpp	1.259 08/11/24 12:20:22 JVM"
#endif
/*
 * Copyright 1999-2009 Sun Microsystems, Inc.  All Rights Reserved.
 * DO NOT ALTER OR REMOVE COPYRIGHT NOTICES OR THIS FILE HEADER.
 *
 * This code is free software; you can redistribute it and/or modify it
 * under the terms of the GNU General Public License version 2 only, as
 * published by the Free Software Foundation.
 *
 * This code is distributed in the hope that it will be useful, but WITHOUT
 * ANY WARRANTY; without even the implied warranty of MERCHANTABILITY or
 * FITNESS FOR A PARTICULAR PURPOSE.  See the GNU General Public License
 * version 2 for more details (a copy is included in the LICENSE file that
 * accompanied this code).
 *
 * You should have received a copy of the GNU General Public License version
 * 2 along with this work; if not, write to the Free Software Foundation,
 * Inc., 51 Franklin St, Fifth Floor, Boston, MA 02110-1301 USA.
 *
 * Please contact Sun Microsystems, Inc., 4150 Network Circle, Santa Clara,
 * CA 95054 USA or visit www.sun.com if you need additional information or
 * have any questions.
 *  
 */

// do not include  precompiled  header file
# include "incls/_os_linux.cpp.incl"

// put OS-includes here
# include <sys/types.h>
# include <sys/mman.h>
# include <pthread.h>
# include <signal.h>
# include <errno.h>
# include <dlfcn.h>
# include <stdio.h>
# include <unistd.h>
# include <sys/resource.h>
# include <pthread.h>
# include <sys/stat.h>
# include <sys/time.h>
# include <sys/times.h>
# include <sys/utsname.h>
# include <sys/socket.h>
# include <sys/wait.h>
# include <pwd.h>
# include <poll.h>
# include <semaphore.h>
# include <fcntl.h>
# include <string.h>
# include <syscall.h>
# include <sys/sysinfo.h>
# include <gnu/libc-version.h>
# include <sys/ipc.h>
# include <sys/shm.h>
# include <link.h>

#define MAX_PATH    (2 * K)

// for timer info max values which include all bits
#define ALL_64_BITS CONST64(0xFFFFFFFFFFFFFFFF)
#define SEC_IN_NANOSECS  1000000000LL

////////////////////////////////////////////////////////////////////////////////
// global variables
julong os::Linux::_physical_memory = 0;

address   os::Linux::_initial_thread_stack_bottom = NULL;
uintptr_t os::Linux::_initial_thread_stack_size   = 0;

int (*os::Linux::_clock_gettime)(clockid_t, struct timespec *) = NULL;
int (*os::Linux::_pthread_getcpuclockid)(pthread_t, clockid_t *) = NULL;
Mutex* os::Linux::_createThread_lock = NULL;
pthread_t os::Linux::_main_thread;
int os::Linux::_page_size = -1;
bool os::Linux::_is_floating_stack = false;
bool os::Linux::_is_NPTL = false;
bool os::Linux::_supports_fast_thread_cpu_time = false;
const char * os::Linux::_glibc_version = NULL;
const char * os::Linux::_libpthread_version = NULL;

static jlong initial_time_count=0;

static int clock_tics_per_sec = 100;

// For diagnostics to print a message once. see run_periodic_checks
static sigset_t check_signal_done;
static bool check_signals = true;;

static pid_t _initial_pid = 0;

/* Signal number used to suspend/resume a thread */

/* do not use any signal number less than SIGSEGV, see 4355769 */
static int SR_signum = SIGUSR2;
sigset_t SR_sigset;

/* Used to protect dlsym() calls */
static pthread_mutex_t dl_mutex;

////////////////////////////////////////////////////////////////////////////////
// utility functions

static int SR_initialize();
static int SR_finalize();

julong os::available_memory() {
  return Linux::available_memory();
}

julong os::Linux::available_memory() {
  // values in struct sysinfo are "unsigned long"
  struct sysinfo si;
  sysinfo(&si);
  
  return (julong)si.freeram * si.mem_unit;
}

julong os::physical_memory() {
  return Linux::physical_memory();
}

julong os::allocatable_physical_memory(julong size) {
#ifdef _LP64
  return size;
#else
  julong result = MIN2(size, (julong)3800*M);
   if (!is_allocatable(result)) {
     // See comments under solaris for alignment considerations
     julong reasonable_size = (julong)2*G - 2 * os::vm_page_size();
     result =  MIN2(size, reasonable_size);
   }
   return result;
#endif // _LP64
}

////////////////////////////////////////////////////////////////////////////////
// environment support

bool os::getenv(const char* name, char* buf, int len) {
  const char* val = ::getenv(name);
  if (val != NULL && strlen(val) < (size_t)len) {
    strcpy(buf, val);
    return true;
  }
  if (len > 0) buf[0] = 0;  // return a null string
  return false;
}


// Return true if user is running as root.

bool os::have_special_privileges() {
  static bool init = false;
  static bool privileges = false;
  if (!init) {
    privileges = (getuid() != geteuid()) || (getgid() != getegid());
    init = true;
  }
  return privileges;
}


#ifndef SYS_gettid
// i386: 224, ia64: 1105, amd64: 186, sparc 143
#ifdef __ia64__
#define SYS_gettid 1105     
#elif __i386__
#define SYS_gettid 224     
#elif __amd64__
#define SYS_gettid 186
#elif __sparc__
#define SYS_gettid 143
#else 
#error define gettid for the arch
#endif
#endif

// Cpu architecture string
#if   defined(IA64)
static char cpu_arch[] = "ia64";
#elif defined(IA32)
static char cpu_arch[] = "i386";
#elif defined(AMD64)
static char cpu_arch[] = "amd64";
#elif defined(SPARC)
#  ifdef _LP64
static char cpu_arch[] = "sparcv9";
#  else
static char cpu_arch[] = "sparc";
#  endif
#else
#error Add appropriate cpu_arch setting
#endif


// pid_t gettid()
//
// Returns the kernel thread id of the currently running thread. Kernel
// thread id is used to access /proc.
//
// (Note that getpid() on LinuxThreads returns kernel thread id too; but
// on NPTL, it returns the same pid for all threads, as required by POSIX.)
//
pid_t os::Linux::gettid() {
  int rslt = syscall(SYS_gettid);
  if (rslt == -1) {        
     // old kernel, no NPTL support
     return getpid();
  } else {
     return (pid_t)rslt;
  }
}

// Most versions of linux have a bug where the number of processors are
// determined by looking at the /proc file system.  In a chroot environment,
// the system call returns 1.  This causes the VM to act as if it is
// a single processor and elide locking (see is_MP() call).
static bool unsafe_chroot_detected = false;
static const char *unstable_chroot_error = "/proc file system not found.\n"
<<<<<<< HEAD
                     "Java may be unstable running multithreaded in a chroot "
                     "environment on Linux when /proc filesystem is not mounted.";
=======
                    "Java may be unstable running multithreaded in a chroot "
                    "environment on Linux when /proc filesystem is not mounted.";
>>>>>>> 2571633a

void os::Linux::initialize_system_info() {
  _processor_count = sysconf(_SC_NPROCESSORS_CONF);
  if (_processor_count == 1) {
    pid_t pid = os::Linux::gettid();
    char fname[32];
    jio_snprintf(fname, sizeof(fname), "/proc/%d", pid);
    FILE *fp = fopen(fname, "r");
    if (fp == NULL) {
      unsafe_chroot_detected = true;
    } else {
      fclose(fp);
    }
  }
  _physical_memory = (julong)sysconf(_SC_PHYS_PAGES) * (julong)sysconf(_SC_PAGESIZE);
  assert(_processor_count > 0, "linux error");
}

void os::init_system_properties_values() {
//  char arch[12];
//  sysinfo(SI_ARCHITECTURE, arch, sizeof(arch));

  // The next steps are taken in the product version:
  //
  // Obtain the JAVA_HOME value from the location of libjvm[_g].so.
  // This library should be located at:
  // <JAVA_HOME>/jre/lib/<arch>/{client|server}/libjvm[_g].so.
  //
  // If "/jre/lib/" appears at the right place in the path, then we 
  // assume libjvm[_g].so is installed in a JDK and we use this path. 
  //
  // Otherwise exit with message: "Could not create the Java virtual machine."
  //
  // The following extra steps are taken in the debugging version:
  //
  // If "/jre/lib/" does NOT appear at the right place in the path
  // instead of exit check for $JAVA_HOME environment variable.
  //
  // If it is defined and we are able to locate $JAVA_HOME/jre/lib/<arch>,
  // then we append a fake suffix "hotspot/libjvm[_g].so" to this path so
  // it looks like libjvm[_g].so is installed there
  // <JAVA_HOME>/jre/lib/<arch>/hotspot/libjvm[_g].so.
  //
  // Otherwise exit. 
  //
  // Important note: if the location of libjvm.so changes this 
  // code needs to be changed accordingly.

  // The next few definitions allow the code to be verbatim:
#define malloc(n) (char*)NEW_C_HEAP_ARRAY(char, (n))
#define getenv(n) ::getenv(n)

/*
 * See ld(1):
 *	The linker uses the following search paths to locate required
 *	shared libraries:
 *	  1: ...
 *	  ...
 *	  7: The default directories, normally /lib and /usr/lib.
 */
#define DEFAULT_LIBPATH	"/lib:/usr/lib"

#define EXTENSIONS_DIR	"/lib/ext"
#define ENDORSED_DIR	"/lib/endorsed"
#define REG_DIR		"/usr/java/packages"

  {
    /* sysclasspath, java_home, dll_dir */
    {
        char *home_path;
	char *dll_path;
	char *pslash;
        char buf[MAXPATHLEN];
	os::jvm_path(buf, sizeof(buf));

	// Found the full path to libjvm.so. 
	// Now cut the path to <java_home>/jre if we can. 
	*(strrchr(buf, '/')) = '\0';  /* get rid of /libjvm.so */
	pslash = strrchr(buf, '/');
	if (pslash != NULL)
	    *pslash = '\0';           /* get rid of /{client|server|hotspot} */
	dll_path = malloc(strlen(buf) + 1);
	if (dll_path == NULL)
	    return;
	strcpy(dll_path, buf);
        Arguments::set_dll_dir(dll_path);

	if (pslash != NULL) {
	    pslash = strrchr(buf, '/');
	    if (pslash != NULL) {
		*pslash = '\0';       /* get rid of /<arch> */ 
		pslash = strrchr(buf, '/');
		if (pslash != NULL)
		    *pslash = '\0';   /* get rid of /lib */
	    }
	}

	home_path = malloc(strlen(buf) + 1);
	if (home_path == NULL)
	    return;
	strcpy(home_path, buf);
        Arguments::set_java_home(home_path);

	if (!set_boot_path('/', ':'))
	    return;
    }

    /*
     * Where to look for native libraries
     *
     * Note: Due to a legacy implementation, most of the library path
     * is set in the launcher.  This was to accomodate linking restrictions
     * on legacy Linux implementations (which are no longer supported).
     * Eventually, all the library path setting will be done here.
     *
     * However, to prevent the proliferation of improperly built native
     * libraries, the new path component /usr/java/packages is added here.
     * Eventually, all the library path setting will be done here.
     */
    {
	char *ld_library_path;

	/*
	 * Construct the invariant part of ld_library_path. Note that the
	 * space for the colon and the trailing null are provided by the
	 * nulls included by the sizeof operator (so actually we allocate
	 * a byte more than necessary).
	 */
	ld_library_path = (char *) malloc(sizeof(REG_DIR) + sizeof("/lib/") +
	    strlen(cpu_arch) + sizeof(DEFAULT_LIBPATH));
	sprintf(ld_library_path, REG_DIR "/lib/%s:" DEFAULT_LIBPATH, cpu_arch);

	/*
	 * Get the user setting of LD_LIBRARY_PATH, and prepended it.  It
	 * should always exist (until the legacy problem cited above is
	 * addressed).
	 */
	char *v = getenv("LD_LIBRARY_PATH");
	if (v != NULL) {
	    char *t = ld_library_path;
	    /* That's +1 for the colon and +1 for the trailing '\0' */
	    ld_library_path = (char *) malloc(strlen(v) + 1 + strlen(t) + 1);
	    sprintf(ld_library_path, "%s:%s", v, t);
	}
	Arguments::set_library_path(ld_library_path);
    }

    /*
     * Extensions directories.
     *
     * Note that the space for the colon and the trailing null are provided
     * by the nulls included by the sizeof operator (so actually one byte more
     * than necessary is allocated).
     */
    {
	char *buf = malloc(strlen(Arguments::get_java_home()) +
	    sizeof(EXTENSIONS_DIR) + sizeof(REG_DIR) + sizeof(EXTENSIONS_DIR));
	sprintf(buf, "%s" EXTENSIONS_DIR ":" REG_DIR EXTENSIONS_DIR,
	    Arguments::get_java_home());
	Arguments::set_ext_dirs(buf);
    }

    /* Endorsed standards default directory. */
    {
	char * buf;
	buf = malloc(strlen(Arguments::get_java_home()) + sizeof(ENDORSED_DIR));
	sprintf(buf, "%s" ENDORSED_DIR, Arguments::get_java_home());
        Arguments::set_endorsed_dirs(buf);
    }
  }

#undef malloc
#undef getenv
#undef EXTENSIONS_DIR
#undef ENDORSED_DIR

  // Done
  return;
}

////////////////////////////////////////////////////////////////////////////////
// breakpoint support

void os::breakpoint() {
  BREAKPOINT;
}

extern "C" void breakpoint() {
  // use debugger to set breakpoint here
}

////////////////////////////////////////////////////////////////////////////////
// signal support

debug_only(static bool signal_sets_initialized = false);
static sigset_t unblocked_sigs, vm_sigs, allowdebug_blocked_sigs;

bool os::Linux::is_sig_ignored(int sig) {
      struct sigaction oact;
      sigaction(sig, (struct sigaction*)NULL, &oact);
      void* ohlr = oact.sa_sigaction ? CAST_FROM_FN_PTR(void*,  oact.sa_sigaction)
                                     : CAST_FROM_FN_PTR(void*,  oact.sa_handler);
      if (ohlr == CAST_FROM_FN_PTR(void*, SIG_IGN))
           return true;
      else 
           return false;
}

void os::Linux::signal_sets_init() {
  // Should also have an assertion stating we are still single-threaded.
  assert(!signal_sets_initialized, "Already initialized");
  // Fill in signals that are necessarily unblocked for all threads in
  // the VM. Currently, we unblock the following signals:
  // SHUTDOWN{1,2,3}_SIGNAL: for shutdown hooks support (unless over-ridden
  //                         by -Xrs (=ReduceSignalUsage));
  // BREAK_SIGNAL which is unblocked only by the VM thread and blocked by all
  // other threads. The "ReduceSignalUsage" boolean tells us not to alter
  // the dispositions or masks wrt these signals.
  // Programs embedding the VM that want to use the above signals for their
  // own purposes must, at this time, use the "-Xrs" option to prevent
  // interference with shutdown hooks and BREAK_SIGNAL thread dumping.
  // (See bug 4345157, and other related bugs).
  // In reality, though, unblocking these signals is really a nop, since
  // these signals are not blocked by default.
  sigemptyset(&unblocked_sigs);
  sigemptyset(&allowdebug_blocked_sigs);
  sigaddset(&unblocked_sigs, SIGILL);
  sigaddset(&unblocked_sigs, SIGSEGV);
  sigaddset(&unblocked_sigs, SIGBUS);
  sigaddset(&unblocked_sigs, SIGFPE);
  sigaddset(&unblocked_sigs, SR_signum);

  if (!ReduceSignalUsage) {
   if (!os::Linux::is_sig_ignored(SHUTDOWN1_SIGNAL)) {
      sigaddset(&unblocked_sigs, SHUTDOWN1_SIGNAL);
      sigaddset(&allowdebug_blocked_sigs, SHUTDOWN1_SIGNAL);
   }
   if (!os::Linux::is_sig_ignored(SHUTDOWN2_SIGNAL)) {
      sigaddset(&unblocked_sigs, SHUTDOWN2_SIGNAL);
      sigaddset(&allowdebug_blocked_sigs, SHUTDOWN2_SIGNAL);
   }
   if (!os::Linux::is_sig_ignored(SHUTDOWN3_SIGNAL)) {
      sigaddset(&unblocked_sigs, SHUTDOWN3_SIGNAL);
      sigaddset(&allowdebug_blocked_sigs, SHUTDOWN3_SIGNAL);
   }
  }
  // Fill in signals that are blocked by all but the VM thread.
  sigemptyset(&vm_sigs);
  if (!ReduceSignalUsage)
    sigaddset(&vm_sigs, BREAK_SIGNAL);
  debug_only(signal_sets_initialized = true);

}

// These are signals that are unblocked while a thread is running Java.
// (For some reason, they get blocked by default.)
sigset_t* os::Linux::unblocked_signals() {
  assert(signal_sets_initialized, "Not initialized");
  return &unblocked_sigs;
}

// These are the signals that are blocked while a (non-VM) thread is
// running Java. Only the VM thread handles these signals.
sigset_t* os::Linux::vm_signals() {
  assert(signal_sets_initialized, "Not initialized");
  return &vm_sigs;
}

// These are signals that are blocked during cond_wait to allow debugger in
sigset_t* os::Linux::allowdebug_blocked_signals() {
  assert(signal_sets_initialized, "Not initialized");
  return &allowdebug_blocked_sigs;
}

void os::Linux::hotspot_sigmask(Thread* thread) {

  //Save caller's signal mask before setting VM signal mask
  sigset_t caller_sigmask;
  pthread_sigmask(SIG_BLOCK, NULL, &caller_sigmask);
 
  OSThread* osthread = thread->osthread();
  osthread->set_caller_sigmask(caller_sigmask);

  pthread_sigmask(SIG_UNBLOCK, os::Linux::unblocked_signals(), NULL);

  if (!ReduceSignalUsage) {
    if (thread->is_VM_thread()) {
      // Only the VM thread handles BREAK_SIGNAL ...
      pthread_sigmask(SIG_UNBLOCK, vm_signals(), NULL);
    } else {
      // ... all other threads block BREAK_SIGNAL
      pthread_sigmask(SIG_BLOCK, vm_signals(), NULL);
    }
  }
}

//////////////////////////////////////////////////////////////////////////////
// detecting pthread library

void os::Linux::libpthread_init() {
  // Save glibc and pthread version strings. Note that _CS_GNU_LIBC_VERSION
  // and _CS_GNU_LIBPTHREAD_VERSION are supported in glibc >= 2.3.2. Use a 
  // generic name for earlier versions.
  // Define macros here so we can build HotSpot on old systems.
# ifndef _CS_GNU_LIBC_VERSION
# define _CS_GNU_LIBC_VERSION 2
# endif
# ifndef _CS_GNU_LIBPTHREAD_VERSION
# define _CS_GNU_LIBPTHREAD_VERSION 3
# endif

  size_t n = confstr(_CS_GNU_LIBC_VERSION, NULL, 0);
  if (n > 0) {
     char *str = (char *)malloc(n);
     confstr(_CS_GNU_LIBC_VERSION, str, n);
     os::Linux::set_glibc_version(str);
  } else {
     // _CS_GNU_LIBC_VERSION is not supported, try gnu_get_libc_version()
     static char _gnu_libc_version[32];
     jio_snprintf(_gnu_libc_version, sizeof(_gnu_libc_version), 
              "glibc %s %s", gnu_get_libc_version(), gnu_get_libc_release());
     os::Linux::set_glibc_version(_gnu_libc_version);
  }

  n = confstr(_CS_GNU_LIBPTHREAD_VERSION, NULL, 0);
  if (n > 0) {
     char *str = (char *)malloc(n);
     confstr(_CS_GNU_LIBPTHREAD_VERSION, str, n);
     // Vanilla RH-9 (glibc 2.3.2) has a bug that confstr() always tells
     // us "NPTL-0.29" even we are running with LinuxThreads. Check if this
<<<<<<< HEAD
     // is the case. LinuxThreads has a hard limit on max number of threads.
=======
     // is the case. LinuxThreads has a hard limit on max number of threads. 
>>>>>>> 2571633a
     // So sysconf(_SC_THREAD_THREADS_MAX) will return a positive value.
     // On the other hand, NPTL does not have such a limit, sysconf()
     // will return -1 and errno is not changed. Check if it is really NPTL.
     if (strcmp(os::Linux::glibc_version(), "glibc 2.3.2") == 0 &&
<<<<<<< HEAD
         strstr(str, "NPTL") &&
=======
         strstr(str, "NPTL") && 
>>>>>>> 2571633a
         sysconf(_SC_THREAD_THREADS_MAX) > 0) {
       free(str);
       os::Linux::set_libpthread_version("linuxthreads");
     } else {
       os::Linux::set_libpthread_version(str);
<<<<<<< HEAD
     }
=======
     } 
>>>>>>> 2571633a
  } else {
    // glibc before 2.3.2 only has LinuxThreads.
    os::Linux::set_libpthread_version("linuxthreads");
  }
  
  if (strstr(libpthread_version(), "NPTL")) {
    os::Linux::set_is_NPTL();
  } else {
    os::Linux::set_is_LinuxThreads();
  }
  
  // LinuxThreads have two flavors: floating-stack mode, which allows variable 
  // stack size; and fixed-stack mode. NPTL is always floating-stack.
  if (os::Linux::is_NPTL() || os::Linux::supports_variable_stack_size()) {
    os::Linux::set_is_floating_stack();
  }
}

/////////////////////////////////////////////////////////////////////////////
// thread stack

// Force Linux kernel to expand current thread stack. If "bottom" is close
// to the stack guard, caller should block all signals.
//
// MAP_GROWSDOWN:
//   A special mmap() flag that is used to implement thread stacks. It tells 
//   kernel that the memory region should extend downwards when needed. This 
//   allows early versions of LinuxThreads to only mmap the first few pages 
//   when creating a new thread. Linux kernel will automatically expand thread
//   stack as needed (on page faults). 
//
//   However, because the memory region of a MAP_GROWSDOWN stack can grow on
//   demand, if a page fault happens outside an already mapped MAP_GROWSDOWN
//   region, it's hard to tell if the fault is due to a legitimate stack 
//   access or because of reading/writing non-exist memory (e.g. buffer 
//   overrun). As a rule, if the fault happens below current stack pointer, 
//   Linux kernel does not expand stack, instead a SIGSEGV is sent to the 
//   application (see Linux kernel fault.c).
//
//   This Linux feature can cause SIGSEGV when VM bangs thread stack for
//   stack overflow detection.
//
//   Newer version of LinuxThreads (since glibc-2.2, or, RH-7.x) and NPTL do 
//   not use this flag. However, the stack of initial thread is not created
//   by pthread, it is still MAP_GROWSDOWN. Also it's possible (though 
//   unlikely) that user code can create a thread with MAP_GROWSDOWN stack
//   and then attach the thread to JVM.
//
// To get around the problem and allow stack banging on Linux, we need to 
// manually expand thread stack after receiving the SIGSEGV.
//
// There are two ways to expand thread stack to address "bottom", we used
// both of them in JVM before 1.5:
//   1. adjust stack pointer first so that it is below "bottom", and then
//      touch "bottom"
//   2. mmap() the page in question
//
// Now alternate signal stack is gone, it's harder to use 2. For instance,
// if current sp is already near the lower end of page 101, and we need to
// call mmap() to map page 100, it is possible that part of the mmap() frame
// will be placed in page 100. When page 100 is mapped, it is zero-filled.
// That will destroy the mmap() frame and cause VM to crash.
//
// The following code works by adjusting sp first, then accessing the "bottom"
// page to force a page fault. Linux kernel will then automatically expand the 
// stack mapping. 
//
// _expand_stack_to() assumes its frame size is less than page size, which 
// should always be true if the function is not inlined.

#if __GNUC__ < 3    // gcc 2.x does not support noinline attribute
#define NOINLINE
#else
#define NOINLINE __attribute__ ((noinline))
#endif

static void _expand_stack_to(address bottom) NOINLINE;

static void _expand_stack_to(address bottom) {
  address sp;
  size_t size;
  volatile char *p;

  // Adjust bottom to point to the largest address within the same page, it
  // gives us a one-page buffer if alloca() allocates slightly more memory.
  bottom = (address)align_size_down((uintptr_t)bottom, os::Linux::page_size());
  bottom += os::Linux::page_size() - 1;

  // sp might be slightly above current stack pointer; if that's the case, we
  // will alloca() a little more space than necessary, which is OK. Don't use 
  // os::current_stack_pointer(), as its result can be slightly below current
  // stack pointer, causing us to not alloca enough to reach "bottom".
  sp = (address)&sp;

  if (sp > bottom) {
    size = sp - bottom;
    p = (volatile char *)alloca(size);
    assert(p != NULL && p <= (volatile char *)bottom, "alloca problem?");
    p[0] = '\0';
  }
}

bool os::Linux::manually_expand_stack(JavaThread * t, address addr) {
  assert(t!=NULL, "just checking");
  assert(t->osthread()->expanding_stack(), "expand should be set");
  assert(t->stack_base() != NULL, "stack_base was not initialized");

  if (addr <  t->stack_base() && addr >= t->stack_yellow_zone_base()) {
    sigset_t mask_all, old_sigset;
    sigfillset(&mask_all);
    pthread_sigmask(SIG_SETMASK, &mask_all, &old_sigset);
    _expand_stack_to(addr);
    pthread_sigmask(SIG_SETMASK, &old_sigset, NULL);
    return true;
  }
  return false;
}

//////////////////////////////////////////////////////////////////////////////
// create new thread

static address highest_vm_reserved_address();

// check if it's safe to start a new thread
static bool _thread_safety_check(Thread* thread) {
  if (os::Linux::is_LinuxThreads() && !os::Linux::is_floating_stack()) {
    // Fixed stack LinuxThreads (SuSE Linux/x86, and some versions of Redhat)
    //   Heap is mmap'ed at lower end of memory space. Thread stacks are
    //   allocated (MAP_FIXED) from high address space. Every thread stack
    //   occupies a fixed size slot (usually 2Mbytes, but user can change
    //   it to other values if they rebuild LinuxThreads). 
    //
    // Problem with MAP_FIXED is that mmap() can still succeed even part of
    // the memory region has already been mmap'ed. That means if we have too 
    // many threads and/or very large heap, eventually thread stack will 
    // collide with heap.
    //
    // Here we try to prevent heap/stack collision by comparing current
    // stack bottom with the highest address that has been mmap'ed by JVM
    // plus a safety margin for memory maps created by native code.
    //
    // This feature can be disabled by setting ThreadSafetyMargin to 0
    //
    if (ThreadSafetyMargin > 0) {
      address stack_bottom = os::current_stack_base() - os::current_stack_size();

      // not safe if our stack extends below the safety margin
      return stack_bottom - ThreadSafetyMargin >= highest_vm_reserved_address();
    } else {
      return true;
    }
  } else {
    // Floating stack LinuxThreads or NPTL:
    //   Unlike fixed stack LinuxThreads, thread stacks are not MAP_FIXED. When
    //   there's not enough space left, pthread_create() will fail. If we come
    //   here, that means enough space has been reserved for stack.
    return true;
  }
}

// Thread start routine for all newly created threads
static void *java_start(Thread *thread) {
  // Try to randomize the cache line index of hot stack frames.
  // This helps when threads of the same stack traces evict each other's
  // cache lines. The threads can be either from the same JVM instance, or
  // from different JVM instances. The benefit is especially true for
  // processors with hyperthreading technology.
  static int counter = 0;
  int pid = os::current_process_id();
  alloca(((pid ^ counter++) & 7) * 128);

  ThreadLocalStorage::set_thread(thread);

  OSThread* osthread = thread->osthread();
  Monitor* sync = osthread->startThread_lock();

  // non floating stack LinuxThreads needs extra check, see above
  if (!_thread_safety_check(thread)) {
    // notify parent thread
    MutexLockerEx ml(sync, Mutex::_no_safepoint_check_flag);
    osthread->set_state(ZOMBIE);
    sync->notify_all();
    return NULL;
  }

  // thread_id is kernel thread id (similar to Solaris LWP id)
  osthread->set_thread_id(os::Linux::gettid());

  if (UseNUMA) {
    int lgrp_id = os::numa_get_group_id();
    if (lgrp_id != -1) {
      thread->set_lgrp_id(lgrp_id);
    }
  }
  // initialize signal mask for this thread
  os::Linux::hotspot_sigmask(thread);

  // initialize floating point control register
  os::Linux::init_thread_fpu_state();

  // handshaking with parent thread
  {
    MutexLockerEx ml(sync, Mutex::_no_safepoint_check_flag);

    // notify parent thread
    osthread->set_state(INITIALIZED);
    sync->notify_all();

    // wait until os::start_thread()
    while (osthread->get_state() == INITIALIZED) {
      sync->wait(Mutex::_no_safepoint_check_flag);
    }
  }

  // call one more level start routine
  thread->run();

  return 0;
}

bool os::create_thread(Thread* thread, ThreadType thr_type, size_t stack_size) {
  assert(thread->osthread() == NULL, "caller responsible");

  // Allocate the OSThread object
  OSThread* osthread = new OSThread(NULL, NULL);
  if (osthread == NULL) {
    return false;
  }

  // set the correct thread state
  osthread->set_thread_type(thr_type);

  // Initial state is ALLOCATED but not INITIALIZED
  osthread->set_state(ALLOCATED);

  thread->set_osthread(osthread);

  // init thread attributes
  pthread_attr_t attr;
  pthread_attr_init(&attr);
  pthread_attr_setdetachstate(&attr, PTHREAD_CREATE_DETACHED);

  // stack size
  if (os::Linux::supports_variable_stack_size()) {
    // calculate stack size if it's not specified by caller
    if (stack_size == 0) {
      stack_size = os::Linux::default_stack_size(thr_type);

      switch (thr_type) {
      case os::java_thread:
        // Java threads use ThreadStackSize which default value can be changed with the flag -Xss
        if (JavaThread::stack_size_at_create() > 0) stack_size = JavaThread::stack_size_at_create();
        break;
      case os::compiler_thread:
        if (CompilerThreadStackSize > 0) {
          stack_size = (size_t)(CompilerThreadStackSize * K);
          break;
        } // else fall through:
          // use VMThreadStackSize if CompilerThreadStackSize is not defined
      case os::vm_thread: 
      case os::pgc_thread: 
      case os::cgc_thread: 
      case os::watcher_thread: 
        if (VMThreadStackSize > 0) stack_size = (size_t)(VMThreadStackSize * K);
        break;
      }
    }

    stack_size = MAX2(stack_size, os::Linux::min_stack_allowed);
    pthread_attr_setstacksize(&attr, stack_size);
  } else {
    // let pthread_create() pick the default value.
  }

  // glibc guard page
  pthread_attr_setguardsize(&attr, os::Linux::default_guard_size(thr_type));

  ThreadState state;

  {
    // Serialize thread creation if we are running with fixed stack LinuxThreads
    bool lock = os::Linux::is_LinuxThreads() && !os::Linux::is_floating_stack();
    if (lock) {
      os::Linux::createThread_lock()->lock_without_safepoint_check();
    }

    pthread_t tid;
    int ret = pthread_create(&tid, &attr, (void* (*)(void*)) java_start, thread);

    pthread_attr_destroy(&attr);

    if (ret != 0) {
      if (PrintMiscellaneous && (Verbose || WizardMode)) {
        perror("pthread_create()");
      }
      // Need to clean up stuff we've allocated so far
      thread->set_osthread(NULL);
      delete osthread;
      if (lock) os::Linux::createThread_lock()->unlock();
      return false;
    }

    // Store pthread info into the OSThread
    osthread->set_pthread_id(tid);

    // Wait until child thread is either initialized or aborted
    {
      Monitor* sync_with_child = osthread->startThread_lock();
      MutexLockerEx ml(sync_with_child, Mutex::_no_safepoint_check_flag);
      while ((state = osthread->get_state()) == ALLOCATED) {
        sync_with_child->wait(Mutex::_no_safepoint_check_flag);
      }
    }

    if (lock) {
      os::Linux::createThread_lock()->unlock();
    }
  }

  // Aborted due to thread limit being reached
  if (state == ZOMBIE) {
      thread->set_osthread(NULL);
      delete osthread;
      return false;
  }

  // The thread is returned suspended (in state INITIALIZED),
  // and is started higher up in the call chain
  assert(state == INITIALIZED, "race condition");
  return true;
}

/////////////////////////////////////////////////////////////////////////////
// attach existing thread

// bootstrap the main thread
bool os::create_main_thread(JavaThread* thread) {
  assert(os::Linux::_main_thread == pthread_self(), "should be called inside main thread");
  return create_attached_thread(thread);
}

bool os::create_attached_thread(JavaThread* thread) {
#ifdef ASSERT
    thread->verify_not_published();
#endif

  // Allocate the OSThread object
  OSThread* osthread = new OSThread(NULL, NULL);

  if (osthread == NULL) {
    return false;
  }

  // Store pthread info into the OSThread
  osthread->set_thread_id(os::Linux::gettid());
  osthread->set_pthread_id(::pthread_self());

  // initialize floating point control register
  os::Linux::init_thread_fpu_state();

  // Initial thread state is RUNNABLE
  osthread->set_state(RUNNABLE);

  thread->set_osthread(osthread);

  if (UseNUMA) {
    int lgrp_id = os::numa_get_group_id();
    if (lgrp_id != -1) {
      thread->set_lgrp_id(lgrp_id);
    }
  }

  if (os::Linux::is_initial_thread()) {
    // If current thread is initial thread, its stack is mapped on demand,
    // see notes about MAP_GROWSDOWN. Here we try to force kernel to map
    // the entire stack region to avoid SEGV in stack banging.
    // It is also useful to get around the heap-stack-gap problem on SuSE
    // kernel (see 4821821 for details). We first expand stack to the top
    // of yellow zone, then enable stack yellow zone (order is significant,
    // enabling yellow zone first will crash JVM on SuSE Linux), so there 
    // is no gap between the last two virtual memory regions.

    JavaThread *jt = (JavaThread *)thread;
    address addr = jt->stack_yellow_zone_base();
    assert(addr != NULL, "initialization problem?");
    assert(jt->stack_available(addr) > 0, "stack guard should not be enabled");

    osthread->set_expanding_stack();
    os::Linux::manually_expand_stack(jt, addr);
    osthread->clear_expanding_stack();
  }

  // initialize signal mask for this thread
  // and save the caller's signal mask
  os::Linux::hotspot_sigmask(thread);

  return true;
}

void os::pd_start_thread(Thread* thread) {
  OSThread * osthread = thread->osthread();
  assert(osthread->get_state() != INITIALIZED, "just checking");
  Monitor* sync_with_child = osthread->startThread_lock();
  MutexLockerEx ml(sync_with_child, Mutex::_no_safepoint_check_flag);
  sync_with_child->notify();
}

// Free Linux resources related to the OSThread
void os::free_thread(OSThread* osthread) {
  assert(osthread != NULL, "osthread not set");
 
  if (Thread::current()->osthread() == osthread) {
    // Restore caller's signal mask
    sigset_t sigmask = osthread->caller_sigmask();
    pthread_sigmask(SIG_SETMASK, &sigmask, NULL);
   }
 
  delete osthread;
}

//////////////////////////////////////////////////////////////////////////////
// thread local storage

int os::allocate_thread_local_storage() {
  pthread_key_t key;
  int rslt = pthread_key_create(&key, NULL);
  assert(rslt == 0, "cannot allocate thread local storage");
  return (int)key;
}

// Note: This is currently not used by VM, as we don't destroy TLS key
// on VM exit.
void os::free_thread_local_storage(int index) {
  int rslt = pthread_key_delete((pthread_key_t)index);
  assert(rslt == 0, "invalid index");
}

void os::thread_local_storage_at_put(int index, void* value) {
  int rslt = pthread_setspecific((pthread_key_t)index, value);
  assert(rslt == 0, "pthread_setspecific failed");
}

extern "C" Thread* get_thread() {
  return ThreadLocalStorage::thread();
}

//////////////////////////////////////////////////////////////////////////////
// initial thread

// Check if current thread is the initial thread, similar to Solaris thr_main.
bool os::Linux::is_initial_thread(void) {
  char dummy;
  // If called before init complete, thread stack bottom will be null.
  // Can be called if fatal error occurs before initialization.
  if (initial_thread_stack_bottom() == NULL) return false;
  assert(initial_thread_stack_bottom() != NULL &&
         initial_thread_stack_size()   != 0,
         "os::init did not locate initial thread's stack region");
  if ((address)&dummy >= initial_thread_stack_bottom() &&
      (address)&dummy < initial_thread_stack_bottom() + initial_thread_stack_size())
       return true;
  else return false;
}

// Find the virtual memory area that contains addr
static bool find_vma(address addr, address* vma_low, address* vma_high) {
  FILE *fp = fopen("/proc/self/maps", "r");
  if (fp) {
    address low, high;
    while (!feof(fp)) {
      if (fscanf(fp, "%p-%p", &low, &high) == 2) {
        if (low <= addr && addr < high) {
           if (vma_low)  *vma_low  = low;
           if (vma_high) *vma_high = high;
           fclose (fp);
           return true;
        }
      }
      for (;;) {
        int ch = fgetc(fp);
        if (ch == EOF || ch == (int)'\n') break;
      }
    }
    fclose(fp);
  }
  return false;
}

// Locate initial thread stack. This special handling of initial thread stack
// is needed because pthread_getattr_np() on most (all?) Linux distros returns 
// bogus value for initial thread.
void os::Linux::capture_initial_stack(size_t max_size) {
  // stack size is the easy part, get it from RLIMIT_STACK
  size_t stack_size;
  struct rlimit rlim;
  getrlimit(RLIMIT_STACK, &rlim);
  stack_size = rlim.rlim_cur;

  // 6308388: a bug in ld.so will relocate its own .data section to the
  //   lower end of primordial stack; reduce ulimit -s value a little bit
  //   so we won't install guard page on ld.so's data section.
  stack_size -= 2 * page_size();

  // 4441425: avoid crash with "unlimited" stack size on SuSE 7.1 or Redhat
  //   7.1, in both cases we will get 2G in return value.
  // 4466587: glibc 2.2.x compiled w/o "--enable-kernel=2.4.0" (RH 7.0,
  //   SuSE 7.2, Debian) can not handle alternate signal stack correctly
  //   for initial thread if its stack size exceeds 6M. Cap it at 2M,
  //   in case other parts in glibc still assumes 2M max stack size.
  // FIXME: alt signal stack is gone, maybe we can relax this constraint?
#ifndef IA64
  if (stack_size > 2 * K * K) stack_size = 2 * K * K;
#else
  // Problem still exists RH7.2 (IA64 anyway) but 2MB is a little small
  if (stack_size > 4 * K * K) stack_size = 4 * K * K;
#endif

  // Try to figure out where the stack base (top) is. This is harder.
  //
  // When an application is started, glibc saves the initial stack pointer in
  // a global variable "__libc_stack_end", which is then used by system 
  // libraries. __libc_stack_end should be pretty close to stack top. The
  // variable is available since the very early days. However, because it is
  // a private interface, it could disappear in the future.
  //
  // Linux kernel saves start_stack information in /proc/<pid>/stat. Similar
  // to __libc_stack_end, it is very close to stack top, but isn't the real
  // stack top. Note that /proc may not exist if VM is running as a chroot 
  // program, so reading /proc/<pid>/stat could fail. Also the contents of
  // /proc/<pid>/stat could change in the future (though unlikely).
  //
  // We try __libc_stack_end first. If that doesn't work, look for
  // /proc/<pid>/stat. If neither of them works, we use current stack pointer
  // as a hint, which should work well in most cases.
  
  uintptr_t stack_start;

  // try __libc_stack_end first
  uintptr_t *p = (uintptr_t *)dlsym(RTLD_DEFAULT, "__libc_stack_end");
  if (p && *p) {
    stack_start = *p;
  } else {
    // see if we can get the start_stack field from /proc/self/stat
    FILE *fp;
    int pid;
    char state;
    int ppid;
    int pgrp;
    int session;
    int nr;
    int tpgrp;
    unsigned long flags;
    unsigned long minflt;
    unsigned long cminflt;
    unsigned long majflt;
    unsigned long cmajflt;
    unsigned long utime;
    unsigned long stime;
    long cutime;
    long cstime;
    long prio;
    long nice;
    long junk;
    long it_real;
    uintptr_t start;
    uintptr_t vsize;
    uintptr_t rss;
    unsigned long rsslim;
    uintptr_t scodes;
    uintptr_t ecode;
    int i;

    // Figure what the primordial thread stack base is. Code is inspired
    // by email from Hans Boehm. /proc/self/stat begins with current pid,
    // followed by command name surrounded by parentheses, state, etc.
    char stat[2048];
    int statlen;

    fp = fopen("/proc/self/stat", "r");
    if (fp) {
      statlen = fread(stat, 1, 2047, fp);
      stat[statlen] = '\0';
      fclose(fp);

      // Skip pid and the command string. Note that we could be dealing with
      // weird command names, e.g. user could decide to rename java launcher
      // to "java 1.4.2 :)", then the stat file would look like
      //                1234 (java 1.4.2 :)) R ... ... 
      // We don't really need to know the command string, just find the last 
      // occurrence of ")" and then start parsing from there. See bug 4726580.
      char * s = strrchr(stat, ')');

      i = 0;
      if (s) {
        // Skip blank chars
        do s++; while (isspace(*s));

        /*                                     1   1   1   1   1   1   1   1   1   1   2   2   2   2   2   2   2   2   2 */
        /*              3  4  5  6  7  8   9   0   1   2   3   4   5   6   7   8   9   0   1   2   3   4   5   6   7   8 */
        i = sscanf(s, "%c %d %d %d %d %d %lu %lu %lu %lu %lu %lu %lu %ld %ld %ld %ld %ld %ld %lu %lu %ld %lu %lu %lu %lu", 
	     &state,          /* 3  %c  */
	     &ppid,           /* 4  %d  */
	     &pgrp,           /* 5  %d  */
	     &session,        /* 6  %d  */
	     &nr,             /* 7  %d  */
	     &tpgrp,          /* 8  %d  */
	     &flags,          /* 9  %lu  */
	     &minflt,         /* 10 %lu  */
	     &cminflt,        /* 11 %lu  */
	     &majflt,         /* 12 %lu  */
	     &cmajflt,        /* 13 %lu  */
	     &utime,          /* 14 %lu  */
	     &stime,          /* 15 %lu  */
	     &cutime,         /* 16 %ld  */
	     &cstime,         /* 17 %ld  */
	     &prio,           /* 18 %ld  */
	     &nice,           /* 19 %ld  */
	     &junk,           /* 20 %ld  */
	     &it_real,        /* 21 %ld  */
	     &start,          /* 22 %lu  */
	     &vsize,          /* 23 %lu  */
	     &rss,            /* 24 %ld  */
	     &rsslim,         /* 25 %lu  */
	     &scodes,         /* 26 %lu  */
	     &ecode,          /* 27 %lu  */
	     &stack_start);   /* 28 %lu  */
      }

      if (i != 28 - 2) {
         assert(false, "Bad conversion from /proc/self/stat");
         // product mode - assume we are the initial thread, good luck in the
         // embedded case.
         warning("Can't detect initial thread stack location - bad conversion");
         stack_start = (uintptr_t) &rlim;
      }
    } else {
      // For some reason we can't open /proc/self/stat (for example, running on
      // FreeBSD with a Linux emulator, or inside chroot), this should work for 
      // most cases, so don't abort:
      warning("Can't detect initial thread stack location - no /proc/self/stat");
      stack_start = (uintptr_t) &rlim;
    }
  }

  // Now we have a pointer (stack_start) very close to the stack top, the 
  // next thing to do is to figure out the exact location of stack top. We
  // can find out the virtual memory area that contains stack_start by 
  // reading /proc/self/maps, it should be the last vma in /proc/self/maps,
  // and its upper limit is the real stack top. (again, this would fail if 
  // running inside chroot, because /proc may not exist.)
  
  uintptr_t stack_top;
  address low, high;
  if (find_vma((address)stack_start, &low, &high)) {
    // success, "high" is the true stack top. (ignore "low", because initial
    // thread stack grows on demand, its real bottom is high - RLIMIT_STACK.)
    stack_top = (uintptr_t)high;
  } else {
    // failed, likely because /proc/self/maps does not exist
    warning("Can't detect initial thread stack location - find_vma failed");
    // best effort: stack_start is normally within a few pages below the real 
    // stack top, use it as stack top, and reduce stack size so we won't put
    // guard page outside stack.
    stack_top = stack_start;
    stack_size -= 16 * page_size();
  }

  // stack_top could be partially down the page so align it
  stack_top = align_size_up(stack_top, page_size());

  if (max_size && stack_size > max_size) {
     _initial_thread_stack_size = max_size;
  } else {
     _initial_thread_stack_size = stack_size;
  }

  _initial_thread_stack_size = align_size_down(_initial_thread_stack_size, page_size());
  _initial_thread_stack_bottom = (address)stack_top - _initial_thread_stack_size;
}

////////////////////////////////////////////////////////////////////////////////
// time support

// Time since start-up in seconds to a fine granularity.
// Used by VMSelfDestructTimer and the MemProfiler.
double os::elapsedTime() {

  return (double)(os::elapsed_counter()) * 0.000001;
}

jlong os::elapsed_counter() {
  timeval time;
  int status = gettimeofday(&time, NULL);
  return jlong(time.tv_sec) * 1000 * 1000 + jlong(time.tv_usec) - initial_time_count;
}

jlong os::elapsed_frequency() {
  return (1000 * 1000);
}

// For now, we say that linux does not support vtime.  I have no idea
// whether it can actually be made to (DLD, 9/13/05).

bool os::supports_vtime() { return false; }
bool os::enable_vtime()   { return false; }
bool os::vtime_enabled()  { return false; }
double os::elapsedVTime() {
  // better than nothing, but not much
  return elapsedTime();
}

jlong os::javaTimeMillis() {
  timeval time;
  int status = gettimeofday(&time, NULL);
  assert(status != -1, "linux error");
  return jlong(time.tv_sec) * 1000  +  jlong(time.tv_usec / 1000);
}

#ifndef CLOCK_MONOTONIC
#define CLOCK_MONOTONIC (1)
#endif

void os::Linux::clock_init() {
  // we do dlopen's in this particular order due to bug in linux
  // dynamical loader (see 6348968) leading to crash on exit
  void* handle = dlopen("librt.so.1", RTLD_LAZY);
  if (handle == NULL) {
    handle = dlopen("librt.so", RTLD_LAZY);
  }

  if (handle) {
    int (*clock_getres_func)(clockid_t, struct timespec*) = 
           (int(*)(clockid_t, struct timespec*))dlsym(handle, "clock_getres");
    int (*clock_gettime_func)(clockid_t, struct timespec*) = 
           (int(*)(clockid_t, struct timespec*))dlsym(handle, "clock_gettime");
    if (clock_getres_func && clock_gettime_func) {
      // See if monotonic clock is supported by the kernel. Note that some
      // early implementations simply return kernel jiffies (updated every
      // 1/100 or 1/1000 second). It would be bad to use such a low res clock
      // for nano time (though the monotonic property is still nice to have).
      // It's fixed in newer kernels, however clock_getres() still returns
      // 1/HZ. We check if clock_getres() works, but will ignore its reported
      // resolution for now. Hopefully as people move to new kernels, this
      // won't be a problem.
      struct timespec res;
      struct timespec tp;
      if (clock_getres_func (CLOCK_MONOTONIC, &res) == 0 &&
          clock_gettime_func(CLOCK_MONOTONIC, &tp)  == 0) {
        // yes, monotonic clock is supported
        _clock_gettime = clock_gettime_func;
      } else {
        // close librt if there is no monotonic clock
        dlclose(handle);
      }
    }
  }
}

#ifndef SYS_clock_getres

#if defined(IA32) || defined(AMD64)
#define SYS_clock_getres IA32_ONLY(266)  AMD64_ONLY(229)
#else
#error Value of SYS_clock_getres not known on this platform
#endif

#endif

#define sys_clock_getres(x,y)  ::syscall(SYS_clock_getres, x, y)

void os::Linux::fast_thread_clock_init() {
  if (!UseLinuxPosixThreadCPUClocks) {
    return;
  }
  clockid_t clockid;
  struct timespec tp;
  int (*pthread_getcpuclockid_func)(pthread_t, clockid_t *) = 
      (int(*)(pthread_t, clockid_t *)) dlsym(RTLD_DEFAULT, "pthread_getcpuclockid");

  // Switch to using fast clocks for thread cpu time if
  // the sys_clock_getres() returns 0 error code.
  // Note, that some kernels may support the current thread
  // clock (CLOCK_THREAD_CPUTIME_ID) but not the clocks
  // returned by the pthread_getcpuclockid().
  // If the fast Posix clocks are supported then the sys_clock_getres()
  // must return at least tp.tv_sec == 0 which means a resolution
  // better than 1 sec. This is extra check for reliability.

  if(pthread_getcpuclockid_func &&
     pthread_getcpuclockid_func(_main_thread, &clockid) == 0 &&
     sys_clock_getres(clockid, &tp) == 0 && tp.tv_sec == 0) {

    _supports_fast_thread_cpu_time = true;
    _pthread_getcpuclockid = pthread_getcpuclockid_func;
  }
}

jlong os::javaTimeNanos() {
  if (Linux::supports_monotonic_clock()) {
    struct timespec tp;
    int status = Linux::clock_gettime(CLOCK_MONOTONIC, &tp);
    assert(status == 0, "gettime error");
    jlong result = jlong(tp.tv_sec) * (1000 * 1000 * 1000) + jlong(tp.tv_nsec);
    return result;
  } else {
    timeval time;
    int status = gettimeofday(&time, NULL);
    assert(status != -1, "linux error");
    jlong usecs = jlong(time.tv_sec) * (1000 * 1000) + jlong(time.tv_usec);
    return 1000 * usecs;
  }
}

void os::javaTimeNanos_info(jvmtiTimerInfo *info_ptr) {
  if (Linux::supports_monotonic_clock()) {
    info_ptr->max_value = ALL_64_BITS; 

    // CLOCK_MONOTONIC - amount of time since some arbitrary point in the past
    info_ptr->may_skip_backward = false;      // not subject to resetting or drifting
    info_ptr->may_skip_forward = false;       // not subject to resetting or drifting
  } else {
    // gettimeofday - based on time in seconds since the Epoch thus does not wrap
    info_ptr->max_value = ALL_64_BITS;  

    // gettimeofday is a real time clock so it skips
    info_ptr->may_skip_backward = true;  
    info_ptr->may_skip_forward = true; 
  }

  info_ptr->kind = JVMTI_TIMER_ELAPSED;                // elapsed not CPU time
}

// Return the real, user, and system times in seconds from an
// arbitrary fixed point in the past.
bool os::getTimesSecs(double* process_real_time,
                      double* process_user_time,
                      double* process_system_time) {
  struct tms ticks;
  clock_t real_ticks = times(&ticks);

  if (real_ticks == (clock_t) (-1)) {
    return false;
  } else {
    double ticks_per_second = (double) clock_tics_per_sec;
    *process_user_time = ((double) ticks.tms_utime) / ticks_per_second;
    *process_system_time = ((double) ticks.tms_stime) / ticks_per_second;
    *process_real_time = ((double) real_ticks) / ticks_per_second;

    return true;
  }
}


char * os::local_time_string(char *buf, size_t buflen) {
  struct tm t;
  time_t long_time;
  time(&long_time);
  localtime_r(&long_time, &t);
  jio_snprintf(buf, buflen, "%d-%02d-%02d %02d:%02d:%02d",
               t.tm_year + 1900, t.tm_mon + 1, t.tm_mday, 
               t.tm_hour, t.tm_min, t.tm_sec);
  return buf;
}

struct tm* os::localtime_pd(const time_t* clock, struct tm*  res) {
  return localtime_r(clock, res);
}

////////////////////////////////////////////////////////////////////////////////
// runtime exit support

// Note: os::shutdown() might be called very early during initialization, or
// called from signal handler. Before adding something to os::shutdown(), make
// sure it is async-safe and can handle partially initialized VM.
void os::shutdown() {

  // allow PerfMemory to attempt cleanup of any persistent resources
  perfMemory_exit();

  // needs to remove object in file system
  AttachListener::abort();

  // flush buffered output, finish log files
  ostream_abort();

  // Check for abort hook
  abort_hook_t abort_hook = Arguments::abort_hook();
  if (abort_hook != NULL) {
    abort_hook();
  }

}

// Note: os::abort() might be called very early during initialization, or
// called from signal handler. Before adding something to os::abort(), make
// sure it is async-safe and can handle partially initialized VM.
void os::abort(bool dump_core) {
  os::shutdown(); 
  if (dump_core) {
#ifndef PRODUCT
    fdStream out(defaultStream::output_fd());
    out.print_raw("Current thread is ");
    char buf[16];
    jio_snprintf(buf, sizeof(buf), UINTX_FORMAT, os::current_thread_id());
    out.print_raw_cr(buf);
    out.print_raw_cr("Dumping core ...");
#endif
    ::abort(); // dump core
  }

  ::exit(1);
}

// Die immediately, no exit hook, no abort hook, no cleanup.
void os::die() {
  // _exit() on LinuxThreads only kills current thread 
  ::abort();
}

// unused on linux for now.
void os::set_error_file(const char *logfile) {}

intx os::current_thread_id() { return (intx)pthread_self(); }
int os::current_process_id() {

  // Under the old linux thread library, linux gives each thread 
  // its own process id. Because of this each thread will return 
  // a different pid if this method were to return the result 
  // of getpid(2). Linux provides no api that returns the pid 
  // of the launcher thread for the vm. This implementation 
  // returns a unique pid, the pid of the launcher thread 
  // that starts the vm 'process'.

  // Under the NPTL, getpid() returns the same pid as the 
  // launcher thread rather than a unique pid per thread. 
  // Use gettid() if you want the old pre NPTL behaviour.

  // if you are looking for the result of a call to getpid() that
  // returns a unique pid for the calling thread, then look at the
  // OSThread::thread_id() method in osThread_linux.hpp file

  return (int)(_initial_pid ? _initial_pid : getpid());
}

// DLL functions

const char* os::dll_file_extension() { return ".so"; }

const char* os::get_temp_directory() { return "/tmp/"; }

static bool file_exists(const char* filename) {
  struct stat statbuf;
  if (filename == NULL || strlen(filename) == 0) {
    return false;
  }
  return os::stat(filename, &statbuf) == 0;
}

void os::dll_build_name(char* buffer, size_t buflen,
                        const char* pname, const char* fname) {
  // Copied from libhpi
  const size_t pnamelen = pname ? strlen(pname) : 0;

  // Quietly truncate on buffer overflow.  Should be an error.
  if (pnamelen + strlen(fname) + 10 > (size_t) buflen) {
    *buffer = '\0';
    return;
  }

  if (pnamelen == 0) {
    snprintf(buffer, buflen, "lib%s.so", fname);
  } else if (strchr(pname, *os::path_separator()) != NULL) {
    int n;
    char** pelements = split_path(pname, &n);
    for (int i = 0 ; i < n ; i++) {
      // Really shouldn't be NULL, but check can't hurt
      if (pelements[i] == NULL || strlen(pelements[i]) == 0) {
        continue; // skip the empty path values
      }
      snprintf(buffer, buflen, "%s/lib%s.so", pelements[i], fname);
      if (file_exists(buffer)) {
        break;
      }
    }
    // release the storage
    for (int i = 0 ; i < n ; i++) {
      if (pelements[i] != NULL) {
        FREE_C_HEAP_ARRAY(char, pelements[i]);
      }
    }
    if (pelements != NULL) {
      FREE_C_HEAP_ARRAY(char*, pelements);
    }
  } else {
    snprintf(buffer, buflen, "%s/lib%s.so", pname, fname);
  }
}

const char* os::get_current_directory(char *buf, int buflen) {
  return getcwd(buf, buflen);
}

// check if addr is inside libjvm[_g].so
bool os::address_is_in_vm(address addr) {
  static address libjvm_base_addr;
  Dl_info dlinfo;

  if (libjvm_base_addr == NULL) {
    dladdr(CAST_FROM_FN_PTR(void *, os::address_is_in_vm), &dlinfo);
    libjvm_base_addr = (address)dlinfo.dli_fbase;
    assert(libjvm_base_addr !=NULL, "Cannot obtain base address for libjvm");
  }

  if (dladdr((void *)addr, &dlinfo)) {
    if (libjvm_base_addr == (address)dlinfo.dli_fbase) return true;
  }

  return false;
}

bool os::dll_address_to_function_name(address addr, char *buf,
                                      int buflen, int *offset) {
  Dl_info dlinfo;

  if (dladdr((void*)addr, &dlinfo) && dlinfo.dli_sname != NULL) {
    if (buf) jio_snprintf(buf, buflen, "%s", dlinfo.dli_sname);
    if (offset) *offset = addr - (address)dlinfo.dli_saddr;
    return true;
  } else {
    if (buf) buf[0] = '\0';
    if (offset) *offset = -1;
    return false;
  }
}

struct _address_to_library_name {
  address addr;          // input : memory address
  size_t  buflen;        //         size of fname
  char*   fname;         // output: library name
  address base;          //         library base addr
};

static int address_to_library_name_callback(struct dl_phdr_info *info, 
                                            size_t size, void *data) {
  int i;
  bool found = false;
  address libbase = NULL;
  struct _address_to_library_name * d = (struct _address_to_library_name *)data;

  // iterate through all loadable segments
  for (i = 0; i < info->dlpi_phnum; i++) {
    address segbase = (address)(info->dlpi_addr + info->dlpi_phdr[i].p_vaddr);
    if (info->dlpi_phdr[i].p_type == PT_LOAD) {
      // base address of a library is the lowest address of its loaded
      // segments.
      if (libbase == NULL || libbase > segbase) {
        libbase = segbase;
      }
      // see if 'addr' is within current segment
      if (segbase <= d->addr && 
          d->addr < segbase + info->dlpi_phdr[i].p_memsz) {
        found = true;
      }
    }
  }

  // dlpi_name is NULL or empty if the ELF file is executable, return 0
  // so dll_address_to_library_name() can fall through to use dladdr() which
  // can figure out executable name from argv[0].
  if (found && info->dlpi_name && info->dlpi_name[0]) {
    d->base = libbase;
    if (d->fname) {
      jio_snprintf(d->fname, d->buflen, "%s", info->dlpi_name);
    }
    return 1;
  }
  return 0;
}

bool os::dll_address_to_library_name(address addr, char* buf,
                                     int buflen, int* offset) {
  Dl_info dlinfo;
  struct _address_to_library_name data;

  // There is a bug in old glibc dladdr() implementation that it could resolve
  // to wrong library name if the .so file has a base address != NULL. Here
  // we iterate through the program headers of all loaded libraries to find
  // out which library 'addr' really belongs to. This workaround can be
  // removed once the minimum requirement for glibc is moved to 2.3.x.
  data.addr = addr;
  data.fname = buf;
  data.buflen = buflen;
  data.base = NULL;
  int rslt = dl_iterate_phdr(address_to_library_name_callback, (void *)&data);

  if (rslt) {
     // buf already contains library name
     if (offset) *offset = addr - data.base;
     return true;
  } else if (dladdr((void*)addr, &dlinfo)){
     if (buf) jio_snprintf(buf, buflen, "%s", dlinfo.dli_fname);
     if (offset) *offset = addr - (address)dlinfo.dli_fbase;
     return true;
  } else {
     if (buf) buf[0] = '\0';
     if (offset) *offset = -1;
     return false;
  }
}

  // Loads .dll/.so and 
  // in case of error it checks if .dll/.so was built for the
  // same architecture as Hotspot is running on

void * os::dll_load(const char *filename, char *ebuf, int ebuflen)
{
  void * result= ::dlopen(filename, RTLD_LAZY);
  if (result != NULL) {
    // Successful loading
    return result;
  }

  Elf32_Ehdr elf_head;

  // Read system error message into ebuf
  // It may or may not be overwritten below
  ::strncpy(ebuf, ::dlerror(), ebuflen-1);
  ebuf[ebuflen-1]='\0';
  int diag_msg_max_length=ebuflen-strlen(ebuf);
  char* diag_msg_buf=ebuf+strlen(ebuf);

  if (diag_msg_max_length==0) {
    // No more space in ebuf for additional diagnostics message
    return NULL;
  }


  int file_descriptor= ::open(filename, O_RDONLY | O_NONBLOCK);

  if (file_descriptor < 0) {
    // Can't open library, report dlerror() message
    return NULL;
  }

  bool failed_to_read_elf_head=
    (sizeof(elf_head)!=
        (::read(file_descriptor, &elf_head,sizeof(elf_head)))) ;

  ::close(file_descriptor);
  if (failed_to_read_elf_head) {
    // file i/o error - report dlerror() msg
    return NULL;
  }

  typedef struct {
    Elf32_Half  code;         // Actual value as defined in elf.h
    Elf32_Half  compat_class; // Compatibility of archs at VM's sense
    char        elf_class;    // 32 or 64 bit
    char        endianess;    // MSB or LSB
    char*       name;         // String representation
  } arch_t;

  #ifndef EM_486
  #define EM_486          6               /* Intel 80486 */
  #endif

  static const arch_t arch_array[]={ 
    {EM_386,         EM_386,     ELFCLASS32, ELFDATA2LSB, (char*)"IA 32"},
    {EM_486,         EM_386,     ELFCLASS32, ELFDATA2LSB, (char*)"IA 32"},
    {EM_IA_64,       EM_IA_64,   ELFCLASS64, ELFDATA2LSB, (char*)"IA 64"},
    {EM_X86_64,      EM_X86_64,  ELFCLASS64, ELFDATA2LSB, (char*)"AMD 64"},
    {EM_SPARC,       EM_SPARC,   ELFCLASS32, ELFDATA2MSB, (char*)"Sparc 32"},
    {EM_SPARC32PLUS, EM_SPARC,   ELFCLASS32, ELFDATA2MSB, (char*)"Sparc 32"},
    {EM_SPARCV9,     EM_SPARCV9, ELFCLASS64, ELFDATA2MSB, (char*)"Sparc v9 64"},
    {EM_PPC,         EM_PPC,     ELFCLASS32, ELFDATA2MSB, (char*)"Power PC 32"},
    {EM_PPC64,       EM_PPC64,   ELFCLASS64, ELFDATA2MSB, (char*)"Power PC 64"}
  };

  #if  (defined IA32)
    static  Elf32_Half running_arch_code=EM_386; 
  #elif   (defined AMD64)
    static  Elf32_Half running_arch_code=EM_X86_64; 
  #elif  (defined IA64) 
    static  Elf32_Half running_arch_code=EM_IA_64; 
  #elif  (defined __sparc) && (defined _LP64)  
    static  Elf32_Half running_arch_code=EM_SPARCV9; 
  #elif  (defined __sparc) && (!defined _LP64)  
    static  Elf32_Half running_arch_code=EM_SPARC; 
  #elif  (defined __powerpc64__)  
    static  Elf32_Half running_arch_code=EM_PPC64; 
  #elif  (defined __powerpc__)  
    static  Elf32_Half running_arch_code=EM_PPC; 
  #else
    #error Method os::dll_load requires that one of following is defined:\
         IA32, AMD64, IA64, __sparc, __powerpc__
  #endif

  // Identify compatability class for VM's architecture and library's architecture
  // Obtain string descriptions for architectures

  arch_t lib_arch={elf_head.e_machine,0,elf_head.e_ident[EI_CLASS], elf_head.e_ident[EI_DATA], NULL};
  int running_arch_index=-1;

  for (unsigned int i=0 ; i < ARRAY_SIZE(arch_array) ; i++ ) {
    if (running_arch_code == arch_array[i].code) {
      running_arch_index    = i;
    }
    if (lib_arch.code == arch_array[i].code) {
      lib_arch.compat_class = arch_array[i].compat_class;
      lib_arch.name         = arch_array[i].name;
    }
  }

  assert(running_arch_index != -1, 
    "Didn't find running architecture code (running_arch_code) in arch_array");
  if (running_arch_index == -1) {
    // Even though running architecture detection failed
    // we may still continue with reporting dlerror() message
    return NULL; 
  }

  if (lib_arch.endianess != arch_array[running_arch_index].endianess) {
    ::snprintf(diag_msg_buf, diag_msg_max_length-1," (Possible cause: endianness mismatch)");
    return NULL; 
  }

  if (lib_arch.elf_class != arch_array[running_arch_index].elf_class) {
    ::snprintf(diag_msg_buf, diag_msg_max_length-1," (Possible cause: architecture word width mismatch)");
    return NULL; 
  }

  if (lib_arch.compat_class != arch_array[running_arch_index].compat_class) {
    if ( lib_arch.name!=NULL ) {
      ::snprintf(diag_msg_buf, diag_msg_max_length-1,
        " (Possible cause: can't load %s-bit .so on a %s-bit platform)", 
        lib_arch.name, arch_array[running_arch_index].name);
    } else {
      ::snprintf(diag_msg_buf, diag_msg_max_length-1,
      " (Possible cause: can't load this .so (machine code=0x%x) on a %s-bit platform)",
        lib_arch.code,
        arch_array[running_arch_index].name);
    }
  }

  return NULL;
}

/*
 * glibc-2.0 libdl is not MT safe.  If you are building with any glibc,
 * chances are you might want to run the generated bits against glibc-2.0
 * libdl.so, so always use locking for any version of glibc.
 */
void* os::dll_lookup(void* handle, const char* name) {
  pthread_mutex_lock(&dl_mutex);
  void* res = dlsym(handle, name);
  pthread_mutex_unlock(&dl_mutex);
  return res;
}


bool _print_ascii_file(const char* filename, outputStream* st) {
  int fd = open(filename, O_RDONLY);
  if (fd == -1) {
     return false;
  }

  char buf[32];
  int bytes;
  while ((bytes = read(fd, buf, sizeof(buf))) > 0) {
    st->print_raw(buf, bytes);
  }

  close(fd);

  return true;
}

void os::print_dll_info(outputStream *st) {
   st->print_cr("Dynamic libraries:");

   char fname[32];
   pid_t pid = os::Linux::gettid();

   jio_snprintf(fname, sizeof(fname), "/proc/%d/maps", pid);

   if (!_print_ascii_file(fname, st)) {
     st->print("Can not get library information for pid = %d\n", pid);
   }
}


void os::print_os_info(outputStream* st) {
  st->print("OS:");

  // Try to identify popular distros.
  // Most Linux distributions have /etc/XXX-release file, which contains
  // the OS version string. Some have more than one /etc/XXX-release file 
  // (e.g. Mandrake has both /etc/mandrake-release and /etc/redhat-release.),
  // so the order is important.
  if (!_print_ascii_file("/etc/mandrake-release", st) &&
      !_print_ascii_file("/etc/sun-release", st) &&
      !_print_ascii_file("/etc/redhat-release", st) &&
      !_print_ascii_file("/etc/SuSE-release", st) &&
      !_print_ascii_file("/etc/turbolinux-release", st) &&
      !_print_ascii_file("/etc/gentoo-release", st) &&
      !_print_ascii_file("/etc/debian_version", st)) {
      st->print("Linux");
  }
  st->cr();

  // kernel
  st->print("uname:");
  struct utsname name;
  uname(&name);
  st->print(name.sysname); st->print(" ");
  st->print(name.release); st->print(" ");
  st->print(name.version); st->print(" ");
  st->print(name.machine);
  st->cr();

  // Print warning if unsafe chroot environment detected
  if (unsafe_chroot_detected) {
    st->print("WARNING!! ");
    st->print_cr(unstable_chroot_error);
  }

  // libc, pthread
  st->print("libc:");
  st->print(os::Linux::glibc_version()); st->print(" ");
  st->print(os::Linux::libpthread_version()); st->print(" ");
  if (os::Linux::is_LinuxThreads()) {
     st->print("(%s stack)", os::Linux::is_floating_stack() ? "floating" : "fixed");
  }
  st->cr();

  // rlimit
  st->print("rlimit:");
  struct rlimit rlim;

  st->print(" STACK ");
  getrlimit(RLIMIT_STACK, &rlim);
  if (rlim.rlim_cur == RLIM_INFINITY) st->print("infinity");
  else st->print("%uk", rlim.rlim_cur >> 10);

  st->print(", CORE ");
  getrlimit(RLIMIT_CORE, &rlim);
  if (rlim.rlim_cur == RLIM_INFINITY) st->print("infinity");
  else st->print("%uk", rlim.rlim_cur >> 10);

  st->print(", NPROC ");
  getrlimit(RLIMIT_NPROC, &rlim);
  if (rlim.rlim_cur == RLIM_INFINITY) st->print("infinity");
  else st->print("%d", rlim.rlim_cur);

  st->print(", NOFILE ");
  getrlimit(RLIMIT_NOFILE, &rlim);
  if (rlim.rlim_cur == RLIM_INFINITY) st->print("infinity");
  else st->print("%d", rlim.rlim_cur);

  st->print(", AS ");
  getrlimit(RLIMIT_AS, &rlim);
  if (rlim.rlim_cur == RLIM_INFINITY) st->print("infinity");
  else st->print("%uk", rlim.rlim_cur >> 10);
  st->cr();

  // load average
  st->print("load average:");
  double loadavg[3];
  os::loadavg(loadavg, 3);
  st->print("%0.02f %0.02f %0.02f", loadavg[0], loadavg[1], loadavg[2]);
  st->cr();
}

void os::print_memory_info(outputStream* st) {
    
  st->print("Memory:");
  st->print(" %dk page", os::vm_page_size()>>10);

  // values in struct sysinfo are "unsigned long"
  struct sysinfo si;
  sysinfo(&si);
  
  st->print(", physical " UINT64_FORMAT "k",
            os::physical_memory() >> 10);
  st->print("(" UINT64_FORMAT "k free)",
            os::available_memory() >> 10);
  st->print(", swap " UINT64_FORMAT "k",
            ((jlong)si.totalswap * si.mem_unit) >> 10);
  st->print("(" UINT64_FORMAT "k free)",
            ((jlong)si.freeswap * si.mem_unit) >> 10);
  st->cr();
}

// Taken from /usr/include/bits/siginfo.h  Supposed to be architecture specific
// but they're the same for all the linux arch that we support
// and they're the same for solaris but there's no common place to put this.
const char *ill_names[] = { "ILL0", "ILL_ILLOPC", "ILL_ILLOPN", "ILL_ILLADR",
                          "ILL_ILLTRP", "ILL_PRVOPC", "ILL_PRVREG",
                          "ILL_COPROC", "ILL_BADSTK" };

const char *fpe_names[] = { "FPE0", "FPE_INTDIV", "FPE_INTOVF", "FPE_FLTDIV",
                          "FPE_FLTOVF", "FPE_FLTUND", "FPE_FLTRES",
                          "FPE_FLTINV", "FPE_FLTSUB", "FPE_FLTDEN" };

const char *segv_names[] = { "SEGV0", "SEGV_MAPERR", "SEGV_ACCERR" };

const char *bus_names[] = { "BUS0", "BUS_ADRALN", "BUS_ADRERR", "BUS_OBJERR" };

void os::print_siginfo(outputStream* st, void* siginfo) {
  st->print("siginfo:");

  const int buflen = 100;
  char buf[buflen];
  siginfo_t *si = (siginfo_t*)siginfo;
  st->print("si_signo=%s: ", os::exception_name(si->si_signo, buf, buflen));
  if (si->si_errno != 0 && strerror_r(si->si_errno, buf, buflen) == 0) {
    st->print("si_errno=%s", buf);
  } else {
    st->print("si_errno=%d", si->si_errno);
  }
  const int c = si->si_code;
  assert(c > 0, "unexpected si_code");
  switch (si->si_signo) {
  case SIGILL:
    st->print(", si_code=%d (%s)", c, c > 8 ? "" : ill_names[c]);
    st->print(", si_addr=" PTR_FORMAT, si->si_addr);
    break;
  case SIGFPE:
    st->print(", si_code=%d (%s)", c, c > 9 ? "" : fpe_names[c]);
    st->print(", si_addr=" PTR_FORMAT, si->si_addr);
    break;
  case SIGSEGV:
    st->print(", si_code=%d (%s)", c, c > 2 ? "" : segv_names[c]);
    st->print(", si_addr=" PTR_FORMAT, si->si_addr);
    break;
  case SIGBUS:
    st->print(", si_code=%d (%s)", c, c > 3 ? "" : bus_names[c]);
    st->print(", si_addr=" PTR_FORMAT, si->si_addr);
    break;
  default:
    st->print(", si_code=%d", si->si_code);
    // no si_addr
  }

  if ((si->si_signo == SIGBUS || si->si_signo == SIGSEGV) &&
      UseSharedSpaces) {
    FileMapInfo* mapinfo = FileMapInfo::current_info();
    if (mapinfo->is_in_shared_space(si->si_addr)) {
      st->print("\n\nError accessing class data sharing archive."   \
                " Mapped file inaccessible during execution, "      \
                " possible disk/network problem.");
    }
  }
  st->cr();
}


static void print_signal_handler(outputStream* st, int sig, 
                                 char* buf, size_t buflen);

void os::print_signal_handlers(outputStream* st, char* buf, size_t buflen) {
  st->print_cr("Signal Handlers:");
  print_signal_handler(st, SIGSEGV, buf, buflen);
  print_signal_handler(st, SIGBUS , buf, buflen);
  print_signal_handler(st, SIGFPE , buf, buflen);
  print_signal_handler(st, SIGPIPE, buf, buflen);
  print_signal_handler(st, SIGXFSZ, buf, buflen);
  print_signal_handler(st, SIGILL , buf, buflen);
  print_signal_handler(st, INTERRUPT_SIGNAL, buf, buflen);
  print_signal_handler(st, SR_signum, buf, buflen);
  print_signal_handler(st, SHUTDOWN1_SIGNAL, buf, buflen);
  print_signal_handler(st, SHUTDOWN2_SIGNAL , buf, buflen);
  print_signal_handler(st, SHUTDOWN3_SIGNAL , buf, buflen);
  print_signal_handler(st, BREAK_SIGNAL, buf, buflen);
}

static char saved_jvm_path[MAXPATHLEN] = {0};

// Find the full path to the current module, libjvm.so or libjvm_g.so
void os::jvm_path(char *buf, jint len) {
  // Error checking.
  if (len < MAXPATHLEN) {
    assert(false, "must use a large-enough buffer");
    buf[0] = '\0';
    return;
  }
  // Lazy resolve the path to current module.
  if (saved_jvm_path[0] != 0) {
    strcpy(buf, saved_jvm_path);
    return;
  }

  char dli_fname[MAXPATHLEN];
  bool ret = dll_address_to_library_name(
                CAST_FROM_FN_PTR(address, os::jvm_path),
                dli_fname, sizeof(dli_fname), NULL);
  assert(ret != 0, "cannot locate libjvm");
  realpath(dli_fname, buf);

  if (strcmp(Arguments::sun_java_launcher(), "gamma") == 0) {
    // Support for the gamma launcher.  Typical value for buf is
    // "<JAVA_HOME>/jre/lib/<arch>/<vmtype>/libjvm.so".  If "/jre/lib/" appears at
    // the right place in the string, then assume we are installed in a JDK and
    // we're done.  Otherwise, check for a JAVA_HOME environment variable and fix
    // up the path so it looks like libjvm.so is installed there (append a
    // fake suffix hotspot/libjvm.so).
    const char *p = buf + strlen(buf) - 1;
    for (int count = 0; p > buf && count < 5; ++count) {
      for (--p; p > buf && *p != '/'; --p)
        /* empty */ ;
    }

    if (strncmp(p, "/jre/lib/", 9) != 0) {
      // Look for JAVA_HOME in the environment.
      char* java_home_var = ::getenv("JAVA_HOME");
      if (java_home_var != NULL && java_home_var[0] != 0) {
        // Check the current module name "libjvm.so" or "libjvm_g.so".
        p = strrchr(buf, '/');
        assert(strstr(p, "/libjvm") == p, "invalid library name");
        p = strstr(p, "_g") ? "_g" : "";

        realpath(java_home_var, buf);
        sprintf(buf + strlen(buf), "/jre/lib/%s", cpu_arch);
        if (0 == access(buf, F_OK)) {
	  // Use current module name "libjvm[_g].so" instead of 
	  // "libjvm"debug_only("_g")".so" since for fastdebug version
	  // we should have "libjvm.so" but debug_only("_g") adds "_g"!
	  // It is used when we are choosing the HPI library's name 
	  // "libhpi[_g].so" in hpi::initialize_get_interface().
	  sprintf(buf + strlen(buf), "/hotspot/libjvm%s.so", p);
        } else {
          // Go back to path of .so
          realpath(dli_fname, buf);
        }
      }
    } 
  }

  strcpy(saved_jvm_path, buf);
}

void os::print_jni_name_prefix_on(outputStream* st, int args_size) {
  // no prefix required, not even "_"
}

void os::print_jni_name_suffix_on(outputStream* st, int args_size) {
  // no suffix required
}

////////////////////////////////////////////////////////////////////////////////
// sun.misc.Signal support

static volatile jint sigint_count = 0;

static void
UserHandler(int sig, void *siginfo, void *context) {
  // 4511530 - sem_post is serialized and handled by the manager thread. When
  // the program is interrupted by Ctrl-C, SIGINT is sent to every thread. We
  // don't want to flood the manager thread with sem_post requests.
  if (sig == SIGINT && Atomic::add(1, &sigint_count) > 1) 
      return;

  // Ctrl-C is pressed during error reporting, likely because the error 
  // handler fails to abort. Let VM die immediately.
  if (sig == SIGINT && is_error_reported()) {
     os::die();
  }

  os::signal_notify(sig);
}

void* os::user_handler() {
  return CAST_FROM_FN_PTR(void*, UserHandler);
}

extern "C" {
  typedef void (*sa_handler_t)(int);
  typedef void (*sa_sigaction_t)(int, siginfo_t *, void *);
}

void* os::signal(int signal_number, void* handler) {
  struct sigaction sigAct, oldSigAct;

  sigfillset(&(sigAct.sa_mask));
  sigAct.sa_flags   = SA_RESTART|SA_SIGINFO;
  sigAct.sa_handler = CAST_TO_FN_PTR(sa_handler_t, handler);

  if (sigaction(signal_number, &sigAct, &oldSigAct)) {
    // -1 means registration failed
    return (void *)-1;
  }

  return CAST_FROM_FN_PTR(void*, oldSigAct.sa_handler);
}

void os::signal_raise(int signal_number) {
  ::raise(signal_number);
}

/*
 * The following code is moved from os.cpp for making this
 * code platform specific, which it is by its very nature.
 */

// Will be modified when max signal is changed to be dynamic
int os::sigexitnum_pd() {
  return NSIG;
}

// a counter for each possible signal value
static volatile jint pending_signals[NSIG+1] = { 0 };

// Linux(POSIX) specific hand shaking semaphore.
static sem_t sig_sem;

void os::signal_init_pd() {
  // Initialize signal structures
  ::memset((void*)pending_signals, 0, sizeof(pending_signals));

  // Initialize signal semaphore
  ::sem_init(&sig_sem, 0, 0);
}

void os::signal_notify(int sig) {
  Atomic::inc(&pending_signals[sig]);
  ::sem_post(&sig_sem);
}

static int check_pending_signals(bool wait) {
  Atomic::store(0, &sigint_count);
  for (;;) {
    for (int i = 0; i < NSIG + 1; i++) {
      jint n = pending_signals[i];
      if (n > 0 && n == Atomic::cmpxchg(n - 1, &pending_signals[i], n)) {
        return i;
      }
    }
    if (!wait) {
      return -1;
    }
    JavaThread *thread = JavaThread::current();
    ThreadBlockInVM tbivm(thread);

    bool threadIsSuspended;
    do {
      thread->set_suspend_equivalent();
      // cleared by handle_special_suspend_equivalent_condition() or java_suspend_self()
      ::sem_wait(&sig_sem);

      // were we externally suspended while we were waiting?
      threadIsSuspended = thread->handle_special_suspend_equivalent_condition();
      if (threadIsSuspended) {
        //
        // The semaphore has been incremented, but while we were waiting
        // another thread suspended us. We don't want to continue running
        // while suspended because that would surprise the thread that
        // suspended us.
        //
        ::sem_post(&sig_sem);

        thread->java_suspend_self();
      }
    } while (threadIsSuspended);
  }
}

int os::signal_lookup() {
  return check_pending_signals(false);
}

int os::signal_wait() {
  return check_pending_signals(true);
}

////////////////////////////////////////////////////////////////////////////////
// Virtual Memory

int os::vm_page_size() {
  // Seems redundant as all get out
  assert(os::Linux::page_size() != -1, "must call os::init");
  return os::Linux::page_size();
}

// Solaris allocates memory by pages.
int os::vm_allocation_granularity() {
  assert(os::Linux::page_size() != -1, "must call os::init");
  return os::Linux::page_size();
}

// Rationale behind this function: 
//  current (Mon Apr 25 20:12:18 MSD 2005) oprofile drops samples without executable
//  mapping for address (see lookup_dcookie() in the kernel module), thus we cannot get
//  samples for JITted code. Here we create private executable mapping over the code cache
//  and then we can use standard (well, almost, as mapping can change) way to provide
//  info for the reporting script by storing timestamp and location of symbol
void linux_wrap_code(char* base, size_t size) {
  static volatile jint cnt = 0;  

  if (!UseOprofile) {
    return;
  }

  char buf[40];
  int num = Atomic::add(1, &cnt);

  sprintf(buf, "/tmp/hs-vm-%d-%d", os::current_process_id(), num);
  unlink(buf);
 
  int fd = open(buf, O_CREAT | O_RDWR, S_IRWXU);

  if (fd != -1) {
    off_t rv = lseek(fd, size-2, SEEK_SET);
    if (rv != (off_t)-1) {
      if (write(fd, "", 1) == 1) {
	mmap(base, size,
	     PROT_READ|PROT_WRITE|PROT_EXEC,
	     MAP_PRIVATE|MAP_FIXED|MAP_NORESERVE, fd, 0);
      }
    }
    close(fd);
    unlink(buf);
  }
}

// NOTE: Linux kernel does not really reserve the pages for us. 
//       All it does is to check if there are enough free pages 
//       left at the time of mmap(). This could be a potential  
//       problem.                                               
bool os::commit_memory(char* addr, size_t size) {
  uintptr_t res = (uintptr_t) ::mmap(addr, size,
                                   PROT_READ|PROT_WRITE|PROT_EXEC,
                                   MAP_PRIVATE|MAP_FIXED|MAP_ANONYMOUS, -1, 0);
  return res != (uintptr_t) MAP_FAILED;
}

bool os::commit_memory(char* addr, size_t size, size_t alignment_hint) {
  return commit_memory(addr, size);
}

void os::realign_memory(char *addr, size_t bytes, size_t alignment_hint) { }

void os::free_memory(char *addr, size_t bytes) {
  uncommit_memory(addr, bytes);
}

void os::numa_make_global(char *addr, size_t bytes) {
  Linux::numa_interleave_memory(addr, bytes);
}

void os::numa_make_local(char *addr, size_t bytes, int lgrp_hint) {
  Linux::numa_tonode_memory(addr, bytes, lgrp_hint);
}

bool os::numa_topology_changed()   { return false; }

size_t os::numa_get_groups_num() {
  int max_node = Linux::numa_max_node();
  return max_node > 0 ? max_node + 1 : 1;
}

int os::numa_get_group_id() {
  int cpu_id = Linux::sched_getcpu();
  if (cpu_id != -1) {
    int lgrp_id = Linux::get_node_by_cpu(cpu_id);
    if (lgrp_id != -1) {
      return lgrp_id;
    }
  }
  return 0;
}

size_t os::numa_get_leaf_groups(int *ids, size_t size) {
  for (size_t i = 0; i < size; i++) {
    ids[i] = i;
  }
  return size;
}

bool os::get_page_info(char *start, page_info* info) {
  return false;
}

char *os::scan_pages(char *start, char* end, page_info* page_expected, page_info* page_found) {
  return end;
}

extern "C" void numa_warn(int number, char *where, ...) { }
extern "C" void numa_error(char *where) { }

bool os::Linux::libnuma_init() {
  // sched_getcpu() should be in libc.
  set_sched_getcpu(CAST_TO_FN_PTR(sched_getcpu_func_t,
                                  dlsym(RTLD_DEFAULT, "sched_getcpu")));

  if (sched_getcpu() != -1) { // Does it work?
    void *handle = dlopen("libnuma.so.1", RTLD_LAZY);
    if (handle != NULL) {
      set_numa_node_to_cpus(CAST_TO_FN_PTR(numa_node_to_cpus_func_t,
                                           dlsym(handle, "numa_node_to_cpus")));
      set_numa_max_node(CAST_TO_FN_PTR(numa_max_node_func_t,
                                       dlsym(handle, "numa_max_node")));
      set_numa_available(CAST_TO_FN_PTR(numa_available_func_t,
                                        dlsym(handle, "numa_available")));
      set_numa_tonode_memory(CAST_TO_FN_PTR(numa_tonode_memory_func_t,
                                            dlsym(handle, "numa_tonode_memory")));
      set_numa_interleave_memory(CAST_TO_FN_PTR(numa_interleave_memory_func_t,
                                            dlsym(handle, "numa_interleave_memory")));


      if (numa_available() != -1) {
        set_numa_all_nodes((unsigned long*)dlsym(handle, "numa_all_nodes"));
        // Create a cpu -> node mapping
        _cpu_to_node = new (ResourceObj::C_HEAP) GrowableArray<int>(0, true);
        rebuild_cpu_to_node_map();
        return true;
      }
    }
  }
  return false;
}

// rebuild_cpu_to_node_map() constructs a table mapping cpud id to node id.
// The table is later used in get_node_by_cpu().
void os::Linux::rebuild_cpu_to_node_map() {
  const size_t NCPUS = 32768; // Since the buffer size computation is very obscure
                              // in libnuma (possible values are starting from 16,
                              // and continuing up with every other power of 2, but less
                              // than the maximum number of CPUs supported by kernel), and
                              // is a subject to change (in libnuma version 2 the requirements
                              // are more reasonable) we'll just hardcode the number they use
                              // in the library.
  const size_t BitsPerCLong = sizeof(long) * CHAR_BIT;

  size_t cpu_num = os::active_processor_count();
  size_t cpu_map_size = NCPUS / BitsPerCLong;
  size_t cpu_map_valid_size =
    MIN2((cpu_num + BitsPerCLong - 1) / BitsPerCLong, cpu_map_size);

  cpu_to_node()->clear();
  cpu_to_node()->at_grow(cpu_num - 1);
  size_t node_num = numa_get_groups_num();

  unsigned long *cpu_map = NEW_C_HEAP_ARRAY(unsigned long, cpu_map_size);
  for (size_t i = 0; i < node_num; i++) {
    if (numa_node_to_cpus(i, cpu_map, cpu_map_size * sizeof(unsigned long)) != -1) {
      for (size_t j = 0; j < cpu_map_valid_size; j++) {
        if (cpu_map[j] != 0) {
          for (size_t k = 0; k < BitsPerCLong; k++) {
            if (cpu_map[j] & (1UL << k)) {
              cpu_to_node()->at_put(j * BitsPerCLong + k, i);
            }
          }
        }
      }
    }
  }
  FREE_C_HEAP_ARRAY(unsigned long, cpu_map);
}

int os::Linux::get_node_by_cpu(int cpu_id) {
  if (cpu_to_node() != NULL && cpu_id >= 0 && cpu_id < cpu_to_node()->length()) {
    return cpu_to_node()->at(cpu_id);
  }
  return -1;
}

GrowableArray<int>* os::Linux::_cpu_to_node;
os::Linux::sched_getcpu_func_t os::Linux::_sched_getcpu;
os::Linux::numa_node_to_cpus_func_t os::Linux::_numa_node_to_cpus;
os::Linux::numa_max_node_func_t os::Linux::_numa_max_node;
os::Linux::numa_available_func_t os::Linux::_numa_available;
os::Linux::numa_tonode_memory_func_t os::Linux::_numa_tonode_memory;
os::Linux::numa_interleave_memory_func_t os::Linux::_numa_interleave_memory;
unsigned long* os::Linux::_numa_all_nodes;

bool os::uncommit_memory(char* addr, size_t size) {
  return ::mmap(addr, size,
		PROT_READ|PROT_WRITE|PROT_EXEC,
		MAP_PRIVATE|MAP_FIXED|MAP_NORESERVE|MAP_ANONYMOUS, -1, 0)
    != MAP_FAILED;
}

static address _highest_vm_reserved_address = NULL;

// If 'fixed' is true, anon_mmap() will attempt to reserve anonymous memory
// at 'requested_addr'. If there are existing memory mappings at the same
// location, however, they will be overwritten. If 'fixed' is false,
// 'requested_addr' is only treated as a hint, the return value may or
// may not start from the requested address. Unlike Linux mmap(), this
// function returns NULL to indicate failure.
static char* anon_mmap(char* requested_addr, size_t bytes, bool fixed) {
  char * addr;
  int flags;

  flags = MAP_PRIVATE | MAP_NORESERVE | MAP_ANONYMOUS;
  if (fixed) {
    assert((uintptr_t)requested_addr % os::Linux::page_size() == 0, "unaligned address");
    flags |= MAP_FIXED;
  }

  addr = (char*)::mmap(requested_addr, bytes, PROT_READ|PROT_WRITE|PROT_EXEC,
                       flags, -1, 0);

  if (addr != MAP_FAILED) {
    // anon_mmap() should only get called during VM initialization,
    // don't need lock (actually we can skip locking even it can be called
    // from multiple threads, because _highest_vm_reserved_address is just a
    // hint about the upper limit of non-stack memory regions.)
    if ((address)addr + bytes > _highest_vm_reserved_address) {
      _highest_vm_reserved_address = (address)addr + bytes;
    }
  }

  return addr == MAP_FAILED ? NULL : addr;
}

// Don't update _highest_vm_reserved_address, because there might be memory
// regions above addr + size. If so, releasing a memory region only creates
// a hole in the address space, it doesn't help prevent heap-stack collision.
// 
static int anon_munmap(char * addr, size_t size) {
  return ::munmap(addr, size) == 0;
}

char* os::reserve_memory(size_t bytes, char* requested_addr,
			 size_t alignment_hint) {
  return anon_mmap(requested_addr, bytes, (requested_addr != NULL));
}

bool os::release_memory(char* addr, size_t size) {
  return anon_munmap(addr, size);
}

static address highest_vm_reserved_address() {
  return _highest_vm_reserved_address;
}

static bool linux_mprotect(char* addr, size_t size, int prot) {
  // Linux wants the mprotect address argument to be page aligned.
  char* bottom = (char*)align_size_down((intptr_t)addr, os::Linux::page_size());

  // According to SUSv3, mprotect() should only be used with mappings 
  // established by mmap(), and mmap() always maps whole pages. Unaligned
  // 'addr' likely indicates problem in the VM (e.g. trying to change 
  // protection of malloc'ed or statically allocated memory). Check the 
  // caller if you hit this assert.
  assert(addr == bottom, "sanity check");

  size = align_size_up(pointer_delta(addr, bottom, 1) + size, os::Linux::page_size());
  return ::mprotect(bottom, size, prot) == 0;
}

// Set protections specified
bool os::protect_memory(char* addr, size_t bytes, ProtType prot,
                        bool is_committed) {
  unsigned int p = 0;
  switch (prot) {
  case MEM_PROT_NONE: p = PROT_NONE; break;
  case MEM_PROT_READ: p = PROT_READ; break;
  case MEM_PROT_RW:   p = PROT_READ|PROT_WRITE; break;
  case MEM_PROT_RWX:  p = PROT_READ|PROT_WRITE|PROT_EXEC; break;
  default:
    ShouldNotReachHere();
  }
  // is_committed is unused.
  return linux_mprotect(addr, bytes, p);
}

bool os::guard_memory(char* addr, size_t size) {
  return linux_mprotect(addr, size, PROT_NONE);
}

bool os::unguard_memory(char* addr, size_t size) {
  return linux_mprotect(addr, size, PROT_READ|PROT_WRITE);
}

// Large page support

static size_t _large_page_size = 0;

bool os::large_page_init() {
  if (!UseLargePages) return false;

  if (LargePageSizeInBytes) {
    _large_page_size = LargePageSizeInBytes;
  } else {
    // large_page_size on Linux is used to round up heap size. x86 uses either
    // 2M or 4M page, depending on whether PAE (Physical Address Extensions) 
    // mode is enabled. AMD64/EM64T uses 2M page in 64bit mode. IA64 can use 
    // page as large as 256M. 
    //
    // Here we try to figure out page size by parsing /proc/meminfo and looking
    // for a line with the following format:
    //    Hugepagesize:     2048 kB
    //
    // If we can't determine the value (e.g. /proc is not mounted, or the text
    // format has been changed), we'll use the largest page size supported by
    // the processor.

    _large_page_size = IA32_ONLY(4 * M) AMD64_ONLY(2 * M) IA64_ONLY(256 * M) SPARC_ONLY(4 * M);

    FILE *fp = fopen("/proc/meminfo", "r");
    if (fp) {
      while (!feof(fp)) {
        int x = 0;
        char buf[16];
        if (fscanf(fp, "Hugepagesize: %d", &x) == 1) {
          if (x && fgets(buf, sizeof(buf), fp) && strcmp(buf, " kB\n") == 0) {
            _large_page_size = x * K;
            break;
          }
        } else {
          // skip to next line
          for (;;) {
            int ch = fgetc(fp);
            if (ch == EOF || ch == (int)'\n') break;
          }
        }
      }
      fclose(fp);
    }
  }

  const size_t default_page_size = (size_t)Linux::page_size();
  if (_large_page_size > default_page_size) {
    _page_sizes[0] = _large_page_size;
    _page_sizes[1] = default_page_size;
    _page_sizes[2] = 0;
  }

  // Large page support is available on 2.6 or newer kernel, some vendors
  // (e.g. Redhat) have backported it to their 2.4 based distributions.
  // We optimistically assume the support is available. If later it turns out
  // not true, VM will automatically switch to use regular page size.
  return true;
}

#ifndef SHM_HUGETLB
#define SHM_HUGETLB 04000
#endif

char* os::reserve_memory_special(size_t bytes) {
  assert(UseLargePages, "only for large pages");

  key_t key = IPC_PRIVATE;
  char *addr;

  bool warn_on_failure = UseLargePages && 
                        (!FLAG_IS_DEFAULT(UseLargePages) ||
                         !FLAG_IS_DEFAULT(LargePageSizeInBytes)
                        );
  char msg[128];

  // Create a large shared memory region to attach to based on size.
  // Currently, size is the total size of the heap
  int shmid = shmget(key, bytes, SHM_HUGETLB|IPC_CREAT|SHM_R|SHM_W);
  if (shmid == -1) {
     // Possible reasons for shmget failure:
     // 1. shmmax is too small for Java heap.
     //    > check shmmax value: cat /proc/sys/kernel/shmmax
     //    > increase shmmax value: echo "0xffffffff" > /proc/sys/kernel/shmmax
     // 2. not enough large page memory.
     //    > check available large pages: cat /proc/meminfo
     //    > increase amount of large pages:
     //          echo new_value > /proc/sys/vm/nr_hugepages
     //      Note 1: different Linux may use different name for this property,
     //            e.g. on Redhat AS-3 it is "hugetlb_pool".
     //      Note 2: it's possible there's enough physical memory available but
     //            they are so fragmented after a long run that they can't
     //            coalesce into large pages. Try to reserve large pages when 
     //            the system is still "fresh".
     if (warn_on_failure) {
       jio_snprintf(msg, sizeof(msg), "Failed to reserve shared memory (errno = %d).", errno);
       warning(msg);
     }
     return NULL;
  }

  // attach to the region
  addr = (char*)shmat(shmid, NULL, 0);
  int err = errno;

  // Remove shmid. If shmat() is successful, the actual shared memory segment
  // will be deleted when it's detached by shmdt() or when the process
  // terminates. If shmat() is not successful this will remove the shared
  // segment immediately.
  shmctl(shmid, IPC_RMID, NULL);

  if ((intptr_t)addr == -1) {
     if (warn_on_failure) {
       jio_snprintf(msg, sizeof(msg), "Failed to attach shared memory (errno = %d).", err);
       warning(msg);
     }
     return NULL;
  }

  return addr;
}

bool os::release_memory_special(char* base, size_t bytes) {
  // detaching the SHM segment will also delete it, see reserve_memory_special()
  int rslt = shmdt(base);
  return rslt == 0;
}

size_t os::large_page_size() {
  return _large_page_size;
}

// Linux does not support anonymous mmap with large page memory. The only way
// to reserve large page memory without file backing is through SysV shared
// memory API. The entire memory region is committed and pinned upfront. 
// Hopefully this will change in the future...
bool os::can_commit_large_page_memory() {
  return false;
}

bool os::can_execute_large_page_memory() {
  return false;
}

// Reserve memory at an arbitrary address, only if that area is
// available (and not reserved for something else).

char* os::attempt_reserve_memory_at(size_t bytes, char* requested_addr) {
  const int max_tries = 10;
  char* base[max_tries];
  size_t size[max_tries];
  const size_t gap = 0x000000;

  // Assert only that the size is a multiple of the page size, since
  // that's all that mmap requires, and since that's all we really know
  // about at this low abstraction level.  If we need higher alignment,
  // we can either pass an alignment to this method or verify alignment
  // in one of the methods further up the call chain.  See bug 5044738.
  assert(bytes % os::vm_page_size() == 0, "reserving unexpected size block");

  // Repeatedly allocate blocks until the block is allocated at the
  // right spot. Give up after max_tries. Note that reserve_memory() will 
  // automatically update _highest_vm_reserved_address if the call is 
  // successful. The variable tracks the highest memory address every reserved
  // by JVM. It is used to detect heap-stack collision if running with
  // fixed-stack LinuxThreads. Because here we may attempt to reserve more
  // space than needed, it could confuse the collision detecting code. To 
  // solve the problem, save current _highest_vm_reserved_address and 
  // calculate the correct value before return.
  address old_highest = _highest_vm_reserved_address;

  // Linux mmap allows caller to pass an address as hint; give it a try first,
  // if kernel honors the hint then we can return immediately.
  char * addr = anon_mmap(requested_addr, bytes, false);
  if (addr == requested_addr) {
     return requested_addr;
  }

  if (addr != NULL) {
     // mmap() is successful but it fails to reserve at the requested address
     anon_munmap(addr, bytes);
  }
  
  int i;
  for (i = 0; i < max_tries; ++i) {
    base[i] = reserve_memory(bytes);

    if (base[i] != NULL) {
      // Is this the block we wanted?
      if (base[i] == requested_addr) {
        size[i] = bytes;
        break;
      }

      // Does this overlap the block we wanted? Give back the overlapped
      // parts and try again.

      size_t top_overlap = requested_addr + (bytes + gap) - base[i];
      if (top_overlap >= 0 && top_overlap < bytes) {
        unmap_memory(base[i], top_overlap);
        base[i] += top_overlap;
        size[i] = bytes - top_overlap;
      } else {
        size_t bottom_overlap = base[i] + bytes - requested_addr;
        if (bottom_overlap >= 0 && bottom_overlap < bytes) {
          unmap_memory(requested_addr, bottom_overlap);
          size[i] = bytes - bottom_overlap;
        } else {
          size[i] = bytes;
        }
      }
    }
  }

  // Give back the unused reserved pieces.

  for (int j = 0; j < i; ++j) {
    if (base[j] != NULL) {
      unmap_memory(base[j], size[j]);
    }
  }

  if (i < max_tries) {
    _highest_vm_reserved_address = MAX2(old_highest, (address)requested_addr + bytes);
    return requested_addr;
  } else {
    _highest_vm_reserved_address = old_highest;
    return NULL;
  }
}

size_t os::read(int fd, void *buf, unsigned int nBytes) {
  return ::read(fd, buf, nBytes);
}  

// TODO-FIXME: reconcile Solaris' os::sleep with the linux variation.
// Solaris uses poll(), linux uses park().  
// Poll() is likely a better choice, assuming that Thread.interrupt()
// generates a SIGUSRx signal. Note that SIGUSR1 can interfere with
// SIGSEGV, see 4355769.

const int NANOSECS_PER_MILLISECS = 1000000;

int os::sleep(Thread* thread, jlong millis, bool interruptible) {
  assert(thread == Thread::current(),  "thread consistency check");

  ParkEvent * const slp = thread->_SleepEvent ;
  slp->reset() ; 
  OrderAccess::fence() ; 

  if (interruptible) {
    jlong prevtime = javaTimeNanos();

    for (;;) {
      if (os::is_interrupted(thread, true)) {
        return OS_INTRPT;
      }

      jlong newtime = javaTimeNanos();

      if (newtime - prevtime < 0) {
        // time moving backwards, should only happen if no monotonic clock
        // not a guarantee() because JVM should not abort on kernel/glibc bugs
        assert(!Linux::supports_monotonic_clock(), "time moving backwards");
      } else {
        millis -= (newtime - prevtime) / NANOSECS_PER_MILLISECS;
      }

      if(millis <= 0) {
        return OS_OK;
      }

      prevtime = newtime;

      {
        assert(thread->is_Java_thread(), "sanity check");
        JavaThread *jt = (JavaThread *) thread;
        ThreadBlockInVM tbivm(jt);
        OSThreadWaitState osts(jt->osthread(), false /* not Object.wait() */);

        jt->set_suspend_equivalent();
        // cleared by handle_special_suspend_equivalent_condition() or
        // java_suspend_self() via check_and_wait_while_suspended()

        slp->park(millis);

        // were we externally suspended while we were waiting?
        jt->check_and_wait_while_suspended();
      }
    }
  } else {
    OSThreadWaitState osts(thread->osthread(), false /* not Object.wait() */);
    jlong prevtime = javaTimeNanos();

    for (;;) {
      // It'd be nice to avoid the back-to-back javaTimeNanos() calls on 
      // the 1st iteration ...
      jlong newtime = javaTimeNanos();

      if (newtime - prevtime < 0) {
        // time moving backwards, should only happen if no monotonic clock
        // not a guarantee() because JVM should not abort on kernel/glibc bugs
        assert(!Linux::supports_monotonic_clock(), "time moving backwards");
      } else {
        millis -= (newtime - prevtime) / NANOSECS_PER_MILLISECS;
      }

      if(millis <= 0) break ; 

      prevtime = newtime;
      slp->park(millis);
    }
    return OS_OK ;
  }
}

int os::naked_sleep() {
  // %% make the sleep time an integer flag. for now use 1 millisec.
  return os::sleep(Thread::current(), 1, false);
}

// Sleep forever; naked call to OS-specific sleep; use with CAUTION
void os::infinite_sleep() {
  while (true) {    // sleep forever ...
    ::sleep(100);   // ... 100 seconds at a time
  }
}

// Used to convert frequent JVM_Yield() to nops
bool os::dont_yield() {
  return DontYieldALot;
}

void os::yield() {
  sched_yield();
}

os::YieldResult os::NakedYield() { sched_yield(); return os::YIELD_UNKNOWN ;} 

void os::yield_all(int attempts) {
  // Yields to all threads, including threads with lower priorities
  // Threads on Linux are all with same priority. The Solaris style
  // os::yield_all() with nanosleep(1ms) is not necessary.
  sched_yield();
}

// Called from the tight loops to possibly influence time-sharing heuristics
void os::loop_breaker(int attempts) {
  os::yield_all(attempts);
}

////////////////////////////////////////////////////////////////////////////////
// thread priority support

// Note: Normal Linux applications are run with SCHED_OTHER policy. SCHED_OTHER
// only supports dynamic priority, static priority must be zero. For real-time
// applications, Linux supports SCHED_RR which allows static priority (1-99).
// However, for large multi-threaded applications, SCHED_RR is not only slower
// than SCHED_OTHER, but also very unstable (my volano tests hang hard 4 out
// of 5 runs - Sep 2005).
//
// The following code actually changes the niceness of kernel-thread/LWP. It
// has an assumption that setpriority() only modifies one kernel-thread/LWP,
// not the entire user process, and user level threads are 1:1 mapped to kernel
// threads. It has always been the case, but could change in the future. For
// this reason, the code should not be used as default (ThreadPriorityPolicy=0).
// It is only used when ThreadPriorityPolicy=1 and requires root privilege.

int os::java_to_os_priority[MaxPriority + 1] = {
  19,              // 0 Entry should never be used

   4,              // 1 MinPriority
   3,              // 2
   2,              // 3

   1,              // 4
   0,              // 5 NormPriority
  -1,              // 6

  -2,              // 7
  -3,              // 8
  -4,              // 9 NearMaxPriority

  -5               // 10 MaxPriority
};

static int prio_init() {
  if (ThreadPriorityPolicy == 1) {
    // Only root can raise thread priority. Don't allow ThreadPriorityPolicy=1
    // if effective uid is not root. Perhaps, a more elegant way of doing
    // this is to test CAP_SYS_NICE capability, but that will require libcap.so
    if (geteuid() != 0) {
      if (!FLAG_IS_DEFAULT(ThreadPriorityPolicy)) {
        warning("-XX:ThreadPriorityPolicy requires root privilege on Linux");
      }
      ThreadPriorityPolicy = 0;
    }
  }
  return 0;
}

OSReturn os::set_native_priority(Thread* thread, int newpri) {
  if ( !UseThreadPriorities || ThreadPriorityPolicy == 0 ) return OS_OK;

  int ret = setpriority(PRIO_PROCESS, thread->osthread()->thread_id(), newpri);
  return (ret == 0) ? OS_OK : OS_ERR;
}

OSReturn os::get_native_priority(const Thread* const thread, int *priority_ptr) {
  if ( !UseThreadPriorities || ThreadPriorityPolicy == 0 ) {
    *priority_ptr = java_to_os_priority[NormPriority];
    return OS_OK;
  }

  errno = 0;
  *priority_ptr = getpriority(PRIO_PROCESS, thread->osthread()->thread_id());
  return (*priority_ptr != -1 || errno == 0 ? OS_OK : OS_ERR);
}

// Hint to the underlying OS that a task switch would not be good.
// Void return because it's a hint and can fail.
void os::hint_no_preempt() {}

////////////////////////////////////////////////////////////////////////////////
// suspend/resume support

//  the low-level signal-based suspend/resume support is a remnant from the
//  old VM-suspension that used to be for java-suspension, safepoints etc,
//  within hotspot. Now there is a single use-case for this:
//    - calling get_thread_pc() on the VMThread by the flat-profiler task
//      that runs in the watcher thread.
//  The remaining code is greatly simplified from the more general suspension
//  code that used to be used.
//
//  The protocol is quite simple:
//  - suspend: 
//      - sends a signal to the target thread
//      - polls the suspend state of the osthread using a yield loop
//      - target thread signal handler (SR_handler) sets suspend state
//        and blocks in sigsuspend until continued
//  - resume:
//      - sets target osthread state to continue
//      - sends signal to end the sigsuspend loop in the SR_handler
//
//  Note that the SR_lock plays no role in this suspend/resume protocol.
// 

static void resume_clear_context(OSThread *osthread) {
  osthread->set_ucontext(NULL);
  osthread->set_siginfo(NULL);

  // notify the suspend action is completed, we have now resumed
  osthread->sr.clear_suspended();
}

static void suspend_save_context(OSThread *osthread, siginfo_t* siginfo, ucontext_t* context) {
  osthread->set_ucontext(context);
  osthread->set_siginfo(siginfo);
}

//
// Handler function invoked when a thread's execution is suspended or
// resumed. We have to be careful that only async-safe functions are
// called here (Note: most pthread functions are not async safe and 
// should be avoided.)
//
// Note: sigwait() is a more natural fit than sigsuspend() from an
// interface point of view, but sigwait() prevents the signal hander
// from being run. libpthread would get very confused by not having
// its signal handlers run and prevents sigwait()'s use with the
// mutex granting granting signal.
//
// Currently only ever called on the VMThread
//
static void SR_handler(int sig, siginfo_t* siginfo, ucontext_t* context) {
  // Save and restore errno to avoid confusing native code with EINTR
  // after sigsuspend.
  int old_errno = errno;

  Thread* thread = Thread::current();
  OSThread* osthread = thread->osthread();
  assert(thread->is_VM_thread(), "Must be VMThread");
  // read current suspend action
  int action = osthread->sr.suspend_action();
  if (action == SR_SUSPEND) {
    suspend_save_context(osthread, siginfo, context);

    // Notify the suspend action is about to be completed. do_suspend()
    // waits until SR_SUSPENDED is set and then returns. We will wait
    // here for a resume signal and that completes the suspend-other
    // action. do_suspend/do_resume is always called as a pair from
    // the same thread - so there are no races

    // notify the caller
    osthread->sr.set_suspended();

    sigset_t suspend_set;  // signals for sigsuspend()

    // get current set of blocked signals and unblock resume signal
    pthread_sigmask(SIG_BLOCK, NULL, &suspend_set);
    sigdelset(&suspend_set, SR_signum);

    // wait here until we are resumed
    do {
      sigsuspend(&suspend_set);
      // ignore all returns until we get a resume signal
    } while (osthread->sr.suspend_action() != SR_CONTINUE);

    resume_clear_context(osthread);

  } else {
    assert(action == SR_CONTINUE, "unexpected sr action");
    // nothing special to do - just leave the handler
  }

  errno = old_errno;
}


static int SR_initialize() {
  struct sigaction act;
  char *s;
  /* Get signal number to use for suspend/resume */
  if ((s = ::getenv("_JAVA_SR_SIGNUM")) != 0) {
    int sig = ::strtol(s, 0, 10);
    if (sig > 0 || sig < _NSIG) {
	SR_signum = sig;
    }
  }

  assert(SR_signum > SIGSEGV && SR_signum > SIGBUS,
        "SR_signum must be greater than max(SIGSEGV, SIGBUS), see 4355769");

  sigemptyset(&SR_sigset);
  sigaddset(&SR_sigset, SR_signum);

  /* Set up signal handler for suspend/resume */
  act.sa_flags = SA_RESTART|SA_SIGINFO;
  act.sa_handler = (void (*)(int)) SR_handler;
  
  // SR_signum is blocked by default.
  // 4528190 - We also need to block pthread restart signal (32 on all
  // supported Linux platforms). Note that LinuxThreads need to block
  // this signal for all threads to work properly. So we don't have
  // to use hard-coded signal number when setting up the mask.
  pthread_sigmask(SIG_BLOCK, NULL, &act.sa_mask);

  if (sigaction(SR_signum, &act, 0) == -1) {
    return -1;
  }

  // Save signal flag
  os::Linux::set_our_sigflags(SR_signum, act.sa_flags);
  return 0;
}

static int SR_finalize() {
  return 0;
}


// returns true on success and false on error - really an error is fatal
// but this seems the normal response to library errors
static bool do_suspend(OSThread* osthread) {
  // mark as suspended and send signal
  osthread->sr.set_suspend_action(SR_SUSPEND);
  int status = pthread_kill(osthread->pthread_id(), SR_signum);
  assert_status(status == 0, status, "pthread_kill");

  // check status and wait until notified of suspension
  if (status == 0) {
    for (int i = 0; !osthread->sr.is_suspended(); i++) {
      os::yield_all(i);
    }
    osthread->sr.set_suspend_action(SR_NONE);
    return true;
  }
  else {
    osthread->sr.set_suspend_action(SR_NONE);
    return false;
  }
}

static void do_resume(OSThread* osthread) {
  assert(osthread->sr.is_suspended(), "thread should be suspended");
  osthread->sr.set_suspend_action(SR_CONTINUE);

  int status = pthread_kill(osthread->pthread_id(), SR_signum);
  assert_status(status == 0, status, "pthread_kill");
  // check status and wait unit notified of resumption
  if (status == 0) {
    for (int i = 0; osthread->sr.is_suspended(); i++) {
      os::yield_all(i);
    }
  }
  osthread->sr.set_suspend_action(SR_NONE);
}

////////////////////////////////////////////////////////////////////////////////
// interrupt support

void os::interrupt(Thread* thread) {
  assert(Thread::current() == thread || Threads_lock->owned_by_self(),
    "possibility of dangling Thread pointer");

  OSThread* osthread = thread->osthread();

  if (!osthread->interrupted()) {
    osthread->set_interrupted(true);
    // More than one thread can get here with the same value of osthread,
    // resulting in multiple notifications.  We do, however, want the store
    // to interrupted() to be visible to other threads before we execute unpark().
    OrderAccess::fence();
    ParkEvent * const slp = thread->_SleepEvent ; 
    if (slp != NULL) slp->unpark() ; 
  }

  // For JSR166. Unpark even if interrupt status already was set
  if (thread->is_Java_thread()) 
    ((JavaThread*)thread)->parker()->unpark();

  ParkEvent * ev = thread->_ParkEvent ; 
  if (ev != NULL) ev->unpark() ; 

}

bool os::is_interrupted(Thread* thread, bool clear_interrupted) {
  assert(Thread::current() == thread || Threads_lock->owned_by_self(),
    "possibility of dangling Thread pointer");

  OSThread* osthread = thread->osthread();

  bool interrupted = osthread->interrupted();

  if (interrupted && clear_interrupted) {
    osthread->set_interrupted(false);
    // consider thread->_SleepEvent->reset() ... optional optimization
  }

  return interrupted;
}

///////////////////////////////////////////////////////////////////////////////////
// signal handling (except suspend/resume)

// This routine may be used by user applications as a "hook" to catch signals.
// The user-defined signal handler must pass unrecognized signals to this
// routine, and if it returns true (non-zero), then the signal handler must
// return immediately.  If the flag "abort_if_unrecognized" is true, then this
// routine will never retun false (zero), but instead will execute a VM panic
// routine kill the process.
//
// If this routine returns false, it is OK to call it again.  This allows
// the user-defined signal handler to perform checks either before or after
// the VM performs its own checks.  Naturally, the user code would be making
// a serious error if it tried to handle an exception (such as a null check
// or breakpoint) that the VM was generating for its own correct operation.
//
// This routine may recognize any of the following kinds of signals:
//    SIGBUS, SIGSEGV, SIGILL, SIGFPE, SIGQUIT, SIGPIPE, SIGXFSZ, SIGUSR1.
// It should be consulted by handlers for any of those signals.
//
// The caller of this routine must pass in the three arguments supplied
// to the function referred to in the "sa_sigaction" (not the "sa_handler")
// field of the structure passed to sigaction().  This routine assumes that
// the sa_flags field passed to sigaction() includes SA_SIGINFO and SA_RESTART.
//
// Note that the VM will print warnings if it detects conflicting signal
// handlers, unless invoked with the option "-XX:+AllowUserSignalHandlers".
//
extern "C" int
JVM_handle_linux_signal(int signo, siginfo_t* siginfo,
                        void* ucontext, int abort_if_unrecognized);

void signalHandler(int sig, siginfo_t* info, void* uc) {
  assert(info != NULL && uc != NULL, "it must be old kernel");
  JVM_handle_linux_signal(sig, info, uc, true);
}


// This boolean allows users to forward their own non-matching signals
// to JVM_handle_linux_signal, harmlessly.
bool os::Linux::signal_handlers_are_installed = false;

// For signal-chaining
struct sigaction os::Linux::sigact[MAXSIGNUM];
unsigned int os::Linux::sigs = 0;
bool os::Linux::libjsig_is_loaded = false;
typedef struct sigaction *(*get_signal_t)(int);
get_signal_t os::Linux::get_signal_action = NULL;

struct sigaction* os::Linux::get_chained_signal_action(int sig) {
  struct sigaction *actp = NULL;
 
  if (libjsig_is_loaded) {
    // Retrieve the old signal handler from libjsig
    actp = (*get_signal_action)(sig);
  }
  if (actp == NULL) {
    // Retrieve the preinstalled signal handler from jvm
    actp = get_preinstalled_handler(sig);
  }

  return actp;
}

static bool call_chained_handler(struct sigaction *actp, int sig,
                                 siginfo_t *siginfo, void *context) {
  // Call the old signal handler
  if (actp->sa_handler == SIG_DFL) {
    // It's more reasonable to let jvm treat it as an unexpected exception
    // instead of taking the default action.
    return false;
  } else if (actp->sa_handler != SIG_IGN) {
    if ((actp->sa_flags & SA_NODEFER) == 0) {
      // automaticlly block the signal
      sigaddset(&(actp->sa_mask), sig);
    }

    sa_handler_t hand;
    sa_sigaction_t sa;
    bool siginfo_flag_set = (actp->sa_flags & SA_SIGINFO) != 0;
    // retrieve the chained handler
    if (siginfo_flag_set) {
      sa = actp->sa_sigaction;
    } else {
      hand = actp->sa_handler;
    }

    if ((actp->sa_flags & SA_RESETHAND) != 0) {
      actp->sa_handler = SIG_DFL;
    }

    // try to honor the signal mask
    sigset_t oset;
    pthread_sigmask(SIG_SETMASK, &(actp->sa_mask), &oset);

    // call into the chained handler
    if (siginfo_flag_set) {
      (*sa)(sig, siginfo, context);
    } else {
      (*hand)(sig);
    }

    // restore the signal mask
    pthread_sigmask(SIG_SETMASK, &oset, 0);
  }
  // Tell jvm's signal handler the signal is taken care of.
  return true;
}

bool os::Linux::chained_handler(int sig, siginfo_t* siginfo, void* context) {
  bool chained = false;
  // signal-chaining
  if (UseSignalChaining) {
    struct sigaction *actp = get_chained_signal_action(sig);
    if (actp != NULL) {
      chained = call_chained_handler(actp, sig, siginfo, context);
    }
  }
  return chained;
}

struct sigaction* os::Linux::get_preinstalled_handler(int sig) {
  if ((( (unsigned int)1 << sig ) & sigs) != 0) {
    return &sigact[sig];
  }
  return NULL;
}

void os::Linux::save_preinstalled_handler(int sig, struct sigaction& oldAct) {
  assert(sig > 0 && sig < MAXSIGNUM, "vm signal out of expected range");
  sigact[sig] = oldAct;
  sigs |= (unsigned int)1 << sig;
}

// for diagnostic
int os::Linux::sigflags[MAXSIGNUM];

int os::Linux::get_our_sigflags(int sig) {
  assert(sig > 0 && sig < MAXSIGNUM, "vm signal out of expected range");
  return sigflags[sig];
}

void os::Linux::set_our_sigflags(int sig, int flags) {
  assert(sig > 0 && sig < MAXSIGNUM, "vm signal out of expected range");
  sigflags[sig] = flags;
}

void os::Linux::set_signal_handler(int sig, bool set_installed) {
  // Check for overwrite.
  struct sigaction oldAct;
  sigaction(sig, (struct sigaction*)NULL, &oldAct);

  void* oldhand = oldAct.sa_sigaction
                ? CAST_FROM_FN_PTR(void*,  oldAct.sa_sigaction)
		: CAST_FROM_FN_PTR(void*,  oldAct.sa_handler);
  if (oldhand != CAST_FROM_FN_PTR(void*, SIG_DFL) &&
      oldhand != CAST_FROM_FN_PTR(void*, SIG_IGN) &&
      oldhand != CAST_FROM_FN_PTR(void*, (sa_sigaction_t)signalHandler)) {
    if (AllowUserSignalHandlers || !set_installed) {
      // Do not overwrite; user takes responsibility to forward to us.
      return;
    } else if (UseSignalChaining) {
      // save the old handler in jvm
      save_preinstalled_handler(sig, oldAct);
      // libjsig also interposes the sigaction() call below and saves the
      // old sigaction on it own.
    } else {
      fatal2("Encountered unexpected pre-existing sigaction handler %#lx for signal %d.", (long)oldhand, sig);
    }
  }

  struct sigaction sigAct;
  sigfillset(&(sigAct.sa_mask));
  sigAct.sa_handler = SIG_DFL;
  if (!set_installed) {
    sigAct.sa_flags = SA_SIGINFO|SA_RESTART;
  } else {
    sigAct.sa_sigaction = signalHandler;
    sigAct.sa_flags = SA_SIGINFO|SA_RESTART;
  }
  // Save flags, which are set by ours
  assert(sig > 0 && sig < MAXSIGNUM, "vm signal out of expected range");
  sigflags[sig] = sigAct.sa_flags;

  int ret = sigaction(sig, &sigAct, &oldAct);
  assert(ret == 0, "check");

  void* oldhand2  = oldAct.sa_sigaction
                  ? CAST_FROM_FN_PTR(void*, oldAct.sa_sigaction)
                  : CAST_FROM_FN_PTR(void*, oldAct.sa_handler);
  assert(oldhand2 == oldhand, "no concurrent signal handler installation");
}

// install signal handlers for signals that HotSpot needs to
// handle in order to support Java-level exception handling.

void os::Linux::install_signal_handlers() {
  if (!signal_handlers_are_installed) {
    signal_handlers_are_installed = true;

    // signal-chaining
    typedef void (*signal_setting_t)();
    signal_setting_t begin_signal_setting = NULL;
    signal_setting_t end_signal_setting = NULL;
    begin_signal_setting = CAST_TO_FN_PTR(signal_setting_t,
                             dlsym(RTLD_DEFAULT, "JVM_begin_signal_setting"));
    if (begin_signal_setting != NULL) {
      end_signal_setting = CAST_TO_FN_PTR(signal_setting_t,
                             dlsym(RTLD_DEFAULT, "JVM_end_signal_setting"));
      get_signal_action = CAST_TO_FN_PTR(get_signal_t,
                            dlsym(RTLD_DEFAULT, "JVM_get_signal_action"));
      libjsig_is_loaded = true;
      assert(UseSignalChaining, "should enable signal-chaining");
    }
    if (libjsig_is_loaded) {
      // Tell libjsig jvm is setting signal handlers
      (*begin_signal_setting)();
    }

    set_signal_handler(SIGSEGV, true);
    set_signal_handler(SIGPIPE, true);
    set_signal_handler(SIGBUS, true);
    set_signal_handler(SIGILL, true);
    set_signal_handler(SIGFPE, true);
    set_signal_handler(SIGXFSZ, true);

    if (libjsig_is_loaded) {
      // Tell libjsig jvm finishes setting signal handlers
      (*end_signal_setting)();
    }

    // We don't activate signal checker if libjsig is in place, we trust ourselves
    // and if UserSignalHandler is installed all bets are off
    if (CheckJNICalls) {
      if (libjsig_is_loaded) {
	tty->print_cr("Info: libjsig is activated, all active signal checking is disabled");
	check_signals = false;
      }
      if (AllowUserSignalHandlers) {
	tty->print_cr("Info: AllowUserSignalHandlers is activated, all active signal checking is disabled");
	check_signals = false;
      }
    }      
  }
}

// This is the fastest way to get thread cpu time on Linux.
// Returns cpu time (user+sys) for any thread, not only for current.
// POSIX compliant clocks are implemented in the kernels 2.6.16+.
// It might work on 2.6.10+ with a special kernel/glibc patch.
// For reference, please, see IEEE Std 1003.1-2004:
//   http://www.unix.org/single_unix_specification

jlong os::Linux::fast_thread_cpu_time(clockid_t clockid) {
  struct timespec tp;
  int rc = os::Linux::clock_gettime(clockid, &tp);
  assert(rc == 0, "clock_gettime is expected to return 0 code");

  return (tp.tv_sec * SEC_IN_NANOSECS) + tp.tv_nsec;
}

/////
// glibc on Linux platform uses non-documented flag
// to indicate, that some special sort of signal
// trampoline is used.
// We will never set this flag, and we should 
// ignore this flag in our diagnostic
#ifdef SIGNIFICANT_SIGNAL_MASK
#undef SIGNIFICANT_SIGNAL_MASK
#endif
#define SIGNIFICANT_SIGNAL_MASK (~0x04000000)

static const char* get_signal_handler_name(address handler, 
					   char* buf, int buflen) {
  int offset;
  bool found = os::dll_address_to_library_name(handler, buf, buflen, &offset);
  if (found) {
    // skip directory names
    const char *p1, *p2;
    p1 = buf;
    size_t len = strlen(os::file_separator());
    while ((p2 = strstr(p1, os::file_separator())) != NULL) p1 = p2 + len;
    jio_snprintf(buf, buflen, "%s+0x%x", p1, offset);
  } else {
    jio_snprintf(buf, buflen, PTR_FORMAT, handler);
  }
  return buf;
}

static void print_signal_handler(outputStream* st, int sig, 
                                 char* buf, size_t buflen) {
  struct sigaction sa;

  sigaction(sig, NULL, &sa);
  
  // See comment for SIGNIFICANT_SIGNAL_MASK define
  sa.sa_flags &= SIGNIFICANT_SIGNAL_MASK;

  st->print("%s: ", os::exception_name(sig, buf, buflen));

  address handler = (sa.sa_flags & SA_SIGINFO)
    ? CAST_FROM_FN_PTR(address, sa.sa_sigaction)
    : CAST_FROM_FN_PTR(address, sa.sa_handler);

  if (handler == CAST_FROM_FN_PTR(address, SIG_DFL)) {
    st->print("SIG_DFL");
  } else if (handler == CAST_FROM_FN_PTR(address, SIG_IGN)) {
    st->print("SIG_IGN");
  } else {
    st->print("[%s]", get_signal_handler_name(handler, buf, buflen));
  }

  st->print(", sa_mask[0]=" PTR32_FORMAT, *(uint32_t*)&sa.sa_mask);

  address rh = VMError::get_resetted_sighandler(sig);
  // May be, handler was resetted by VMError?
  if(rh != NULL) {
    handler = rh;
    sa.sa_flags = VMError::get_resetted_sigflags(sig) & SIGNIFICANT_SIGNAL_MASK;
  }

  st->print(", sa_flags="   PTR32_FORMAT, sa.sa_flags);

  // Check: is it our handler?
  if(handler == CAST_FROM_FN_PTR(address, (sa_sigaction_t)signalHandler) ||
     handler == CAST_FROM_FN_PTR(address, (sa_sigaction_t)SR_handler)) {
    // It is our signal handler
    // check for flags, reset system-used one!
    if((int)sa.sa_flags != os::Linux::get_our_sigflags(sig)) {
      st->print(
		", flags was changed from " PTR32_FORMAT ", consider using jsig library",
		os::Linux::get_our_sigflags(sig));
    }
  }
  st->cr();
}


#define DO_SIGNAL_CHECK(sig) \
  if (!sigismember(&check_signal_done, sig)) \
    os::Linux::check_signal_handler(sig)

// This method is a periodic task to check for misbehaving JNI applications
// under CheckJNI, we can add any periodic checks here

void os::run_periodic_checks() {

  if (check_signals == false) return;
  
  // SEGV and BUS if overridden could potentially prevent 
  // generation of hs*.log in the event of a crash, debugging 
  // such a case can be very challenging, so we absolutely
  // check the following for a good measure:
  DO_SIGNAL_CHECK(SIGSEGV);
  DO_SIGNAL_CHECK(SIGILL);
  DO_SIGNAL_CHECK(SIGFPE);
  DO_SIGNAL_CHECK(SIGBUS);
  DO_SIGNAL_CHECK(SIGPIPE);
  DO_SIGNAL_CHECK(SIGXFSZ);


  // ReduceSignalUsage allows the user to override these handlers
  // see comments at the very top and jvm_solaris.h
  if (!ReduceSignalUsage) { 
    DO_SIGNAL_CHECK(SHUTDOWN1_SIGNAL);
    DO_SIGNAL_CHECK(SHUTDOWN2_SIGNAL);
    DO_SIGNAL_CHECK(SHUTDOWN3_SIGNAL);
    DO_SIGNAL_CHECK(BREAK_SIGNAL);
  }

  DO_SIGNAL_CHECK(SR_signum);
  DO_SIGNAL_CHECK(INTERRUPT_SIGNAL);
}

typedef int (*os_sigaction_t)(int, const struct sigaction *, struct sigaction *);
  
static os_sigaction_t os_sigaction = NULL;

void os::Linux::check_signal_handler(int sig) {
  char buf[O_BUFLEN];
  address jvmHandler = NULL; 


  struct sigaction act;
  if (os_sigaction == NULL) {
    // only trust the default sigaction, in case it has been interposed
    os_sigaction = (os_sigaction_t)dlsym(RTLD_DEFAULT, "sigaction");
    if (os_sigaction == NULL) return;
  }
 
  os_sigaction(sig, (struct sigaction*)NULL, &act);


  act.sa_flags &= SIGNIFICANT_SIGNAL_MASK;
 
  address thisHandler = (act.sa_flags & SA_SIGINFO) 
    ? CAST_FROM_FN_PTR(address, act.sa_sigaction)
    : CAST_FROM_FN_PTR(address, act.sa_handler) ;


  switch(sig) {
  case SIGSEGV:
  case SIGBUS:
  case SIGFPE:
  case SIGPIPE:
  case SIGILL:
  case SIGXFSZ:
    jvmHandler = CAST_FROM_FN_PTR(address, (sa_sigaction_t)signalHandler);
    break;

  case SHUTDOWN1_SIGNAL:
  case SHUTDOWN2_SIGNAL:
  case SHUTDOWN3_SIGNAL:
  case BREAK_SIGNAL:   
    jvmHandler = (address)user_handler();
    break;

  case INTERRUPT_SIGNAL:
    jvmHandler = CAST_FROM_FN_PTR(address, SIG_DFL);
    break;

  default:
    if (sig == SR_signum) {
      jvmHandler = CAST_FROM_FN_PTR(address, (sa_sigaction_t)SR_handler);
    } else {
      return; 
    }
    break;
  } 

  if (thisHandler != jvmHandler) {
    tty->print("Warning: %s handler ", exception_name(sig, buf, O_BUFLEN));
    tty->print("expected:%s", get_signal_handler_name(jvmHandler, buf, O_BUFLEN)); 
    tty->print_cr("  found:%s", get_signal_handler_name(thisHandler, buf, O_BUFLEN)); 
    // No need to check this sig any longer
    sigaddset(&check_signal_done, sig);
  } else if(os::Linux::get_our_sigflags(sig) != 0 && (int)act.sa_flags != os::Linux::get_our_sigflags(sig)) {
    tty->print("Warning: %s handler flags ", exception_name(sig, buf, O_BUFLEN));
    tty->print("expected:" PTR32_FORMAT, os::Linux::get_our_sigflags(sig));
    tty->print_cr("  found:" PTR32_FORMAT, act.sa_flags);
    // No need to check this sig any longer
    sigaddset(&check_signal_done, sig);
  }

  // Dump all the signal 
  if (sigismember(&check_signal_done, sig)) {
    print_signal_handlers(tty, buf, O_BUFLEN);
  }
}

extern void report_error(char* file_name, int line_no, char* title, char* format, ...);

extern bool signal_name(int signo, char* buf, size_t len);

const char* os::exception_name(int exception_code, char* buf, size_t size) {
  if (0 < exception_code && exception_code <= SIGRTMAX) {
    // signal
    if (!signal_name(exception_code, buf, size)) {
      jio_snprintf(buf, size, "SIG%d", exception_code);
    }
    return buf;
  } else {
    return NULL;
  }
}

// this is called _before_ the most of global arguments have been parsed
void os::init(void) {
  char dummy;	/* used to get a guess on initial stack address */
//  first_hrtime = gethrtime();

  // With LinuxThreads the JavaMain thread pid (primordial thread)
  // is different than the pid of the java launcher thread.
  // So, on Linux, the launcher thread pid is passed to the VM
  // via the sun.java.launcher.pid property.
  // Use this property instead of getpid() if it was correctly passed.
  // See bug 6351349.
  pid_t java_launcher_pid = (pid_t) Arguments::sun_java_launcher_pid();

  _initial_pid = (java_launcher_pid > 0) ? java_launcher_pid : getpid();

  clock_tics_per_sec = sysconf(_SC_CLK_TCK);

  init_random(1234567);

  ThreadCritical::initialize();

  Linux::set_page_size(sysconf(_SC_PAGESIZE));
  if (Linux::page_size() == -1) {
    fatal1("os_linux.cpp: os::init: sysconf failed (%s)", strerror(errno));
  }
  init_page_sizes((size_t) Linux::page_size());

  Linux::initialize_system_info();

  // main_thread points to the aboriginal thread
  Linux::_main_thread = pthread_self();

  Linux::clock_init();
  initial_time_count = os::elapsed_counter();
  pthread_mutex_init(&dl_mutex, NULL);
}

// To install functions for atexit system call
extern "C" {
  static void perfMemory_exit_helper() {
    perfMemory_exit();
  }
}

// this is called _after_ the global arguments have been parsed
jint os::init_2(void)
{
  Linux::fast_thread_clock_init();

  // Allocate a single page and mark it as readable for safepoint polling
  address polling_page = (address) ::mmap(NULL, Linux::page_size(), PROT_READ, MAP_PRIVATE|MAP_ANONYMOUS, -1, 0);
  guarantee( polling_page != MAP_FAILED, "os::init_2: failed to allocate polling page" );

  os::set_polling_page( polling_page );

#ifndef PRODUCT
  if(Verbose && PrintMiscellaneous)
    tty->print("[SafePoint Polling address: " INTPTR_FORMAT "]\n", (intptr_t)polling_page);
#endif

  if (!UseMembar) {
    address mem_serialize_page = (address) ::mmap(NULL, Linux::page_size(), PROT_READ | PROT_WRITE, MAP_PRIVATE|MAP_ANONYMOUS, -1, 0);
    guarantee( mem_serialize_page != NULL, "mmap Failed for memory serialize page");
    os::set_memory_serialize_page( mem_serialize_page );

#ifndef PRODUCT
    if(Verbose && PrintMiscellaneous)
      tty->print("[Memory Serialize  Page address: " INTPTR_FORMAT "]\n", (intptr_t)mem_serialize_page);
#endif
  }

  FLAG_SET_DEFAULT(UseLargePages, os::large_page_init());

  // initialize suspend/resume support - must do this before signal_sets_init()
  if (SR_initialize() != 0) {
    perror("SR_initialize failed");
    return JNI_ERR;
  }

  Linux::signal_sets_init();
  Linux::install_signal_handlers();

  size_t threadStackSizeInBytes = ThreadStackSize * K;
  if (threadStackSizeInBytes != 0 &&
      threadStackSizeInBytes < Linux::min_stack_allowed) {
        tty->print_cr("\nThe stack size specified is too small, "
                      "Specify at least %dk",
                      Linux::min_stack_allowed / K);
        return JNI_ERR;
  }

  // Make the stack size a multiple of the page size so that
  // the yellow/red zones can be guarded.
  JavaThread::set_stack_size_at_create(round_to(threadStackSizeInBytes,
        vm_page_size()));

  Linux::capture_initial_stack(JavaThread::stack_size_at_create());

  Linux::libpthread_init();
  if (PrintMiscellaneous && (Verbose || WizardMode)) {
     tty->print_cr("[HotSpot is running with %s, %s(%s)]\n", 
          Linux::glibc_version(), Linux::libpthread_version(), 
          Linux::is_floating_stack() ? "floating stack" : "fixed stack");
  }

  if (UseNUMA) {
    if (!Linux::libnuma_init()) {
      UseNUMA = false;
    } else {
      if ((Linux::numa_max_node() < 1)) {
        // There's only one node(they start from 0), disable NUMA.
        UseNUMA = false;
      }
    }
    if (!UseNUMA && ForceNUMA) {
      UseNUMA = true;
    }
  }

  if (MaxFDLimit) {
    // set the number of file descriptors to max. print out error
    // if getrlimit/setrlimit fails but continue regardless.
    struct rlimit nbr_files;
    int status = getrlimit(RLIMIT_NOFILE, &nbr_files);
    if (status != 0) {
      if (PrintMiscellaneous && (Verbose || WizardMode))
        perror("os::init_2 getrlimit failed");
    } else {
      nbr_files.rlim_cur = nbr_files.rlim_max;
      status = setrlimit(RLIMIT_NOFILE, &nbr_files);
      if (status != 0) {
        if (PrintMiscellaneous && (Verbose || WizardMode))
          perror("os::init_2 setrlimit failed");
      }
    }
  }

  // Initialize lock used to serialize thread creation (see os::create_thread)
  Linux::set_createThread_lock(new Mutex(Mutex::leaf, "createThread_lock", false));

  // Initialize HPI.
  jint hpi_result = hpi::initialize();
  if (hpi_result != JNI_OK) {
    tty->print_cr("There was an error trying to initialize the HPI library.");
    return hpi_result;
  }

  // at-exit methods are called in the reverse order of their registration.
  // atexit functions are called on return from main or as a result of a
  // call to exit(3C). There can be only 32 of these functions registered
  // and atexit() does not set errno.

  if (PerfAllowAtExitRegistration) {
    // only register atexit functions if PerfAllowAtExitRegistration is set.
    // atexit functions can be delayed until process exit time, which
    // can be problematic for embedded VM situations. Embedded VMs should
    // call DestroyJavaVM() to assure that VM resources are released.

    // note: perfMemory_exit_helper atexit function may be removed in
    // the future if the appropriate cleanup code can be added to the
    // VM_Exit VMOperation's doit method.
    if (atexit(perfMemory_exit_helper) != 0) {
      warning("os::init2 atexit(perfMemory_exit_helper) failed");
    }
  }

  // initialize thread priority policy
  prio_init();

  return JNI_OK;
}

// Mark the polling page as unreadable
void os::make_polling_page_unreadable(void) {
  if( !guard_memory((char*)_polling_page, Linux::page_size()) )
    fatal("Could not disable polling page");
};

// Mark the polling page as readable
void os::make_polling_page_readable(void) {
  if( !linux_mprotect((char *)_polling_page, Linux::page_size(), PROT_READ)) {
    fatal("Could not enable polling page");
  }
};

int os::active_processor_count() {
  // Linux doesn't yet have a (official) notion of processor sets,
  // so just return the number of online processors.
  int online_cpus = ::sysconf(_SC_NPROCESSORS_ONLN);
  assert(online_cpus > 0 && online_cpus <= processor_count(), "sanity check");
  return online_cpus;
}

bool os::distribute_processes(uint length, uint* distribution) {
  // Not yet implemented.
  return false;
}

bool os::bind_to_processor(uint processor_id) {
  // Not yet implemented.
  return false;
}

/// 

// Suspends the target using the signal mechanism and then grabs the PC before
// resuming the target. Used by the flat-profiler only
ExtendedPC os::get_thread_pc(Thread* thread) {
  // Make sure that it is called by the watcher for the VMThread
  assert(Thread::current()->is_Watcher_thread(), "Must be watcher");
  assert(thread->is_VM_thread(), "Can only be called for VMThread");

  ExtendedPC epc;

  OSThread* osthread = thread->osthread();
  if (do_suspend(osthread)) {
    if (osthread->ucontext() != NULL) {
      epc = os::Linux::ucontext_get_pc(osthread->ucontext());
    } else {
      // NULL context is unexpected, double-check this is the VMThread
      guarantee(thread->is_VM_thread(), "can only be called for VMThread");
    }
    do_resume(osthread);
  }
  // failure means pthread_kill failed for some reason - arguably this is
  // a fatal problem, but such problems are ignored elsewhere

  return epc;
}

int os::Linux::safe_cond_timedwait(pthread_cond_t *_cond, pthread_mutex_t *_mutex, const struct timespec *_abstime)
{
   if (is_NPTL()) {
      return pthread_cond_timedwait(_cond, _mutex, _abstime);
   } else {
#ifndef IA64
      // 6292965: LinuxThreads pthread_cond_timedwait() resets FPU control
      // word back to default 64bit precision if condvar is signaled. Java
      // wants 53bit precision.  Save and restore current value.
      int fpu = get_fpu_control_word();
#endif // IA64
      int status = pthread_cond_timedwait(_cond, _mutex, _abstime);
#ifndef IA64
      set_fpu_control_word(fpu);
#endif // IA64
      return status;
   }
}

////////////////////////////////////////////////////////////////////////////////
// debug support

#ifndef PRODUCT
static address same_page(address x, address y) {
  int page_bits = -os::vm_page_size();
  if ((intptr_t(x) & page_bits) == (intptr_t(y) & page_bits))
    return x;
  else if (x > y)
    return (address)(intptr_t(y) | ~page_bits) + 1;
  else
    return (address)(intptr_t(y) & page_bits);
}

bool os::find(address addr) {
  Dl_info dlinfo;
  memset(&dlinfo, 0, sizeof(dlinfo));
  if (dladdr(addr, &dlinfo)) {
    tty->print(PTR_FORMAT ": ", addr);
    if (dlinfo.dli_sname != NULL) {
      tty->print("%s+%#x", dlinfo.dli_sname,
                 addr - (intptr_t)dlinfo.dli_saddr);
    } else if (dlinfo.dli_fname) {
      tty->print("<offset %#x>", addr - (intptr_t)dlinfo.dli_fbase);
    } else {
      tty->print("<absolute address>");
    }
    if (dlinfo.dli_fname) {
      tty->print(" in %s", dlinfo.dli_fname);
    }
    if (dlinfo.dli_fbase) {
      tty->print(" at " PTR_FORMAT, dlinfo.dli_fbase);
    }
    tty->cr();

    if (Verbose) {
      // decode some bytes around the PC
      address begin = same_page(addr-40, addr);
      address end   = same_page(addr+40, addr);
      address       lowest = (address) dlinfo.dli_sname;
      if (!lowest)  lowest = (address) dlinfo.dli_fbase;
      if (begin < lowest)  begin = lowest;
      Dl_info dlinfo2;
      if (dladdr(end, &dlinfo2) && dlinfo2.dli_saddr != dlinfo.dli_saddr
	  && end > dlinfo2.dli_saddr && dlinfo2.dli_saddr > begin)
        end = (address) dlinfo2.dli_saddr;
      Disassembler::decode(begin, end);
    }
    return true;
  }
  return false;
}

#endif

////////////////////////////////////////////////////////////////////////////////
// misc

// This does not do anything on Linux. This is basically a hook for being
// able to use structured exception handling (thread-local exception filters)
// on, e.g., Win32.
void
os::os_exception_wrapper(java_call_t f, JavaValue* value, methodHandle* method,
                         JavaCallArguments* args, Thread* thread) {
  f(value, method, args, thread);
}

void os::print_statistics() {
}

int os::message_box(const char* title, const char* message) {
  int i;
  fdStream err(defaultStream::error_fd());
  for (i = 0; i < 78; i++) err.print_raw("=");
  err.cr();
  err.print_raw_cr(title);
  for (i = 0; i < 78; i++) err.print_raw("-");
  err.cr();
  err.print_raw_cr(message);
  for (i = 0; i < 78; i++) err.print_raw("=");
  err.cr();

  char buf[16];
  // Prevent process from exiting upon "read error" without consuming all CPU
  while (::read(0, buf, sizeof(buf)) <= 0) { ::sleep(100); }

  return buf[0] == 'y' || buf[0] == 'Y';
}

int os::stat(const char *path, struct stat *sbuf) {
  char pathbuf[MAX_PATH];
  if (strlen(path) > MAX_PATH - 1) {
    errno = ENAMETOOLONG;
    return -1;
  }
  hpi::native_path(strcpy(pathbuf, path));
  return ::stat(pathbuf, sbuf);
}

bool os::check_heap(bool force) {
  return true;
}

int local_vsnprintf(char* buf, size_t count, const char* format, va_list args) {
  return ::vsnprintf(buf, count, format, args);
}

// Is a (classpath) directory empty?
bool os::dir_is_empty(const char* path) {
  DIR *dir = NULL;
  struct dirent *ptr;

  dir = opendir(path);
  if (dir == NULL) return true;

  /* Scan the directory */
  bool result = true;
  char buf[sizeof(struct dirent) + MAX_PATH];
  while (result && (ptr = ::readdir(dir)) != NULL) {
    if (strcmp(ptr->d_name, ".") != 0 && strcmp(ptr->d_name, "..") != 0) {
      result = false;
    }
  }
  closedir(dir);
  return result;
}

// create binary file, rewriting existing file if required
int os::create_binary_file(const char* path, bool rewrite_existing) {
  int oflags = O_WRONLY | O_CREAT;
  if (!rewrite_existing) {
    oflags |= O_EXCL;
  }
  return ::open64(path, oflags, S_IREAD | S_IWRITE);
}

// return current position of file pointer
jlong os::current_file_offset(int fd) {
  return (jlong)::lseek64(fd, (off64_t)0, SEEK_CUR);
}

// move file pointer to the specified offset
jlong os::seek_to_file_offset(int fd, jlong offset) {
  return (jlong)::lseek64(fd, (off64_t)offset, SEEK_SET);
}

// Map a block of memory.
char* os::map_memory(int fd, const char* file_name, size_t file_offset,
                     char *addr, size_t bytes, bool read_only,
                     bool allow_exec) {
  int prot;
  int flags;

  if (read_only) {
    prot = PROT_READ;
    flags = MAP_SHARED;
  } else {
    prot = PROT_READ | PROT_WRITE;
    flags = MAP_PRIVATE;
  }

  if (allow_exec) {
    prot |= PROT_EXEC;
  }

  if (addr != NULL) {
    flags |= MAP_FIXED;
  }

  char* mapped_address = (char*)mmap(addr, (size_t)bytes, prot, flags,
                                     fd, file_offset);
  if (mapped_address == MAP_FAILED) {
    return NULL;
  }
  return mapped_address;
}


// Remap a block of memory.
char* os::remap_memory(int fd, const char* file_name, size_t file_offset,
                       char *addr, size_t bytes, bool read_only,
                       bool allow_exec) {
  // same as map_memory() on this OS
  return os::map_memory(fd, file_name, file_offset, addr, bytes, read_only,
			allow_exec);
}


// Unmap a block of memory.
bool os::unmap_memory(char* addr, size_t bytes) {
  return munmap(addr, bytes) == 0;
}

static jlong slow_thread_cpu_time(Thread *thread, bool user_sys_cpu_time);

static clockid_t thread_cpu_clockid(Thread* thread) {
  pthread_t tid = thread->osthread()->pthread_id();
  clockid_t clockid;

  // Get thread clockid
  int rc = os::Linux::pthread_getcpuclockid(tid, &clockid);
  assert(rc == 0, "pthread_getcpuclockid is expected to return 0 code");
  return clockid;
}

// current_thread_cpu_time(bool) and thread_cpu_time(Thread*, bool) 
// are used by JVM M&M and JVMTI to get user+sys or user CPU time
// of a thread.
//
// current_thread_cpu_time() and thread_cpu_time(Thread*) returns
// the fast estimate available on the platform.

jlong os::current_thread_cpu_time() {
  if (os::Linux::supports_fast_thread_cpu_time()) {
    return os::Linux::fast_thread_cpu_time(CLOCK_THREAD_CPUTIME_ID);
  } else {
    // return user + sys since the cost is the same
    return slow_thread_cpu_time(Thread::current(), true /* user + sys */);
  }
}

jlong os::thread_cpu_time(Thread* thread) {
  // consistent with what current_thread_cpu_time() returns
  if (os::Linux::supports_fast_thread_cpu_time()) {
    return os::Linux::fast_thread_cpu_time(thread_cpu_clockid(thread));
  } else {
    return slow_thread_cpu_time(thread, true /* user + sys */);
  }
}

jlong os::current_thread_cpu_time(bool user_sys_cpu_time) {
  if (user_sys_cpu_time && os::Linux::supports_fast_thread_cpu_time()) {
    return os::Linux::fast_thread_cpu_time(CLOCK_THREAD_CPUTIME_ID);
  } else {
    return slow_thread_cpu_time(Thread::current(), user_sys_cpu_time);
  }
}

jlong os::thread_cpu_time(Thread *thread, bool user_sys_cpu_time) {
  if (user_sys_cpu_time && os::Linux::supports_fast_thread_cpu_time()) {
    return os::Linux::fast_thread_cpu_time(thread_cpu_clockid(thread));
  } else {
    return slow_thread_cpu_time(thread, user_sys_cpu_time);
  }
}

//
//  -1 on error.
// 

static jlong slow_thread_cpu_time(Thread *thread, bool user_sys_cpu_time) {
  static bool proc_pid_cpu_avail = true;
  static bool proc_task_unchecked = true;
  static const char *proc_stat_path = "/proc/%d/stat";
  pid_t  tid = thread->osthread()->thread_id();
  int i;
  char *s;
  char stat[2048];
  int statlen;
  char proc_name[64];
  int count;
  long sys_time, user_time;
  char string[64];
  int idummy;
  long ldummy;
  FILE *fp;

  // We first try accessing /proc/<pid>/cpu since this is faster to
  // process.  If this file is not present (linux kernels 2.5 and above)
  // then we open /proc/<pid>/stat.
  if ( proc_pid_cpu_avail ) {
    sprintf(proc_name, "/proc/%d/cpu", tid);
    fp =  fopen(proc_name, "r");
    if ( fp != NULL ) {
      count = fscanf( fp, "%s %lu %lu\n", string, &user_time, &sys_time);
      fclose(fp);
      if ( count != 3 ) return -1;

      if (user_sys_cpu_time) {
        return ((jlong)sys_time + (jlong)user_time) * (1000000000 / clock_tics_per_sec);
      } else {
        return (jlong)user_time * (1000000000 / clock_tics_per_sec);
      }
    }
    else proc_pid_cpu_avail = false;
  }

  // The /proc/<tid>/stat aggregates per-process usage on
  // new Linux kernels 2.6+ where NPTL is supported.
  // The /proc/self/task/<tid>/stat still has the per-thread usage.
  // See bug 6328462.
  // There can be no directory /proc/self/task on kernels 2.4 with NPTL
  // and possibly in some other cases, so we check its availability.
  if (proc_task_unchecked && os::Linux::is_NPTL()) {
    // This is executed only once
    proc_task_unchecked = false;
    fp = fopen("/proc/self/task", "r");
    if (fp != NULL) {
      proc_stat_path = "/proc/self/task/%d/stat";
      fclose(fp);
    }
  }

  sprintf(proc_name, proc_stat_path, tid);
  fp = fopen(proc_name, "r");
  if ( fp == NULL ) return -1;
  statlen = fread(stat, 1, 2047, fp);
  stat[statlen] = '\0';
  fclose(fp);

  // Skip pid and the command string. Note that we could be dealing with
  // weird command names, e.g. user could decide to rename java launcher
  // to "java 1.4.2 :)", then the stat file would look like
  //                1234 (java 1.4.2 :)) R ... ...
  // We don't really need to know the command string, just find the last
  // occurrence of ")" and then start parsing from there. See bug 4726580.
  s = strrchr(stat, ')');
  i = 0;
  if (s == NULL ) return -1;

  // Skip blank chars
  do s++; while (isspace(*s));

  count = sscanf(s,"%c %d %d %d %d %d %lu %lu %lu %lu %lu %lu %lu", 
		 &idummy, &idummy, &idummy, &idummy, &idummy, &idummy, 
                 &ldummy, &ldummy, &ldummy, &ldummy, &ldummy, 
                 &user_time, &sys_time);
  if ( count != 13 ) return -1;
  if (user_sys_cpu_time) {
    return ((jlong)sys_time + (jlong)user_time) * (1000000000 / clock_tics_per_sec);
  } else {
    return (jlong)user_time * (1000000000 / clock_tics_per_sec);
  }
}

void os::current_thread_cpu_time_info(jvmtiTimerInfo *info_ptr) {
  info_ptr->max_value = ALL_64_BITS;       // will not wrap in less than 64 bits
  info_ptr->may_skip_backward = false;     // elapsed time not wall time
  info_ptr->may_skip_forward = false;      // elapsed time not wall time
  info_ptr->kind = JVMTI_TIMER_TOTAL_CPU;  // user+system time is returned
}

void os::thread_cpu_time_info(jvmtiTimerInfo *info_ptr) {
  info_ptr->max_value = ALL_64_BITS;       // will not wrap in less than 64 bits
  info_ptr->may_skip_backward = false;     // elapsed time not wall time
  info_ptr->may_skip_forward = false;      // elapsed time not wall time
  info_ptr->kind = JVMTI_TIMER_TOTAL_CPU;  // user+system time is returned
}

bool os::is_thread_cpu_time_supported() {
  return true;
}

// System loadavg support.  Returns -1 if load average cannot be obtained.
// Linux doesn't yet have a (official) notion of processor sets,
// so just return the system wide load average.
int os::loadavg(double loadavg[], int nelem) {
  return ::getloadavg(loadavg, nelem);
}

void os::pause() {
  char filename[MAX_PATH];
  if (PauseAtStartupFile && PauseAtStartupFile[0]) {
    jio_snprintf(filename, MAX_PATH, PauseAtStartupFile);
  } else {
    jio_snprintf(filename, MAX_PATH, "./vm.paused.%d", current_process_id());
  }

  int fd = ::open(filename, O_WRONLY | O_CREAT | O_TRUNC, 0666);
  if (fd != -1) {
    struct stat buf;
    close(fd);
    while (::stat(filename, &buf) == 0) {
      (void)::poll(NULL, 0, 100);
    }
  } else {
    jio_fprintf(stderr, 
      "Could not open pause file '%s', continuing immediately.\n", filename);
  }
}

extern "C" {

/**
 * NOTE: the following code is to keep the green threads code
 * in the libjava.so happy. Once the green threads is removed,
 * these code will no longer be needed.
 */
int
jdk_waitpid(pid_t pid, int* status, int options) {
    return waitpid(pid, status, options);
}

int
fork1() {
    return fork();
}

int
jdk_sem_init(sem_t *sem, int pshared, unsigned int value) {
    return sem_init(sem, pshared, value);
}

int
jdk_sem_post(sem_t *sem) {
    return sem_post(sem);
}

int
jdk_sem_wait(sem_t *sem) {
    return sem_wait(sem);
}

int
jdk_pthread_sigmask(int how , const sigset_t* newmask, sigset_t* oldmask) {
    return pthread_sigmask(how , newmask, oldmask);
}

}

// Refer to the comments in os_solaris.cpp park-unpark.
//
// Beware -- Some versions of NPTL embody a flaw where pthread_cond_timedwait() can 
// hang indefinitely.  For instance NPTL 0.60 on 2.4.21-4ELsmp is vulnerable.  
// For specifics regarding the bug see GLIBC BUGID 261237 :
//    http://www.mail-archive.com/debian-glibc@lists.debian.org/msg10837.html.
// Briefly, pthread_cond_timedwait() calls with an expiry time that's not in the future
// will either hang or corrupt the condvar, resulting in subsequent hangs if the condvar
// is used.  (The simple C test-case provided in the GLIBC bug report manifests the
// hang).  The JVM is vulernable via sleep(), Object.wait(timo), LockSupport.parkNanos()
// and monitorenter when we're using 1-0 locking.  All those operations may result in
// calls to pthread_cond_timedwait().  Using LD_ASSUME_KERNEL to use an older version
// of libpthread avoids the problem, but isn't practical.  
//
// Possible remedies:
//
// 1.   Establish a minimum relative wait time.  50 to 100 msecs seems to work.
//      This is palliative and probabilistic, however.  If the thread is preempted
//      between the call to compute_abstime() and pthread_cond_timedwait(), more
//      than the minimum period may have passed, and the abstime may be stale (in the
//      past) resultin in a hang.   Using this technique reduces the odds of a hang
//      but the JVM is still vulnerable, particularly on heavily loaded systems.  
//
// 2.   Modify park-unpark to use per-thread (per ParkEvent) pipe-pairs instead 
//      of the usual flag-condvar-mutex idiom.  The write side of the pipe is set 
//      NDELAY. unpark() reduces to write(), park() reduces to read() and park(timo)
//      reduces to poll()+read().  This works well, but consumes 2 FDs per extant
//      thread.  
//      
// 3.   Embargo pthread_cond_timedwait() and implement a native "chron" thread
//      that manages timeouts.  We'd emulate pthread_cond_timedwait() by enqueuing
//      a timeout request to the chron thread and then blocking via pthread_cond_wait().
//      This also works well.  In fact it avoids kernel-level scalability impediments
//      on certain platforms that don't handle lots of active pthread_cond_timedwait()
//      timers in a graceful fashion.  
// 
// 4.   When the abstime value is in the past it appears that control returns
//      correctly from pthread_cond_timedwait(), but the condvar is left corrupt.
//      Subsequent timedwait/wait calls may hang indefinitely.  Given that, we
//      can avoid the problem by reinitializing the condvar -- by cond_destroy()
//      followed by cond_init() -- after all calls to pthread_cond_timedwait().
//      It may be possible to avoid reinitialization by checking the return
//      value from pthread_cond_timedwait().  In addition to reinitializing the
//      condvar we must establish the invariant that cond_signal() is only called
//      within critical sections protected by the adjunct mutex.  This prevents
//      cond_signal() from "seeing" a condvar that's in the midst of being
//      reinitialized or that is corrupt.  Sadly, this invariant obviates the
//      desirable signal-after-unlock optimization that avoids futile context switching. 
//
//      I'm also concerned that some versions of NTPL might allocate an auxilliary
//      structure when a condvar is used or initialized.  cond_destroy()  would 
//      release the helper structure.  Our reinitialize-after-timedwait fix
//      put excessive stress on malloc/free and locks protecting the c-heap. 
//
// We currently use (4).  See the WorkAroundNTPLTimedWaitHang flag.
// It may be possible to refine (4) by checking the kernel and NTPL verisons
// and only enabling the work-around for vulnerable environments. 

// utility to compute the abstime argument to timedwait:
// millis is the relative timeout time
// abstime will be the absolute timeout time
// TODO: replace compute_abstime() with unpackTime()

static struct timespec* compute_abstime(timespec* abstime, jlong millis) {
  if (millis < 0)  millis = 0;
  struct timeval now;
  int status = gettimeofday(&now, NULL);
  assert(status == 0, "gettimeofday");
  jlong seconds = millis / 1000;
  millis %= 1000;
  if (seconds > 50000000) { // see man cond_timedwait(3T)
    seconds = 50000000;
  }
  abstime->tv_sec = now.tv_sec  + seconds;
  long       usec = now.tv_usec + millis * 1000;
  if (usec >= 1000000) {
    abstime->tv_sec += 1;
    usec -= 1000000;
  }
  abstime->tv_nsec = usec * 1000;
  return abstime;
}

  
// Test-and-clear _Event, always leaves _Event set to 0, returns immediately.
// Conceptually TryPark() should be equivalent to park(0).  
  
int os::PlatformEvent::TryPark() { 
  for (;;) { 
    const int v = _Event ;
    guarantee ((v == 0) || (v == 1), "invariant") ;  
    if (Atomic::cmpxchg (0, &_Event, v) == v) return v  ; 
  }
}
    
void os::PlatformEvent::park() {       // AKA "down()"
  // Invariant: Only the thread associated with the Event/PlatformEvent
  // may call park().  
  // TODO: assert that _Assoc != NULL or _Assoc == Self
  int v ; 
  for (;;) { 
      v = _Event ; 
      if (Atomic::cmpxchg (v-1, &_Event, v) == v) break ; 
  }
  guarantee (v >= 0, "invariant") ; 
  if (v == 0) { 
     // Do this the hard way by blocking ...
     int status = pthread_mutex_lock(_mutex);
     assert_status(status == 0, status, "mutex_lock");
     guarantee (_nParked == 0, "invariant") ; 
     ++ _nParked ; 
     while (_Event < 0) {
        status = pthread_cond_wait(_cond, _mutex);
        // for some reason, under 2.7 lwp_cond_wait() may return ETIME ...
        // Treat this the same as if the wait was interrupted
        if (status == ETIME) { status = EINTR; } 
        assert_status(status == 0 || status == EINTR, status, "cond_wait");
     }
     -- _nParked ; 

    // In theory we could move the ST of 0 into _Event past the unlock(),
    // but then we'd need a MEMBAR after the ST. 
    _Event = 0 ; 
     status = pthread_mutex_unlock(_mutex);
     assert_status(status == 0, status, "mutex_unlock");
  }
  guarantee (_Event >= 0, "invariant") ; 
}
    
int os::PlatformEvent::park(jlong millis) {
  guarantee (_nParked == 0, "invariant") ; 

  int v ; 
  for (;;) { 
      v = _Event ; 
      if (Atomic::cmpxchg (v-1, &_Event, v) == v) break ; 
  }
  guarantee (v >= 0, "invariant") ; 
  if (v != 0) return OS_OK ; 

  // We do this the hard way, by blocking the thread.
  // Consider enforcing a minimum timeout value.  
  struct timespec abst;
  compute_abstime(&abst, millis);

  int ret = OS_TIMEOUT;
  int status = pthread_mutex_lock(_mutex);
  assert_status(status == 0, status, "mutex_lock");
  guarantee (_nParked == 0, "invariant") ; 
  ++_nParked ;

  // Object.wait(timo) will return because of
  // (a) notification
  // (b) timeout
  // (c) thread.interrupt
  // 
  // Thread.interrupt and object.notify{All} both call Event::set.  	
  // That is, we treat thread.interrupt as a special case of notification.  
  // The underlying Solaris implementation, cond_timedwait, admits 
  // spurious/premature wakeups, but the JLS/JVM spec prevents the
  // JVM from making those visible to Java code.  As such, we must
  // filter out spurious wakeups.  We assume all ETIME returns are valid. 
  //
  // TODO: properly differentiate simultaneous notify+interrupt. 
  // In that case, we should propagate the notify to another waiter. 

  while (_Event < 0) { 		
    status = os::Linux::safe_cond_timedwait(_cond, _mutex, &abst);
    if (status != 0 && WorkAroundNPTLTimedWaitHang) { 
      pthread_cond_destroy (_cond); 
      pthread_cond_init (_cond, NULL) ;
    }
    assert_status(status == 0 || status == EINTR || 
		  status == ETIME || status == ETIMEDOUT, 
		  status, "cond_timedwait");
    if (!FilterSpuriousWakeups) break ; 		// previous semantics
    if (status == ETIME || status == ETIMEDOUT) break ; 
    // We consume and ignore EINTR and spurious wakeups.   
  }
  --_nParked ;
  if (_Event >= 0) {
     ret = OS_OK;
  }
  _Event = 0 ;
  status = pthread_mutex_unlock(_mutex);
  assert_status(status == 0, status, "mutex_unlock");
  assert (_nParked == 0, "invariant") ;  
  return ret;
}

void os::PlatformEvent::unpark() {
  int v, AnyWaiters ; 
  for (;;) { 
      v = _Event ; 
      if (v > 0) { 
         // The LD of _Event could have reordered or be satisfied
         // by a read-aside from this processor's write buffer.
         // To avoid problems execute a barrier and then
         // ratify the value.
         OrderAccess::fence() ; 
         if (_Event == v) return ; 
         continue ; 
      }
      if (Atomic::cmpxchg (v+1, &_Event, v) == v) break ; 
  }
  if (v < 0) {
     // Wait for the thread associated with the event to vacate
     int status = pthread_mutex_lock(_mutex);
     assert_status(status == 0, status, "mutex_lock");
     AnyWaiters = _nParked ; 
     assert (AnyWaiters == 0 || AnyWaiters == 1, "invariant") ; 
     if (AnyWaiters != 0 && WorkAroundNPTLTimedWaitHang) { 
        AnyWaiters = 0 ; 
        pthread_cond_signal (_cond); 
     }
     status = pthread_mutex_unlock(_mutex);
     assert_status(status == 0, status, "mutex_unlock");
     if (AnyWaiters != 0) {
        status = pthread_cond_signal(_cond);
        assert_status(status == 0, status, "cond_signal");
     }
  }

  // Note that we signal() _after dropping the lock for "immortal" Events.  
  // This is safe and avoids a common class of  futile wakeups.  In rare 
  // circumstances this can cause a thread to return prematurely from 
  // cond_{timed}wait() but the spurious wakeup is benign and the victim will 
  // simply re-test the condition and re-park itself.  
}


// JSR166
// -------------------------------------------------------

/*
 * The solaris and linux implementations of park/unpark are fairly
 * conservative for now, but can be improved. They currently use a
 * mutex/condvar pair, plus a a count. 
 * Park decrements count if > 0, else does a condvar wait.  Unpark
 * sets count to 1 and signals condvar.  Only one thread ever waits 
 * on the condvar. Contention seen when trying to park implies that someone 
 * is unparking you, so don't wait. And spurious returns are fine, so there 
 * is no need to track notifications.
 */


#define NANOSECS_PER_SEC 1000000000
#define NANOSECS_PER_MILLISEC 1000000
#define MAX_SECS 100000000
/*
 * This code is common to linux and solaris and will be moved to a
 * common place in dolphin.
 *
 * The passed in time value is either a relative time in nanoseconds
 * or an absolute time in milliseconds. Either way it has to be unpacked
 * into suitable seconds and nanoseconds components and stored in the
 * given timespec structure. 
 * Given time is a 64-bit value and the time_t used in the timespec is only 
 * a signed-32-bit value (except on 64-bit Linux) we have to watch for
 * overflow if times way in the future are given. Further on Solaris versions
 * prior to 10 there is a restriction (see cond_timedwait) that the specified
 * number of seconds, in abstime, is less than current_time  + 100,000,000.
 * As it will be 28 years before "now + 100000000" will overflow we can
 * ignore overflow and just impose a hard-limit on seconds using the value
 * of "now + 100,000,000". This places a limit on the timeout of about 3.17
 * years from "now".
 */

static void unpackTime(timespec* absTime, bool isAbsolute, jlong time) {
  assert (time > 0, "convertTime");

  struct timeval now;
  int status = gettimeofday(&now, NULL);
  assert(status == 0, "gettimeofday");

  time_t max_secs = now.tv_sec + MAX_SECS;

  if (isAbsolute) {
    jlong secs = time / 1000;
    if (secs > max_secs) {
      absTime->tv_sec = max_secs;
    }
    else {
      absTime->tv_sec = secs;
    }
    absTime->tv_nsec = (time % 1000) * NANOSECS_PER_MILLISEC;   
  }
  else {
    jlong secs = time / NANOSECS_PER_SEC;
    if (secs >= MAX_SECS) {
      absTime->tv_sec = max_secs;
      absTime->tv_nsec = 0;
    }
    else {
      absTime->tv_sec = now.tv_sec + secs;
      absTime->tv_nsec = (time % NANOSECS_PER_SEC) + now.tv_usec*1000;
      if (absTime->tv_nsec >= NANOSECS_PER_SEC) {
        absTime->tv_nsec -= NANOSECS_PER_SEC;
        ++absTime->tv_sec; // note: this must be <= max_secs
      }
    }
  }
  assert(absTime->tv_sec >= 0, "tv_sec < 0");
  assert(absTime->tv_sec <= max_secs, "tv_sec > max_secs");
  assert(absTime->tv_nsec >= 0, "tv_nsec < 0");
  assert(absTime->tv_nsec < NANOSECS_PER_SEC, "tv_nsec >= nanos_per_sec");
}

void Parker::park(bool isAbsolute, jlong time) {
  // Optional fast-path check:
  // Return immediately if a permit is available.
  if (_counter > 0) { 
      _counter = 0 ;  
      return ;  
  }

  Thread* thread = Thread::current();
  assert(thread->is_Java_thread(), "Must be JavaThread");
  JavaThread *jt = (JavaThread *)thread;

  // Optional optimization -- avoid state transitions if there's an interrupt pending.
  // Check interrupt before trying to wait
  if (Thread::is_interrupted(thread, false)) {
    return;
  }

  // Next, demultiplex/decode time arguments
  timespec absTime;
  if (time < 0) { // don't wait at all
    return; 
  }
  if (time > 0) {
    unpackTime(&absTime, isAbsolute, time);
  }


  // Enter safepoint region
  // Beware of deadlocks such as 6317397. 
  // The per-thread Parker:: mutex is a classic leaf-lock.
  // In particular a thread must never block on the Threads_lock while
  // holding the Parker:: mutex.  If safepoints are pending both the
  // the ThreadBlockInVM() CTOR and DTOR may grab Threads_lock.  
  ThreadBlockInVM tbivm(jt);

  // Don't wait if cannot get lock since interference arises from
  // unblocking.  Also. check interrupt before trying wait
  if (Thread::is_interrupted(thread, false) || pthread_mutex_trylock(_mutex) != 0) {
    return;
  }

  int status ; 
  if (_counter > 0)  { // no wait needed
    _counter = 0;
    status = pthread_mutex_unlock(_mutex);
    assert (status == 0, "invariant") ; 
    return;
  }

#ifdef ASSERT
  // Don't catch signals while blocked; let the running threads have the signals.
  // (This allows a debugger to break into the running thread.)
  sigset_t oldsigs;
  sigset_t* allowdebug_blocked = os::Linux::allowdebug_blocked_signals();
  pthread_sigmask(SIG_BLOCK, allowdebug_blocked, &oldsigs);
#endif
  
  OSThreadWaitState osts(thread->osthread(), false /* not Object.wait() */);
  jt->set_suspend_equivalent();
  // cleared by handle_special_suspend_equivalent_condition() or java_suspend_self()
  
  if (time == 0) {
    status = pthread_cond_wait (_cond, _mutex) ; 
  } else {
    status = os::Linux::safe_cond_timedwait (_cond, _mutex, &absTime) ; 
    if (status != 0 && WorkAroundNPTLTimedWaitHang) { 
      pthread_cond_destroy (_cond) ; 
      pthread_cond_init    (_cond, NULL); 
    }
  }
  assert_status(status == 0 || status == EINTR || 
                status == ETIME || status == ETIMEDOUT, 
                status, "cond_timedwait");

#ifdef ASSERT
  pthread_sigmask(SIG_SETMASK, &oldsigs, NULL);
#endif

  _counter = 0 ; 
  status = pthread_mutex_unlock(_mutex) ;
  assert_status(status == 0, status, "invariant") ; 
  // If externally suspended while waiting, re-suspend
  if (jt->handle_special_suspend_equivalent_condition()) {
    jt->java_suspend_self();
  }

}

void Parker::unpark() {
  int s, status ; 
  status = pthread_mutex_lock(_mutex);
  assert (status == 0, "invariant") ; 
  s = _counter;
  _counter = 1;
  if (s < 1) { 
     if (WorkAroundNPTLTimedWaitHang) { 
        status = pthread_cond_signal (_cond) ; 
        assert (status == 0, "invariant") ; 
        status = pthread_mutex_unlock(_mutex);
        assert (status == 0, "invariant") ; 
     } else {
        status = pthread_mutex_unlock(_mutex);
        assert (status == 0, "invariant") ; 
        status = pthread_cond_signal (_cond) ; 
        assert (status == 0, "invariant") ; 
     }
  } else {
    pthread_mutex_unlock(_mutex);
    assert (status == 0, "invariant") ; 
  }
}


extern char** environ;

#ifndef __NR_fork
#define __NR_fork IA32_ONLY(2) IA64_ONLY(not defined) AMD64_ONLY(57)
#endif

#ifndef __NR_execve
#define __NR_execve IA32_ONLY(11) IA64_ONLY(1033) AMD64_ONLY(59)
#endif

// Run the specified command in a separate process. Return its exit value,
// or -1 on failure (e.g. can't fork a new process).
// Unlike system(), this function can be called from signal handler. It
// doesn't block SIGINT et al.
int os::fork_and_exec(char* cmd) {
  const char * argv[4] = {"sh", "-c", cmd, NULL};
<<<<<<< HEAD

  // fork() in LinuxThreads/NPTL is not async-safe. It needs to run
  // pthread_atfork handlers and reset pthread library. All we need is a
=======
  
  // fork() in LinuxThreads/NPTL is not async-safe. It needs to run 
  // pthread_atfork handlers and reset pthread library. All we need is a 
>>>>>>> 2571633a
  // separate process to execve. Make a direct syscall to fork process.
  // On IA64 there's no fork syscall, we have to use fork() and hope for
  // the best...
  pid_t pid = NOT_IA64(syscall(__NR_fork);) 
              IA64_ONLY(fork();)

  if (pid < 0) {
    // fork failed
    return -1;

  } else if (pid == 0) {
    // child process

    // execve() in LinuxThreads will call pthread_kill_other_threads_np() 
    // first to kill every thread on the thread list. Because this list is 
    // not reset by fork() (see notes above), execve() will instead kill 
    // every thread in the parent process. We know this is the only thread 
    // in the new process, so make a system call directly.
    // IA64 should use normal execve() from glibc to match the glibc fork() 
    // above.
    NOT_IA64(syscall(__NR_execve, "/bin/sh", argv, environ);)
    IA64_ONLY(execve("/bin/sh", (char* const*)argv, environ);)

    // execve failed
    _exit(-1);

  } else  {
    // copied from J2SE ..._waitForProcessExit() in UNIXProcess_md.c; we don't
    // care about the actual exit code, for now.
   
    int status;

    // Wait for the child process to exit.  This returns immediately if
    // the child has already exited. */
    while (waitpid(pid, &status, 0) < 0) {
        switch (errno) {
        case ECHILD: return 0;
        case EINTR: break;
        default: return -1;
        }
    }

    if (WIFEXITED(status)) {
       // The child exited normally; get its exit code.
       return WEXITSTATUS(status);
    } else if (WIFSIGNALED(status)) {
       // The child exited because of a signal
       // The best value to return is 0x80 + signal number,
       // because that is what all Unix shells do, and because
       // it allows callers to distinguish between process exit and
       // process death by signal.
       return 0x80 + WTERMSIG(status);
    } else {
       // Unknown exit code; pass it through
       return status;
    }
  }
}<|MERGE_RESOLUTION|>--- conflicted
+++ resolved
@@ -220,13 +220,8 @@
 // a single processor and elide locking (see is_MP() call).
 static bool unsafe_chroot_detected = false;
 static const char *unstable_chroot_error = "/proc file system not found.\n"
-<<<<<<< HEAD
                      "Java may be unstable running multithreaded in a chroot "
                      "environment on Linux when /proc filesystem is not mounted.";
-=======
-                    "Java may be unstable running multithreaded in a chroot "
-                    "environment on Linux when /proc filesystem is not mounted.";
->>>>>>> 2571633a
 
 void os::Linux::initialize_system_info() {
   _processor_count = sysconf(_SC_NPROCESSORS_CONF);
@@ -557,35 +552,23 @@
      confstr(_CS_GNU_LIBPTHREAD_VERSION, str, n);
      // Vanilla RH-9 (glibc 2.3.2) has a bug that confstr() always tells
      // us "NPTL-0.29" even we are running with LinuxThreads. Check if this
-<<<<<<< HEAD
      // is the case. LinuxThreads has a hard limit on max number of threads.
-=======
-     // is the case. LinuxThreads has a hard limit on max number of threads. 
->>>>>>> 2571633a
      // So sysconf(_SC_THREAD_THREADS_MAX) will return a positive value.
      // On the other hand, NPTL does not have such a limit, sysconf()
      // will return -1 and errno is not changed. Check if it is really NPTL.
      if (strcmp(os::Linux::glibc_version(), "glibc 2.3.2") == 0 &&
-<<<<<<< HEAD
          strstr(str, "NPTL") &&
-=======
-         strstr(str, "NPTL") && 
->>>>>>> 2571633a
          sysconf(_SC_THREAD_THREADS_MAX) > 0) {
        free(str);
        os::Linux::set_libpthread_version("linuxthreads");
      } else {
        os::Linux::set_libpthread_version(str);
-<<<<<<< HEAD
      }
-=======
-     } 
->>>>>>> 2571633a
   } else {
     // glibc before 2.3.2 only has LinuxThreads.
     os::Linux::set_libpthread_version("linuxthreads");
   }
-  
+
   if (strstr(libpthread_version(), "NPTL")) {
     os::Linux::set_is_NPTL();
   } else {
@@ -4773,15 +4756,9 @@
 // doesn't block SIGINT et al.
 int os::fork_and_exec(char* cmd) {
   const char * argv[4] = {"sh", "-c", cmd, NULL};
-<<<<<<< HEAD
 
   // fork() in LinuxThreads/NPTL is not async-safe. It needs to run
   // pthread_atfork handlers and reset pthread library. All we need is a
-=======
-  
-  // fork() in LinuxThreads/NPTL is not async-safe. It needs to run 
-  // pthread_atfork handlers and reset pthread library. All we need is a 
->>>>>>> 2571633a
   // separate process to execve. Make a direct syscall to fork process.
   // On IA64 there's no fork syscall, we have to use fork() and hope for
   // the best...
