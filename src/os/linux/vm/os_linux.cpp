/*
 * Copyright (c) 1999, 2015, Oracle and/or its affiliates. All rights reserved.
 * DO NOT ALTER OR REMOVE COPYRIGHT NOTICES OR THIS FILE HEADER.
 *
 * This code is free software; you can redistribute it and/or modify it
 * under the terms of the GNU General Public License version 2 only, as
 * published by the Free Software Foundation.
 *
 * This code is distributed in the hope that it will be useful, but WITHOUT
 * ANY WARRANTY; without even the implied warranty of MERCHANTABILITY or
 * FITNESS FOR A PARTICULAR PURPOSE.  See the GNU General Public License
 * version 2 for more details (a copy is included in the LICENSE file that
 * accompanied this code).
 *
 * You should have received a copy of the GNU General Public License version
 * 2 along with this work; if not, write to the Free Software Foundation,
 * Inc., 51 Franklin St, Fifth Floor, Boston, MA 02110-1301 USA.
 *
 * Please contact Oracle, 500 Oracle Parkway, Redwood Shores, CA 94065 USA
 * or visit www.oracle.com if you need additional information or have any
 * questions.
 *
 */

// no precompiled headers
#include "classfile/classLoader.hpp"
#include "classfile/systemDictionary.hpp"
#include "classfile/vmSymbols.hpp"
#include "code/icBuffer.hpp"
#include "code/vtableStubs.hpp"
#include "compiler/compileBroker.hpp"
#include "compiler/disassembler.hpp"
#include "interpreter/interpreter.hpp"
#include "jvm_linux.h"
#include "memory/allocation.inline.hpp"
#include "memory/filemap.hpp"
#include "mutex_linux.inline.hpp"
#include "oops/oop.inline.hpp"
#include "os_linux.inline.hpp"
#include "os_share_linux.hpp"
#include "prims/jniFastGetField.hpp"
#include "prims/jvm.h"
#include "prims/jvm_misc.hpp"
#include "runtime/arguments.hpp"
#include "runtime/atomic.inline.hpp"
#include "runtime/extendedPC.hpp"
#include "runtime/globals.hpp"
#include "runtime/interfaceSupport.hpp"
#include "runtime/init.hpp"
#include "runtime/java.hpp"
#include "runtime/javaCalls.hpp"
#include "runtime/mutexLocker.hpp"
#include "runtime/objectMonitor.hpp"
#include "runtime/orderAccess.inline.hpp"
#include "runtime/osThread.hpp"
#include "runtime/perfMemory.hpp"
#include "runtime/sharedRuntime.hpp"
#include "runtime/statSampler.hpp"
#include "runtime/stubRoutines.hpp"
#include "runtime/thread.inline.hpp"
#include "runtime/threadCritical.hpp"
#include "runtime/timer.hpp"
#include "services/attachListener.hpp"
#include "services/memTracker.hpp"
#include "services/runtimeService.hpp"
#include "utilities/decoder.hpp"
#include "utilities/defaultStream.hpp"
#include "utilities/events.hpp"
#include "utilities/elfFile.hpp"
#include "utilities/growableArray.hpp"
#include "utilities/macros.hpp"
#include "utilities/vmError.hpp"

// put OS-includes here
# include <sys/types.h>
# include <sys/mman.h>
# include <sys/stat.h>
# include <sys/select.h>
# include <pthread.h>
# include <signal.h>
# include <errno.h>
# include <dlfcn.h>
# include <stdio.h>
# include <unistd.h>
# include <sys/resource.h>
# include <pthread.h>
# include <sys/stat.h>
# include <sys/time.h>
# include <sys/times.h>
# include <sys/utsname.h>
# include <sys/socket.h>
# include <sys/wait.h>
# include <pwd.h>
# include <poll.h>
# include <semaphore.h>
# include <fcntl.h>
# include <string.h>
# include <syscall.h>
# include <sys/sysinfo.h>
# include <gnu/libc-version.h>
# include <sys/ipc.h>
# include <sys/shm.h>
# include <link.h>
# include <stdint.h>
# include <inttypes.h>
# include <sys/ioctl.h>

PRAGMA_FORMAT_MUTE_WARNINGS_FOR_GCC

// if RUSAGE_THREAD for getrusage() has not been defined, do it here. The code calling
// getrusage() is prepared to handle the associated failure.
#ifndef RUSAGE_THREAD
#define RUSAGE_THREAD   (1)               /* only the calling thread */
#endif

#define MAX_PATH    (2 * K)

#define MAX_SECS 100000000

// for timer info max values which include all bits
#define ALL_64_BITS CONST64(0xFFFFFFFFFFFFFFFF)

#define LARGEPAGES_BIT (1 << 6)
////////////////////////////////////////////////////////////////////////////////
// global variables
julong os::Linux::_physical_memory = 0;

address   os::Linux::_initial_thread_stack_bottom = NULL;
uintptr_t os::Linux::_initial_thread_stack_size   = 0;

int (*os::Linux::_clock_gettime)(clockid_t, struct timespec *) = NULL;
int (*os::Linux::_pthread_getcpuclockid)(pthread_t, clockid_t *) = NULL;
int (*os::Linux::_pthread_setname_np)(pthread_t, const char*) = NULL;
Mutex* os::Linux::_createThread_lock = NULL;
pthread_t os::Linux::_main_thread;
int os::Linux::_page_size = -1;
const int os::Linux::_vm_default_page_size = (8 * K);
bool os::Linux::_supports_fast_thread_cpu_time = false;
const char * os::Linux::_glibc_version = NULL;
const char * os::Linux::_libpthread_version = NULL;
pthread_condattr_t os::Linux::_condattr[1];

static jlong initial_time_count=0;

static int clock_tics_per_sec = 100;

// For diagnostics to print a message once. see run_periodic_checks
static sigset_t check_signal_done;
static bool check_signals = true;

// Signal number used to suspend/resume a thread

// do not use any signal number less than SIGSEGV, see 4355769
static int SR_signum = SIGUSR2;
sigset_t SR_sigset;

// Declarations
static void unpackTime(timespec* absTime, bool isAbsolute, jlong time);

// utility functions

static int SR_initialize();

julong os::available_memory() {
  return Linux::available_memory();
}

julong os::Linux::available_memory() {
  // values in struct sysinfo are "unsigned long"
  struct sysinfo si;
  sysinfo(&si);

  return (julong)si.freeram * si.mem_unit;
}

julong os::physical_memory() {
  return Linux::physical_memory();
}

// Return true if user is running as root.

bool os::have_special_privileges() {
  static bool init = false;
  static bool privileges = false;
  if (!init) {
    privileges = (getuid() != geteuid()) || (getgid() != getegid());
    init = true;
  }
  return privileges;
}


#ifndef SYS_gettid
// i386: 224, ia64: 1105, amd64: 186, sparc 143
  #ifdef __ia64__
    #define SYS_gettid 1105
  #else
    #ifdef __i386__
      #define SYS_gettid 224
    #else
      #ifdef __amd64__
        #define SYS_gettid 186
      #else
        #ifdef __sparc__
          #define SYS_gettid 143
        #else
          #error define gettid for the arch
        #endif
      #endif
    #endif
  #endif
#endif

// Cpu architecture string
static char cpu_arch[] = HOTSPOT_LIB_ARCH;


// pid_t gettid()
//
// Returns the kernel thread id of the currently running thread. Kernel
// thread id is used to access /proc.
pid_t os::Linux::gettid() {
  int rslt = syscall(SYS_gettid);
<<<<<<< HEAD
  if (rslt == -1) {
     // old kernel, no NPTL support
     return getpid();
  } else {
     return (pid_t)rslt;
  }
=======
  assert(rslt != -1, "must be."); // old linuxthreads implementation?
  return (pid_t)rslt;
>>>>>>> 144587ca
}

// Most versions of linux have a bug where the number of processors are
// determined by looking at the /proc file system.  In a chroot environment,
// the system call returns 1.  This causes the VM to act as if it is
// a single processor and elide locking (see is_MP() call).
static bool unsafe_chroot_detected = false;
static const char *unstable_chroot_error = "/proc file system not found.\n"
                     "Java may be unstable running multithreaded in a chroot "
                     "environment on Linux when /proc filesystem is not mounted.";

void os::Linux::initialize_system_info() {
  set_processor_count(sysconf(_SC_NPROCESSORS_CONF));
  if (processor_count() == 1) {
    pid_t pid = os::Linux::gettid();
    char fname[32];
    jio_snprintf(fname, sizeof(fname), "/proc/%d", pid);
    FILE *fp = fopen(fname, "r");
    if (fp == NULL) {
      unsafe_chroot_detected = true;
    } else {
      fclose(fp);
    }
  }
  _physical_memory = (julong)sysconf(_SC_PHYS_PAGES) * (julong)sysconf(_SC_PAGESIZE);
  assert(processor_count() > 0, "linux error");
}

void os::init_system_properties_values() {
  // The next steps are taken in the product version:
  //
  // Obtain the JAVA_HOME value from the location of libjvm.so.
  // This library should be located at:
  // <JAVA_HOME>/jre/lib/<arch>/{client|server}/libjvm.so.
  //
  // If "/jre/lib/" appears at the right place in the path, then we
  // assume libjvm.so is installed in a JDK and we use this path.
  //
  // Otherwise exit with message: "Could not create the Java virtual machine."
  //
  // The following extra steps are taken in the debugging version:
  //
  // If "/jre/lib/" does NOT appear at the right place in the path
  // instead of exit check for $JAVA_HOME environment variable.
  //
  // If it is defined and we are able to locate $JAVA_HOME/jre/lib/<arch>,
  // then we append a fake suffix "hotspot/libjvm.so" to this path so
  // it looks like libjvm.so is installed there
  // <JAVA_HOME>/jre/lib/<arch>/hotspot/libjvm.so.
  //
  // Otherwise exit.
  //
  // Important note: if the location of libjvm.so changes this
  // code needs to be changed accordingly.

// See ld(1):
//      The linker uses the following search paths to locate required
//      shared libraries:
//        1: ...
//        ...
//        7: The default directories, normally /lib and /usr/lib.
#if defined(AMD64) || defined(_LP64) && (defined(SPARC) || defined(PPC) || defined(S390))
#define DEFAULT_LIBPATH "/usr/lib64:/lib64:/lib:/usr/lib"
#else
#define DEFAULT_LIBPATH "/lib:/usr/lib"
#endif

// Base path of extensions installed on the system.
#define SYS_EXT_DIR     "/usr/java/packages"
#define EXTENSIONS_DIR  "/lib/ext"

  // Buffer that fits several sprintfs.
  // Note that the space for the colon and the trailing null are provided
  // by the nulls included by the sizeof operator.
  const size_t bufsize =
    MAX2((size_t)MAXPATHLEN,  // For dll_dir & friends.
         (size_t)MAXPATHLEN + sizeof(EXTENSIONS_DIR) + sizeof(SYS_EXT_DIR) + sizeof(EXTENSIONS_DIR)); // extensions dir
  char *buf = (char *)NEW_C_HEAP_ARRAY(char, bufsize, mtInternal);

  // sysclasspath, java_home, dll_dir
  {
    char *pslash;
    os::jvm_path(buf, bufsize);

    // Found the full path to libjvm.so.
    // Now cut the path to <java_home>/jre if we can.
    pslash = strrchr(buf, '/');
    if (pslash != NULL) {
      *pslash = '\0';            // Get rid of /libjvm.so.
    }
    pslash = strrchr(buf, '/');
    if (pslash != NULL) {
      *pslash = '\0';            // Get rid of /{client|server|hotspot}.
    }
    Arguments::set_dll_dir(buf);

    if (pslash != NULL) {
      pslash = strrchr(buf, '/');
      if (pslash != NULL) {
        *pslash = '\0';          // Get rid of /<arch>.
        pslash = strrchr(buf, '/');
        if (pslash != NULL) {
          *pslash = '\0';        // Get rid of /lib.
        }
      }
    }
    Arguments::set_java_home(buf);
    set_boot_path('/', ':');
  }

  // Where to look for native libraries.
  //
  // Note: Due to a legacy implementation, most of the library path
  // is set in the launcher. This was to accomodate linking restrictions
  // on legacy Linux implementations (which are no longer supported).
  // Eventually, all the library path setting will be done here.
  //
  // However, to prevent the proliferation of improperly built native
  // libraries, the new path component /usr/java/packages is added here.
  // Eventually, all the library path setting will be done here.
  {
    // Get the user setting of LD_LIBRARY_PATH, and prepended it. It
    // should always exist (until the legacy problem cited above is
    // addressed).
    const char *v = ::getenv("LD_LIBRARY_PATH");
    const char *v_colon = ":";
    if (v == NULL) { v = ""; v_colon = ""; }
    // That's +1 for the colon and +1 for the trailing '\0'.
    char *ld_library_path = (char *)NEW_C_HEAP_ARRAY(char,
                                                     strlen(v) + 1 +
                                                     sizeof(SYS_EXT_DIR) + sizeof("/lib/") + strlen(cpu_arch) + sizeof(DEFAULT_LIBPATH) + 1,
                                                     mtInternal);
    sprintf(ld_library_path, "%s%s" SYS_EXT_DIR "/lib/%s:" DEFAULT_LIBPATH, v, v_colon, cpu_arch);
    Arguments::set_library_path(ld_library_path);
    FREE_C_HEAP_ARRAY(char, ld_library_path);
  }

  // Extensions directories.
  sprintf(buf, "%s" EXTENSIONS_DIR ":" SYS_EXT_DIR EXTENSIONS_DIR, Arguments::get_java_home());
  Arguments::set_ext_dirs(buf);

  FREE_C_HEAP_ARRAY(char, buf);

#undef DEFAULT_LIBPATH
#undef SYS_EXT_DIR
#undef EXTENSIONS_DIR
}

////////////////////////////////////////////////////////////////////////////////
// breakpoint support

void os::breakpoint() {
  BREAKPOINT;
}

extern "C" void breakpoint() {
  // use debugger to set breakpoint here
}

////////////////////////////////////////////////////////////////////////////////
// signal support

debug_only(static bool signal_sets_initialized = false);
static sigset_t unblocked_sigs, vm_sigs, allowdebug_blocked_sigs;

bool os::Linux::is_sig_ignored(int sig) {
      struct sigaction oact;
      sigaction(sig, (struct sigaction*)NULL, &oact);
      void* ohlr = oact.sa_sigaction ? CAST_FROM_FN_PTR(void*,  oact.sa_sigaction)
                                     : CAST_FROM_FN_PTR(void*,  oact.sa_handler);
  if (ohlr == CAST_FROM_FN_PTR(void*, SIG_IGN)) {
           return true;
  } else {
           return false;
}
}

void os::Linux::signal_sets_init() {
  // Should also have an assertion stating we are still single-threaded.
  assert(!signal_sets_initialized, "Already initialized");
  // Fill in signals that are necessarily unblocked for all threads in
  // the VM. Currently, we unblock the following signals:
  // SHUTDOWN{1,2,3}_SIGNAL: for shutdown hooks support (unless over-ridden
  //                         by -Xrs (=ReduceSignalUsage));
  // BREAK_SIGNAL which is unblocked only by the VM thread and blocked by all
  // other threads. The "ReduceSignalUsage" boolean tells us not to alter
  // the dispositions or masks wrt these signals.
  // Programs embedding the VM that want to use the above signals for their
  // own purposes must, at this time, use the "-Xrs" option to prevent
  // interference with shutdown hooks and BREAK_SIGNAL thread dumping.
  // (See bug 4345157, and other related bugs).
  // In reality, though, unblocking these signals is really a nop, since
  // these signals are not blocked by default.
  sigemptyset(&unblocked_sigs);
  sigemptyset(&allowdebug_blocked_sigs);
  sigaddset(&unblocked_sigs, SIGILL);
  sigaddset(&unblocked_sigs, SIGSEGV);
  sigaddset(&unblocked_sigs, SIGBUS);
  sigaddset(&unblocked_sigs, SIGFPE);
#if defined(PPC64)
  sigaddset(&unblocked_sigs, SIGTRAP);
#endif
  sigaddset(&unblocked_sigs, SR_signum);

  if (!ReduceSignalUsage) {
   if (!os::Linux::is_sig_ignored(SHUTDOWN1_SIGNAL)) {
      sigaddset(&unblocked_sigs, SHUTDOWN1_SIGNAL);
      sigaddset(&allowdebug_blocked_sigs, SHUTDOWN1_SIGNAL);
   }
   if (!os::Linux::is_sig_ignored(SHUTDOWN2_SIGNAL)) {
      sigaddset(&unblocked_sigs, SHUTDOWN2_SIGNAL);
      sigaddset(&allowdebug_blocked_sigs, SHUTDOWN2_SIGNAL);
   }
   if (!os::Linux::is_sig_ignored(SHUTDOWN3_SIGNAL)) {
      sigaddset(&unblocked_sigs, SHUTDOWN3_SIGNAL);
      sigaddset(&allowdebug_blocked_sigs, SHUTDOWN3_SIGNAL);
   }
  }
  // Fill in signals that are blocked by all but the VM thread.
  sigemptyset(&vm_sigs);
  if (!ReduceSignalUsage) {
    sigaddset(&vm_sigs, BREAK_SIGNAL);
  }
  debug_only(signal_sets_initialized = true);

}

// These are signals that are unblocked while a thread is running Java.
// (For some reason, they get blocked by default.)
sigset_t* os::Linux::unblocked_signals() {
  assert(signal_sets_initialized, "Not initialized");
  return &unblocked_sigs;
}

// These are the signals that are blocked while a (non-VM) thread is
// running Java. Only the VM thread handles these signals.
sigset_t* os::Linux::vm_signals() {
  assert(signal_sets_initialized, "Not initialized");
  return &vm_sigs;
}

// These are signals that are blocked during cond_wait to allow debugger in
sigset_t* os::Linux::allowdebug_blocked_signals() {
  assert(signal_sets_initialized, "Not initialized");
  return &allowdebug_blocked_sigs;
}

void os::Linux::hotspot_sigmask(Thread* thread) {

  //Save caller's signal mask before setting VM signal mask
  sigset_t caller_sigmask;
  pthread_sigmask(SIG_BLOCK, NULL, &caller_sigmask);

  OSThread* osthread = thread->osthread();
  osthread->set_caller_sigmask(caller_sigmask);

  pthread_sigmask(SIG_UNBLOCK, os::Linux::unblocked_signals(), NULL);

  if (!ReduceSignalUsage) {
    if (thread->is_VM_thread()) {
      // Only the VM thread handles BREAK_SIGNAL ...
      pthread_sigmask(SIG_UNBLOCK, vm_signals(), NULL);
    } else {
      // ... all other threads block BREAK_SIGNAL
      pthread_sigmask(SIG_BLOCK, vm_signals(), NULL);
    }
  }
}

//////////////////////////////////////////////////////////////////////////////
// detecting pthread library

void os::Linux::libpthread_init() {
<<<<<<< HEAD
  // Save glibc and pthread version strings. Note that _CS_GNU_LIBC_VERSION
  // and _CS_GNU_LIBPTHREAD_VERSION are supported in glibc >= 2.3.2. Use a
  // generic name for earlier versions.
  // Define macros here so we can build HotSpot on old systems.
# ifndef _CS_GNU_LIBC_VERSION
# define _CS_GNU_LIBC_VERSION 2
# endif
# ifndef _CS_GNU_LIBPTHREAD_VERSION
# define _CS_GNU_LIBPTHREAD_VERSION 3
# endif

  size_t n = confstr(_CS_GNU_LIBC_VERSION, NULL, 0);
  if (n > 0) {
     char *str = (char *)malloc(n, mtInternal);
     confstr(_CS_GNU_LIBC_VERSION, str, n);
     os::Linux::set_glibc_version(str);
  } else {
     // _CS_GNU_LIBC_VERSION is not supported, try gnu_get_libc_version()
     static char _gnu_libc_version[32];
     jio_snprintf(_gnu_libc_version, sizeof(_gnu_libc_version),
              "glibc %s %s", gnu_get_libc_version(), gnu_get_libc_release());
     os::Linux::set_glibc_version(_gnu_libc_version);
  }

  n = confstr(_CS_GNU_LIBPTHREAD_VERSION, NULL, 0);
  if (n > 0) {
     char *str = (char *)malloc(n, mtInternal);
     confstr(_CS_GNU_LIBPTHREAD_VERSION, str, n);
     // Vanilla RH-9 (glibc 2.3.2) has a bug that confstr() always tells
     // us "NPTL-0.29" even we are running with LinuxThreads. Check if this
     // is the case. LinuxThreads has a hard limit on max number of threads.
     // So sysconf(_SC_THREAD_THREADS_MAX) will return a positive value.
     // On the other hand, NPTL does not have such a limit, sysconf()
     // will return -1 and errno is not changed. Check if it is really NPTL.
     if (strcmp(os::Linux::glibc_version(), "glibc 2.3.2") == 0 &&
         strstr(str, "NPTL") &&
         sysconf(_SC_THREAD_THREADS_MAX) > 0) {
       free(str);
       os::Linux::set_libpthread_version("linuxthreads");
     } else {
       os::Linux::set_libpthread_version(str);
     }
  } else {
    // glibc before 2.3.2 only has LinuxThreads.
    os::Linux::set_libpthread_version("linuxthreads");
  }

  if (strstr(libpthread_version(), "NPTL")) {
     os::Linux::set_is_NPTL();
  } else {
     os::Linux::set_is_LinuxThreads();
  }

  // LinuxThreads have two flavors: floating-stack mode, which allows variable
  // stack size; and fixed-stack mode. NPTL is always floating-stack.
  if (os::Linux::is_NPTL() || os::Linux::supports_variable_stack_size()) {
     os::Linux::set_is_floating_stack();
  }
=======
  // Save glibc and pthread version strings.
#if !defined(_CS_GNU_LIBC_VERSION) || \
    !defined(_CS_GNU_LIBPTHREAD_VERSION)
  #error "glibc too old (< 2.3.2)"
#endif

  size_t n = confstr(_CS_GNU_LIBC_VERSION, NULL, 0);
  assert(n > 0, "cannot retrieve glibc version");
  char *str = (char *)malloc(n, mtInternal);
  confstr(_CS_GNU_LIBC_VERSION, str, n);
  os::Linux::set_glibc_version(str);

  n = confstr(_CS_GNU_LIBPTHREAD_VERSION, NULL, 0);
  assert(n > 0, "cannot retrieve pthread version");
  str = (char *)malloc(n, mtInternal);
  confstr(_CS_GNU_LIBPTHREAD_VERSION, str, n);
  os::Linux::set_libpthread_version(str);
>>>>>>> 144587ca
}

/////////////////////////////////////////////////////////////////////////////
// thread stack expansion

// os::Linux::manually_expand_stack() takes care of expanding the thread
// stack. Note that this is normally not needed: pthread stacks allocate
// thread stack using mmap() without MAP_NORESERVE, so the stack is already
// committed. Therefore it is not necessary to expand the stack manually.
//
// Manually expanding the stack was historically needed on LinuxThreads
// thread stacks, which were allocated with mmap(MAP_GROWSDOWN). Nowadays
// it is kept to deal with very rare corner cases:
//
// For one, user may run the VM on an own implementation of threads
// whose stacks are - like the old LinuxThreads - implemented using
// mmap(MAP_GROWSDOWN).
//
// Also, this coding may be needed if the VM is running on the primordial
// thread. Normally we avoid running on the primordial thread; however,
// user may still invoke the VM on the primordial thread.
//
// The following historical comment describes the details about running
// on a thread stack allocated with mmap(MAP_GROWSDOWN):


// Force Linux kernel to expand current thread stack. If "bottom" is close
// to the stack guard, caller should block all signals.
//
// MAP_GROWSDOWN:
//   A special mmap() flag that is used to implement thread stacks. It tells
//   kernel that the memory region should extend downwards when needed. This
//   allows early versions of LinuxThreads to only mmap the first few pages
//   when creating a new thread. Linux kernel will automatically expand thread
//   stack as needed (on page faults).
//
//   However, because the memory region of a MAP_GROWSDOWN stack can grow on
//   demand, if a page fault happens outside an already mapped MAP_GROWSDOWN
//   region, it's hard to tell if the fault is due to a legitimate stack
//   access or because of reading/writing non-exist memory (e.g. buffer
//   overrun). As a rule, if the fault happens below current stack pointer,
//   Linux kernel does not expand stack, instead a SIGSEGV is sent to the
//   application (see Linux kernel fault.c).
//
//   This Linux feature can cause SIGSEGV when VM bangs thread stack for
//   stack overflow detection.
//
//   Newer version of LinuxThreads (since glibc-2.2, or, RH-7.x) and NPTL do
//   not use MAP_GROWSDOWN.
//
// To get around the problem and allow stack banging on Linux, we need to
// manually expand thread stack after receiving the SIGSEGV.
//
// There are two ways to expand thread stack to address "bottom", we used
// both of them in JVM before 1.5:
//   1. adjust stack pointer first so that it is below "bottom", and then
//      touch "bottom"
//   2. mmap() the page in question
//
// Now alternate signal stack is gone, it's harder to use 2. For instance,
// if current sp is already near the lower end of page 101, and we need to
// call mmap() to map page 100, it is possible that part of the mmap() frame
// will be placed in page 100. When page 100 is mapped, it is zero-filled.
// That will destroy the mmap() frame and cause VM to crash.
//
// The following code works by adjusting sp first, then accessing the "bottom"
// page to force a page fault. Linux kernel will then automatically expand the
// stack mapping.
//
// _expand_stack_to() assumes its frame size is less than page size, which
// should always be true if the function is not inlined.

#if __GNUC__ < 3    // gcc 2.x does not support noinline attribute
#define NOINLINE
#else
#define NOINLINE __attribute__ ((noinline))
#endif

static void _expand_stack_to(address bottom) NOINLINE;

static void _expand_stack_to(address bottom) {
  address sp;
  size_t size;
  volatile char *p;

  // Adjust bottom to point to the largest address within the same page, it
  // gives us a one-page buffer if alloca() allocates slightly more memory.
  bottom = (address)align_size_down((uintptr_t)bottom, os::Linux::page_size());
  bottom += os::Linux::page_size() - 1;

  // sp might be slightly above current stack pointer; if that's the case, we
  // will alloca() a little more space than necessary, which is OK. Don't use
  // os::current_stack_pointer(), as its result can be slightly below current
  // stack pointer, causing us to not alloca enough to reach "bottom".
  sp = (address)&sp;

  if (sp > bottom) {
    size = sp - bottom;
    p = (volatile char *)alloca(size);
    assert(p != NULL && p <= (volatile char *)bottom, "alloca problem?");
    p[0] = '\0';
  }
}

bool os::Linux::manually_expand_stack(JavaThread * t, address addr) {
  assert(t!=NULL, "just checking");
  assert(t->osthread()->expanding_stack(), "expand should be set");
  assert(t->stack_base() != NULL, "stack_base was not initialized");

  if (addr <  t->stack_base() && addr >= t->stack_yellow_zone_base()) {
    sigset_t mask_all, old_sigset;
    sigfillset(&mask_all);
    pthread_sigmask(SIG_SETMASK, &mask_all, &old_sigset);
    _expand_stack_to(addr);
    pthread_sigmask(SIG_SETMASK, &old_sigset, NULL);
    return true;
  }
  return false;
}

//////////////////////////////////////////////////////////////////////////////
// create new thread

// Thread start routine for all newly created threads
static void *java_start(Thread *thread) {
  // Try to randomize the cache line index of hot stack frames.
  // This helps when threads of the same stack traces evict each other's
  // cache lines. The threads can be either from the same JVM instance, or
  // from different JVM instances. The benefit is especially true for
  // processors with hyperthreading technology.
  static int counter = 0;
  int pid = os::current_process_id();
  alloca(((pid ^ counter++) & 7) * 128);

  ThreadLocalStorage::set_thread(thread);

  OSThread* osthread = thread->osthread();
  Monitor* sync = osthread->startThread_lock();

  // thread_id is kernel thread id (similar to Solaris LWP id)
  osthread->set_thread_id(os::Linux::gettid());

  if (UseNUMA) {
    int lgrp_id = os::numa_get_group_id();
    if (lgrp_id != -1) {
      thread->set_lgrp_id(lgrp_id);
    }
  }
  // initialize signal mask for this thread
  os::Linux::hotspot_sigmask(thread);

  // initialize floating point control register
  os::Linux::init_thread_fpu_state();

  // handshaking with parent thread
  {
    MutexLockerEx ml(sync, Mutex::_no_safepoint_check_flag);

    // notify parent thread
    osthread->set_state(INITIALIZED);
    sync->notify_all();

    // wait until os::start_thread()
    while (osthread->get_state() == INITIALIZED) {
      sync->wait(Mutex::_no_safepoint_check_flag);
    }
  }

  // call one more level start routine
  thread->run();

  return 0;
}

bool os::create_thread(Thread* thread, ThreadType thr_type,
                       size_t stack_size) {
  assert(thread->osthread() == NULL, "caller responsible");

  // Allocate the OSThread object
  OSThread* osthread = new OSThread(NULL, NULL);
  if (osthread == NULL) {
    return false;
  }

  // set the correct thread state
  osthread->set_thread_type(thr_type);

  // Initial state is ALLOCATED but not INITIALIZED
  osthread->set_state(ALLOCATED);

  thread->set_osthread(osthread);

  // init thread attributes
  pthread_attr_t attr;
  pthread_attr_init(&attr);
  pthread_attr_setdetachstate(&attr, PTHREAD_CREATE_DETACHED);

  // stack size
  if (os::Linux::supports_variable_stack_size()) {
    // calculate stack size if it's not specified by caller
    if (stack_size == 0) {
      stack_size = os::Linux::default_stack_size(thr_type);

      switch (thr_type) {
      case os::java_thread:
        // Java threads use ThreadStackSize which default value can be
        // changed with the flag -Xss
        assert(JavaThread::stack_size_at_create() > 0, "this should be set");
        stack_size = JavaThread::stack_size_at_create();
        break;
      case os::compiler_thread:
        if (CompilerThreadStackSize > 0) {
          stack_size = (size_t)(CompilerThreadStackSize * K);
          break;
        } // else fall through:
          // use VMThreadStackSize if CompilerThreadStackSize is not defined
      case os::vm_thread:
      case os::pgc_thread:
      case os::cgc_thread:
      case os::watcher_thread:
        if (VMThreadStackSize > 0) stack_size = (size_t)(VMThreadStackSize * K);
        break;
      }
    }

    stack_size = MAX2(stack_size, os::Linux::min_stack_allowed);
    pthread_attr_setstacksize(&attr, stack_size);
  } else {
    // let pthread_create() pick the default value.
  }

  // glibc guard page
  pthread_attr_setguardsize(&attr, os::Linux::default_guard_size(thr_type));

  ThreadState state;

  {
    pthread_t tid;
    int ret = pthread_create(&tid, &attr, (void* (*)(void*)) java_start, thread);

    pthread_attr_destroy(&attr);

    if (ret != 0) {
      if (PrintMiscellaneous && (Verbose || WizardMode)) {
        perror("pthread_create()");
      }
      // Need to clean up stuff we've allocated so far
      thread->set_osthread(NULL);
      delete osthread;
      return false;
    }

    // Store pthread info into the OSThread
    osthread->set_pthread_id(tid);

    // Wait until child thread is either initialized or aborted
    {
      Monitor* sync_with_child = osthread->startThread_lock();
      MutexLockerEx ml(sync_with_child, Mutex::_no_safepoint_check_flag);
      while ((state = osthread->get_state()) == ALLOCATED) {
        sync_with_child->wait(Mutex::_no_safepoint_check_flag);
      }
    }
  }

  // Aborted due to thread limit being reached
  if (state == ZOMBIE) {
      thread->set_osthread(NULL);
      delete osthread;
      return false;
  }

  // The thread is returned suspended (in state INITIALIZED),
  // and is started higher up in the call chain
  assert(state == INITIALIZED, "race condition");
  return true;
}

/////////////////////////////////////////////////////////////////////////////
// attach existing thread

// bootstrap the main thread
bool os::create_main_thread(JavaThread* thread) {
  assert(os::Linux::_main_thread == pthread_self(), "should be called inside main thread");
  return create_attached_thread(thread);
}

bool os::create_attached_thread(JavaThread* thread) {
#ifdef ASSERT
    thread->verify_not_published();
#endif

  // Allocate the OSThread object
  OSThread* osthread = new OSThread(NULL, NULL);

  if (osthread == NULL) {
    return false;
  }

  // Store pthread info into the OSThread
  osthread->set_thread_id(os::Linux::gettid());
  osthread->set_pthread_id(::pthread_self());

  // initialize floating point control register
  os::Linux::init_thread_fpu_state();

  // Initial thread state is RUNNABLE
  osthread->set_state(RUNNABLE);

  thread->set_osthread(osthread);

  if (UseNUMA) {
    int lgrp_id = os::numa_get_group_id();
    if (lgrp_id != -1) {
      thread->set_lgrp_id(lgrp_id);
    }
  }

  if (os::Linux::is_initial_thread()) {
    // If current thread is initial thread, its stack is mapped on demand,
    // see notes about MAP_GROWSDOWN. Here we try to force kernel to map
    // the entire stack region to avoid SEGV in stack banging.
    // It is also useful to get around the heap-stack-gap problem on SuSE
    // kernel (see 4821821 for details). We first expand stack to the top
    // of yellow zone, then enable stack yellow zone (order is significant,
    // enabling yellow zone first will crash JVM on SuSE Linux), so there
    // is no gap between the last two virtual memory regions.

    JavaThread *jt = (JavaThread *)thread;
    address addr = jt->stack_yellow_zone_base();
    assert(addr != NULL, "initialization problem?");
    assert(jt->stack_available(addr) > 0, "stack guard should not be enabled");

    osthread->set_expanding_stack();
    os::Linux::manually_expand_stack(jt, addr);
    osthread->clear_expanding_stack();
  }

  // initialize signal mask for this thread
  // and save the caller's signal mask
  os::Linux::hotspot_sigmask(thread);

  return true;
}

void os::pd_start_thread(Thread* thread) {
  OSThread * osthread = thread->osthread();
  assert(osthread->get_state() != INITIALIZED, "just checking");
  Monitor* sync_with_child = osthread->startThread_lock();
  MutexLockerEx ml(sync_with_child, Mutex::_no_safepoint_check_flag);
  sync_with_child->notify();
}

// Free Linux resources related to the OSThread
void os::free_thread(OSThread* osthread) {
  assert(osthread != NULL, "osthread not set");

  if (Thread::current()->osthread() == osthread) {
    // Restore caller's signal mask
    sigset_t sigmask = osthread->caller_sigmask();
    pthread_sigmask(SIG_SETMASK, &sigmask, NULL);
   }

  delete osthread;
}

//////////////////////////////////////////////////////////////////////////////
// thread local storage

// Restore the thread pointer if the destructor is called. This is in case
// someone from JNI code sets up a destructor with pthread_key_create to run
// detachCurrentThread on thread death. Unless we restore the thread pointer we
// will hang or crash. When detachCurrentThread is called the key will be set
// to null and we will not be called again. If detachCurrentThread is never
// called we could loop forever depending on the pthread implementation.
static void restore_thread_pointer(void* p) {
  Thread* thread = (Thread*) p;
  os::thread_local_storage_at_put(ThreadLocalStorage::thread_index(), thread);
}

int os::allocate_thread_local_storage() {
  pthread_key_t key;
  int rslt = pthread_key_create(&key, restore_thread_pointer);
  assert(rslt == 0, "cannot allocate thread local storage");
  return (int)key;
}

// Note: This is currently not used by VM, as we don't destroy TLS key
// on VM exit.
void os::free_thread_local_storage(int index) {
  int rslt = pthread_key_delete((pthread_key_t)index);
  assert(rslt == 0, "invalid index");
}

void os::thread_local_storage_at_put(int index, void* value) {
  int rslt = pthread_setspecific((pthread_key_t)index, value);
  assert(rslt == 0, "pthread_setspecific failed");
}

extern "C" Thread* get_thread() {
  return ThreadLocalStorage::thread();
}

//////////////////////////////////////////////////////////////////////////////
// initial thread

// Check if current thread is the initial thread, similar to Solaris thr_main.
bool os::Linux::is_initial_thread(void) {
  char dummy;
  // If called before init complete, thread stack bottom will be null.
  // Can be called if fatal error occurs before initialization.
  if (initial_thread_stack_bottom() == NULL) return false;
  assert(initial_thread_stack_bottom() != NULL &&
         initial_thread_stack_size()   != 0,
         "os::init did not locate initial thread's stack region");
  if ((address)&dummy >= initial_thread_stack_bottom() &&
      (address)&dummy < initial_thread_stack_bottom() + initial_thread_stack_size()) {
       return true;
  } else {
    return false;
  }
}

// Find the virtual memory area that contains addr
static bool find_vma(address addr, address* vma_low, address* vma_high) {
  FILE *fp = fopen("/proc/self/maps", "r");
  if (fp) {
    address low, high;
    while (!feof(fp)) {
      if (fscanf(fp, "%p-%p", &low, &high) == 2) {
        if (low <= addr && addr < high) {
           if (vma_low)  *vma_low  = low;
           if (vma_high) *vma_high = high;
           fclose(fp);
           return true;
        }
      }
      for (;;) {
        int ch = fgetc(fp);
        if (ch == EOF || ch == (int)'\n') break;
      }
    }
    fclose(fp);
  }
  return false;
}

// Locate initial thread stack. This special handling of initial thread stack
// is needed because pthread_getattr_np() on most (all?) Linux distros returns
// bogus value for initial thread.
void os::Linux::capture_initial_stack(size_t max_size) {
  // stack size is the easy part, get it from RLIMIT_STACK
  size_t stack_size;
  struct rlimit rlim;
  getrlimit(RLIMIT_STACK, &rlim);
  stack_size = rlim.rlim_cur;

  // 6308388: a bug in ld.so will relocate its own .data section to the
  //   lower end of primordial stack; reduce ulimit -s value a little bit
  //   so we won't install guard page on ld.so's data section.
  stack_size -= 2 * page_size();

  // 4441425: avoid crash with "unlimited" stack size on SuSE 7.1 or Redhat
  //   7.1, in both cases we will get 2G in return value.
  // 4466587: glibc 2.2.x compiled w/o "--enable-kernel=2.4.0" (RH 7.0,
  //   SuSE 7.2, Debian) can not handle alternate signal stack correctly
  //   for initial thread if its stack size exceeds 6M. Cap it at 2M,
  //   in case other parts in glibc still assumes 2M max stack size.
  // FIXME: alt signal stack is gone, maybe we can relax this constraint?
  // Problem still exists RH7.2 (IA64 anyway) but 2MB is a little small
  if (stack_size > 2 * K * K IA64_ONLY(*2)) {
      stack_size = 2 * K * K IA64_ONLY(*2);
  }
  // Try to figure out where the stack base (top) is. This is harder.
  //
  // When an application is started, glibc saves the initial stack pointer in
  // a global variable "__libc_stack_end", which is then used by system
  // libraries. __libc_stack_end should be pretty close to stack top. The
  // variable is available since the very early days. However, because it is
  // a private interface, it could disappear in the future.
  //
  // Linux kernel saves start_stack information in /proc/<pid>/stat. Similar
  // to __libc_stack_end, it is very close to stack top, but isn't the real
  // stack top. Note that /proc may not exist if VM is running as a chroot
  // program, so reading /proc/<pid>/stat could fail. Also the contents of
  // /proc/<pid>/stat could change in the future (though unlikely).
  //
  // We try __libc_stack_end first. If that doesn't work, look for
  // /proc/<pid>/stat. If neither of them works, we use current stack pointer
  // as a hint, which should work well in most cases.

  uintptr_t stack_start;

  // try __libc_stack_end first
  uintptr_t *p = (uintptr_t *)dlsym(RTLD_DEFAULT, "__libc_stack_end");
  if (p && *p) {
    stack_start = *p;
  } else {
    // see if we can get the start_stack field from /proc/self/stat
    FILE *fp;
    int pid;
    char state;
    int ppid;
    int pgrp;
    int session;
    int nr;
    int tpgrp;
    unsigned long flags;
    unsigned long minflt;
    unsigned long cminflt;
    unsigned long majflt;
    unsigned long cmajflt;
    unsigned long utime;
    unsigned long stime;
    long cutime;
    long cstime;
    long prio;
    long nice;
    long junk;
    long it_real;
    uintptr_t start;
    uintptr_t vsize;
    intptr_t rss;
    uintptr_t rsslim;
    uintptr_t scodes;
    uintptr_t ecode;
    int i;

    // Figure what the primordial thread stack base is. Code is inspired
    // by email from Hans Boehm. /proc/self/stat begins with current pid,
    // followed by command name surrounded by parentheses, state, etc.
    char stat[2048];
    int statlen;

    fp = fopen("/proc/self/stat", "r");
    if (fp) {
      statlen = fread(stat, 1, 2047, fp);
      stat[statlen] = '\0';
      fclose(fp);

      // Skip pid and the command string. Note that we could be dealing with
      // weird command names, e.g. user could decide to rename java launcher
      // to "java 1.4.2 :)", then the stat file would look like
      //                1234 (java 1.4.2 :)) R ... ...
      // We don't really need to know the command string, just find the last
      // occurrence of ")" and then start parsing from there. See bug 4726580.
      char * s = strrchr(stat, ')');

      i = 0;
      if (s) {
        // Skip blank chars
        do { s++; } while (s && isspace(*s));

#define _UFM UINTX_FORMAT
#define _DFM INTX_FORMAT

        //                                     1   1   1   1   1   1   1   1   1   1   2   2    2    2    2    2    2    2    2
        //              3  4  5  6  7  8   9   0   1   2   3   4   5   6   7   8   9   0   1    2    3    4    5    6    7    8
        i = sscanf(s, "%c %d %d %d %d %d %lu %lu %lu %lu %lu %lu %lu %ld %ld %ld %ld %ld %ld " _UFM _UFM _DFM _UFM _UFM _UFM _UFM,
                   &state,          // 3  %c
                   &ppid,           // 4  %d
                   &pgrp,           // 5  %d
                   &session,        // 6  %d
                   &nr,             // 7  %d
                   &tpgrp,          // 8  %d
                   &flags,          // 9  %lu
                   &minflt,         // 10 %lu
                   &cminflt,        // 11 %lu
                   &majflt,         // 12 %lu
                   &cmajflt,        // 13 %lu
                   &utime,          // 14 %lu
                   &stime,          // 15 %lu
                   &cutime,         // 16 %ld
                   &cstime,         // 17 %ld
                   &prio,           // 18 %ld
                   &nice,           // 19 %ld
                   &junk,           // 20 %ld
                   &it_real,        // 21 %ld
                   &start,          // 22 UINTX_FORMAT
                   &vsize,          // 23 UINTX_FORMAT
                   &rss,            // 24 INTX_FORMAT
                   &rsslim,         // 25 UINTX_FORMAT
                   &scodes,         // 26 UINTX_FORMAT
                   &ecode,          // 27 UINTX_FORMAT
                   &stack_start);   // 28 UINTX_FORMAT
      }

#undef _UFM
#undef _DFM

      if (i != 28 - 2) {
         assert(false, "Bad conversion from /proc/self/stat");
         // product mode - assume we are the initial thread, good luck in the
         // embedded case.
         warning("Can't detect initial thread stack location - bad conversion");
         stack_start = (uintptr_t) &rlim;
      }
    } else {
      // For some reason we can't open /proc/self/stat (for example, running on
      // FreeBSD with a Linux emulator, or inside chroot), this should work for
      // most cases, so don't abort:
      warning("Can't detect initial thread stack location - no /proc/self/stat");
      stack_start = (uintptr_t) &rlim;
    }
  }

  // Now we have a pointer (stack_start) very close to the stack top, the
  // next thing to do is to figure out the exact location of stack top. We
  // can find out the virtual memory area that contains stack_start by
  // reading /proc/self/maps, it should be the last vma in /proc/self/maps,
  // and its upper limit is the real stack top. (again, this would fail if
  // running inside chroot, because /proc may not exist.)

  uintptr_t stack_top;
  address low, high;
  if (find_vma((address)stack_start, &low, &high)) {
    // success, "high" is the true stack top. (ignore "low", because initial
    // thread stack grows on demand, its real bottom is high - RLIMIT_STACK.)
    stack_top = (uintptr_t)high;
  } else {
    // failed, likely because /proc/self/maps does not exist
    warning("Can't detect initial thread stack location - find_vma failed");
    // best effort: stack_start is normally within a few pages below the real
    // stack top, use it as stack top, and reduce stack size so we won't put
    // guard page outside stack.
    stack_top = stack_start;
    stack_size -= 16 * page_size();
  }

  // stack_top could be partially down the page so align it
  stack_top = align_size_up(stack_top, page_size());

  if (max_size && stack_size > max_size) {
     _initial_thread_stack_size = max_size;
  } else {
     _initial_thread_stack_size = stack_size;
  }

  _initial_thread_stack_size = align_size_down(_initial_thread_stack_size, page_size());
  _initial_thread_stack_bottom = (address)stack_top - _initial_thread_stack_size;
}

////////////////////////////////////////////////////////////////////////////////
// time support

// Time since start-up in seconds to a fine granularity.
// Used by VMSelfDestructTimer and the MemProfiler.
double os::elapsedTime() {

  return ((double)os::elapsed_counter()) / os::elapsed_frequency(); // nanosecond resolution
}

jlong os::elapsed_counter() {
  return javaTimeNanos() - initial_time_count;
}

jlong os::elapsed_frequency() {
  return NANOSECS_PER_SEC; // nanosecond resolution
}

bool os::supports_vtime() { return true; }
bool os::enable_vtime()   { return false; }
bool os::vtime_enabled()  { return false; }

double os::elapsedVTime() {
  struct rusage usage;
  int retval = getrusage(RUSAGE_THREAD, &usage);
  if (retval == 0) {
    return (double) (usage.ru_utime.tv_sec + usage.ru_stime.tv_sec) + (double) (usage.ru_utime.tv_usec + usage.ru_stime.tv_usec) / (1000 * 1000);
  } else {
    // better than nothing, but not much
    return elapsedTime();
  }
}

jlong os::javaTimeMillis() {
  timeval time;
  int status = gettimeofday(&time, NULL);
  assert(status != -1, "linux error");
  return jlong(time.tv_sec) * 1000  +  jlong(time.tv_usec / 1000);
}

void os::javaTimeSystemUTC(jlong &seconds, jlong &nanos) {
  timeval time;
  int status = gettimeofday(&time, NULL);
  assert(status != -1, "linux error");
  seconds = jlong(time.tv_sec);
  nanos = jlong(time.tv_usec) * 1000;
}


#ifndef CLOCK_MONOTONIC
#define CLOCK_MONOTONIC (1)
#endif

void os::Linux::clock_init() {
  // we do dlopen's in this particular order due to bug in linux
  // dynamical loader (see 6348968) leading to crash on exit
  void* handle = dlopen("librt.so.1", RTLD_LAZY);
  if (handle == NULL) {
    handle = dlopen("librt.so", RTLD_LAZY);
  }

  if (handle) {
    int (*clock_getres_func)(clockid_t, struct timespec*) =
           (int(*)(clockid_t, struct timespec*))dlsym(handle, "clock_getres");
    int (*clock_gettime_func)(clockid_t, struct timespec*) =
           (int(*)(clockid_t, struct timespec*))dlsym(handle, "clock_gettime");
    if (clock_getres_func && clock_gettime_func) {
      // See if monotonic clock is supported by the kernel. Note that some
      // early implementations simply return kernel jiffies (updated every
      // 1/100 or 1/1000 second). It would be bad to use such a low res clock
      // for nano time (though the monotonic property is still nice to have).
      // It's fixed in newer kernels, however clock_getres() still returns
      // 1/HZ. We check if clock_getres() works, but will ignore its reported
      // resolution for now. Hopefully as people move to new kernels, this
      // won't be a problem.
      struct timespec res;
      struct timespec tp;
      if (clock_getres_func (CLOCK_MONOTONIC, &res) == 0 &&
          clock_gettime_func(CLOCK_MONOTONIC, &tp)  == 0) {
        // yes, monotonic clock is supported
        _clock_gettime = clock_gettime_func;
        return;
      } else {
        // close librt if there is no monotonic clock
        dlclose(handle);
      }
    }
  }
  warning("No monotonic clock was available - timed services may " \
          "be adversely affected if the time-of-day clock changes");
}

#ifndef SYS_clock_getres
#if defined(IA32) || defined(AMD64)
#define SYS_clock_getres IA32_ONLY(266)  AMD64_ONLY(229)
#define sys_clock_getres(x,y)  ::syscall(SYS_clock_getres, x, y)
#else
#warning "SYS_clock_getres not defined for this platform, disabling fast_thread_cpu_time"
#define sys_clock_getres(x,y)  -1
#endif
#else
#define sys_clock_getres(x,y)  ::syscall(SYS_clock_getres, x, y)
#endif

void os::Linux::fast_thread_clock_init() {
  if (!UseLinuxPosixThreadCPUClocks) {
    return;
  }
  clockid_t clockid;
  struct timespec tp;
  int (*pthread_getcpuclockid_func)(pthread_t, clockid_t *) =
      (int(*)(pthread_t, clockid_t *)) dlsym(RTLD_DEFAULT, "pthread_getcpuclockid");

  // Switch to using fast clocks for thread cpu time if
  // the sys_clock_getres() returns 0 error code.
  // Note, that some kernels may support the current thread
  // clock (CLOCK_THREAD_CPUTIME_ID) but not the clocks
  // returned by the pthread_getcpuclockid().
  // If the fast Posix clocks are supported then the sys_clock_getres()
  // must return at least tp.tv_sec == 0 which means a resolution
  // better than 1 sec. This is extra check for reliability.

  if (pthread_getcpuclockid_func &&
     pthread_getcpuclockid_func(_main_thread, &clockid) == 0 &&
     sys_clock_getres(clockid, &tp) == 0 && tp.tv_sec == 0) {
    _supports_fast_thread_cpu_time = true;
    _pthread_getcpuclockid = pthread_getcpuclockid_func;
  }
}

jlong os::javaTimeNanos() {
  if (os::supports_monotonic_clock()) {
    struct timespec tp;
    int status = Linux::clock_gettime(CLOCK_MONOTONIC, &tp);
    assert(status == 0, "gettime error");
    jlong result = jlong(tp.tv_sec) * (1000 * 1000 * 1000) + jlong(tp.tv_nsec);
    return result;
  } else {
    timeval time;
    int status = gettimeofday(&time, NULL);
    assert(status != -1, "linux error");
    jlong usecs = jlong(time.tv_sec) * (1000 * 1000) + jlong(time.tv_usec);
    return 1000 * usecs;
  }
}

void os::javaTimeNanos_info(jvmtiTimerInfo *info_ptr) {
  if (os::supports_monotonic_clock()) {
    info_ptr->max_value = ALL_64_BITS;

    // CLOCK_MONOTONIC - amount of time since some arbitrary point in the past
    info_ptr->may_skip_backward = false;      // not subject to resetting or drifting
    info_ptr->may_skip_forward = false;       // not subject to resetting or drifting
  } else {
    // gettimeofday - based on time in seconds since the Epoch thus does not wrap
    info_ptr->max_value = ALL_64_BITS;

    // gettimeofday is a real time clock so it skips
    info_ptr->may_skip_backward = true;
    info_ptr->may_skip_forward = true;
  }

  info_ptr->kind = JVMTI_TIMER_ELAPSED;                // elapsed not CPU time
}

// Return the real, user, and system times in seconds from an
// arbitrary fixed point in the past.
bool os::getTimesSecs(double* process_real_time,
                      double* process_user_time,
                      double* process_system_time) {
  struct tms ticks;
  clock_t real_ticks = times(&ticks);

  if (real_ticks == (clock_t) (-1)) {
    return false;
  } else {
    double ticks_per_second = (double) clock_tics_per_sec;
    *process_user_time = ((double) ticks.tms_utime) / ticks_per_second;
    *process_system_time = ((double) ticks.tms_stime) / ticks_per_second;
    *process_real_time = ((double) real_ticks) / ticks_per_second;

    return true;
  }
}


char * os::local_time_string(char *buf, size_t buflen) {
  struct tm t;
  time_t long_time;
  time(&long_time);
  localtime_r(&long_time, &t);
  jio_snprintf(buf, buflen, "%d-%02d-%02d %02d:%02d:%02d",
               t.tm_year + 1900, t.tm_mon + 1, t.tm_mday,
               t.tm_hour, t.tm_min, t.tm_sec);
  return buf;
}

struct tm* os::localtime_pd(const time_t* clock, struct tm*  res) {
  return localtime_r(clock, res);
}

////////////////////////////////////////////////////////////////////////////////
// runtime exit support

// Note: os::shutdown() might be called very early during initialization, or
// called from signal handler. Before adding something to os::shutdown(), make
// sure it is async-safe and can handle partially initialized VM.
void os::shutdown() {

  // allow PerfMemory to attempt cleanup of any persistent resources
  perfMemory_exit();

  // needs to remove object in file system
  AttachListener::abort();

  // flush buffered output, finish log files
  ostream_abort();

  // Check for abort hook
  abort_hook_t abort_hook = Arguments::abort_hook();
  if (abort_hook != NULL) {
    abort_hook();
  }

}

// Note: os::abort() might be called very early during initialization, or
// called from signal handler. Before adding something to os::abort(), make
// sure it is async-safe and can handle partially initialized VM.
void os::abort(bool dump_core, void* siginfo, void* context) {
  os::shutdown();
  if (dump_core) {
#ifndef PRODUCT
    fdStream out(defaultStream::output_fd());
    out.print_raw("Current thread is ");
    char buf[16];
    jio_snprintf(buf, sizeof(buf), UINTX_FORMAT, os::current_thread_id());
    out.print_raw_cr(buf);
    out.print_raw_cr("Dumping core ...");
#endif
    ::abort(); // dump core
  }

  ::exit(1);
}

// Die immediately, no exit hook, no abort hook, no cleanup.
void os::die() {
  ::abort();
}


// This method is a copy of JDK's sysGetLastErrorString
// from src/solaris/hpi/src/system_md.c

size_t os::lasterror(char *buf, size_t len) {
  if (errno == 0)  return 0;

  const char *s = ::strerror(errno);
  size_t n = ::strlen(s);
  if (n >= len) {
    n = len - 1;
  }
  ::strncpy(buf, s, n);
  buf[n] = '\0';
  return n;
}

intx os::current_thread_id() { return (intx)pthread_self(); }
int os::current_process_id() {
  return ::getpid();
}

// DLL functions

const char* os::dll_file_extension() { return ".so"; }

// This must be hard coded because it's the system's temporary
// directory not the java application's temp directory, ala java.io.tmpdir.
const char* os::get_temp_directory() { return "/tmp"; }

static bool file_exists(const char* filename) {
  struct stat statbuf;
  if (filename == NULL || strlen(filename) == 0) {
    return false;
  }
  return os::stat(filename, &statbuf) == 0;
}

bool os::dll_build_name(char* buffer, size_t buflen,
                        const char* pname, const char* fname) {
  bool retval = false;
  // Copied from libhpi
  const size_t pnamelen = pname ? strlen(pname) : 0;

  // Return error on buffer overflow.
  if (pnamelen + strlen(fname) + 10 > (size_t) buflen) {
    return retval;
  }

  if (pnamelen == 0) {
    snprintf(buffer, buflen, "lib%s.so", fname);
    retval = true;
  } else if (strchr(pname, *os::path_separator()) != NULL) {
    int n;
    char** pelements = split_path(pname, &n);
    if (pelements == NULL) {
      return false;
    }
    for (int i = 0; i < n; i++) {
      // Really shouldn't be NULL, but check can't hurt
      if (pelements[i] == NULL || strlen(pelements[i]) == 0) {
        continue; // skip the empty path values
      }
      snprintf(buffer, buflen, "%s/lib%s.so", pelements[i], fname);
      if (file_exists(buffer)) {
        retval = true;
        break;
      }
    }
    // release the storage
    for (int i = 0; i < n; i++) {
      if (pelements[i] != NULL) {
        FREE_C_HEAP_ARRAY(char, pelements[i]);
      }
    }
    if (pelements != NULL) {
      FREE_C_HEAP_ARRAY(char*, pelements);
    }
  } else {
    snprintf(buffer, buflen, "%s/lib%s.so", pname, fname);
    retval = true;
  }
  return retval;
}

// check if addr is inside libjvm.so
bool os::address_is_in_vm(address addr) {
  static address libjvm_base_addr;
  Dl_info dlinfo;

  if (libjvm_base_addr == NULL) {
    if (dladdr(CAST_FROM_FN_PTR(void *, os::address_is_in_vm), &dlinfo) != 0) {
      libjvm_base_addr = (address)dlinfo.dli_fbase;
    }
    assert(libjvm_base_addr !=NULL, "Cannot obtain base address for libjvm");
  }

  if (dladdr((void *)addr, &dlinfo) != 0) {
    if (libjvm_base_addr == (address)dlinfo.dli_fbase) return true;
  }

  return false;
}

bool os::dll_address_to_function_name(address addr, char *buf,
                                      int buflen, int *offset,
                                      bool demangle) {
  // buf is not optional, but offset is optional
  assert(buf != NULL, "sanity check");

  Dl_info dlinfo;

  if (dladdr((void*)addr, &dlinfo) != 0) {
    // see if we have a matching symbol
    if (dlinfo.dli_saddr != NULL && dlinfo.dli_sname != NULL) {
      if (!(demangle && Decoder::demangle(dlinfo.dli_sname, buf, buflen))) {
        jio_snprintf(buf, buflen, "%s", dlinfo.dli_sname);
      }
      if (offset != NULL) *offset = addr - (address)dlinfo.dli_saddr;
      return true;
    }
    // no matching symbol so try for just file info
    if (dlinfo.dli_fname != NULL && dlinfo.dli_fbase != NULL) {
      if (Decoder::decode((address)(addr - (address)dlinfo.dli_fbase),
                          buf, buflen, offset, dlinfo.dli_fname, demangle)) {
        return true;
      }
    }
  }

  buf[0] = '\0';
  if (offset != NULL) *offset = -1;
  return false;
}

struct _address_to_library_name {
  address addr;          // input : memory address
  size_t  buflen;        //         size of fname
  char*   fname;         // output: library name
  address base;          //         library base addr
};

static int address_to_library_name_callback(struct dl_phdr_info *info,
                                            size_t size, void *data) {
  int i;
  bool found = false;
  address libbase = NULL;
  struct _address_to_library_name * d = (struct _address_to_library_name *)data;

  // iterate through all loadable segments
  for (i = 0; i < info->dlpi_phnum; i++) {
    address segbase = (address)(info->dlpi_addr + info->dlpi_phdr[i].p_vaddr);
    if (info->dlpi_phdr[i].p_type == PT_LOAD) {
      // base address of a library is the lowest address of its loaded
      // segments.
      if (libbase == NULL || libbase > segbase) {
        libbase = segbase;
      }
      // see if 'addr' is within current segment
      if (segbase <= d->addr &&
          d->addr < segbase + info->dlpi_phdr[i].p_memsz) {
        found = true;
      }
    }
  }

  // dlpi_name is NULL or empty if the ELF file is executable, return 0
  // so dll_address_to_library_name() can fall through to use dladdr() which
  // can figure out executable name from argv[0].
  if (found && info->dlpi_name && info->dlpi_name[0]) {
    d->base = libbase;
    if (d->fname) {
      jio_snprintf(d->fname, d->buflen, "%s", info->dlpi_name);
    }
    return 1;
  }
  return 0;
}

bool os::dll_address_to_library_name(address addr, char* buf,
                                     int buflen, int* offset) {
  // buf is not optional, but offset is optional
  assert(buf != NULL, "sanity check");

  Dl_info dlinfo;
  struct _address_to_library_name data;

  // There is a bug in old glibc dladdr() implementation that it could resolve
  // to wrong library name if the .so file has a base address != NULL. Here
  // we iterate through the program headers of all loaded libraries to find
  // out which library 'addr' really belongs to. This workaround can be
  // removed once the minimum requirement for glibc is moved to 2.3.x.
  data.addr = addr;
  data.fname = buf;
  data.buflen = buflen;
  data.base = NULL;
  int rslt = dl_iterate_phdr(address_to_library_name_callback, (void *)&data);

  if (rslt) {
     // buf already contains library name
     if (offset) *offset = addr - data.base;
     return true;
  }
  if (dladdr((void*)addr, &dlinfo) != 0) {
    if (dlinfo.dli_fname != NULL) {
      jio_snprintf(buf, buflen, "%s", dlinfo.dli_fname);
    }
    if (dlinfo.dli_fbase != NULL && offset != NULL) {
      *offset = addr - (address)dlinfo.dli_fbase;
    }
    return true;
  }

  buf[0] = '\0';
  if (offset) *offset = -1;
  return false;
}

  // Loads .dll/.so and
  // in case of error it checks if .dll/.so was built for the
  // same architecture as Hotspot is running on


// Remember the stack's state. The Linux dynamic linker will change
// the stack to 'executable' at most once, so we must safepoint only once.
bool os::Linux::_stack_is_executable = false;

// VM operation that loads a library.  This is necessary if stack protection
// of the Java stacks can be lost during loading the library.  If we
// do not stop the Java threads, they can stack overflow before the stacks
// are protected again.
class VM_LinuxDllLoad: public VM_Operation {
 private:
  const char *_filename;
  char *_ebuf;
  int _ebuflen;
  void *_lib;
 public:
  VM_LinuxDllLoad(const char *fn, char *ebuf, int ebuflen) :
    _filename(fn), _ebuf(ebuf), _ebuflen(ebuflen), _lib(NULL) {}
  VMOp_Type type() const { return VMOp_LinuxDllLoad; }
  void doit() {
    _lib = os::Linux::dll_load_in_vmthread(_filename, _ebuf, _ebuflen);
    os::Linux::_stack_is_executable = true;
  }
  void* loaded_library() { return _lib; }
};

void * os::dll_load(const char *filename, char *ebuf, int ebuflen) {
  void * result = NULL;
  bool load_attempted = false;

  // Check whether the library to load might change execution rights
  // of the stack. If they are changed, the protection of the stack
  // guard pages will be lost. We need a safepoint to fix this.
  //
  // See Linux man page execstack(8) for more info.
  if (os::uses_stack_guard_pages() && !os::Linux::_stack_is_executable) {
    ElfFile ef(filename);
    if (!ef.specifies_noexecstack()) {
      if (!is_init_completed()) {
        os::Linux::_stack_is_executable = true;
        // This is OK - No Java threads have been created yet, and hence no
        // stack guard pages to fix.
        //
        // This should happen only when you are building JDK7 using a very
        // old version of JDK6 (e.g., with JPRT) and running test_gamma.
        //
        // Dynamic loader will make all stacks executable after
        // this function returns, and will not do that again.
        assert(Threads::first() == NULL, "no Java threads should exist yet.");
      } else {
        warning("You have loaded library %s which might have disabled stack guard. "
                "The VM will try to fix the stack guard now.\n"
                "It's highly recommended that you fix the library with "
                "'execstack -c <libfile>', or link it with '-z noexecstack'.",
                filename);

        assert(Thread::current()->is_Java_thread(), "must be Java thread");
        JavaThread *jt = JavaThread::current();
        if (jt->thread_state() != _thread_in_native) {
          // This happens when a compiler thread tries to load a hsdis-<arch>.so file
          // that requires ExecStack. Cannot enter safe point. Let's give up.
          warning("Unable to fix stack guard. Giving up.");
        } else {
          if (!LoadExecStackDllInVMThread) {
            // This is for the case where the DLL has an static
            // constructor function that executes JNI code. We cannot
            // load such DLLs in the VMThread.
            result = os::Linux::dlopen_helper(filename, ebuf, ebuflen);
          }

          ThreadInVMfromNative tiv(jt);
          debug_only(VMNativeEntryWrapper vew;)

          VM_LinuxDllLoad op(filename, ebuf, ebuflen);
          VMThread::execute(&op);
          if (LoadExecStackDllInVMThread) {
            result = op.loaded_library();
          }
          load_attempted = true;
        }
      }
    }
  }

  if (!load_attempted) {
    result = os::Linux::dlopen_helper(filename, ebuf, ebuflen);
  }

  if (result != NULL) {
    // Successful loading
    return result;
  }

  Elf32_Ehdr elf_head;
  int diag_msg_max_length=ebuflen-strlen(ebuf);
  char* diag_msg_buf=ebuf+strlen(ebuf);

  if (diag_msg_max_length==0) {
    // No more space in ebuf for additional diagnostics message
    return NULL;
  }


  int file_descriptor= ::open(filename, O_RDONLY | O_NONBLOCK);

  if (file_descriptor < 0) {
    // Can't open library, report dlerror() message
    return NULL;
  }

  bool failed_to_read_elf_head=
    (sizeof(elf_head)!=
        (::read(file_descriptor, &elf_head,sizeof(elf_head))));

  ::close(file_descriptor);
  if (failed_to_read_elf_head) {
    // file i/o error - report dlerror() msg
    return NULL;
  }

  typedef struct {
    Elf32_Half  code;         // Actual value as defined in elf.h
    Elf32_Half  compat_class; // Compatibility of archs at VM's sense
    char        elf_class;    // 32 or 64 bit
    char        endianess;    // MSB or LSB
    char*       name;         // String representation
  } arch_t;

  #ifndef EM_486
  #define EM_486          6               /* Intel 80486 */
#endif
#ifndef EM_AARCH64
  #define EM_AARCH64    183               /* ARM AARCH64 */
#endif

  static const arch_t arch_array[]={
    {EM_386,         EM_386,     ELFCLASS32, ELFDATA2LSB, (char*)"IA 32"},
    {EM_486,         EM_386,     ELFCLASS32, ELFDATA2LSB, (char*)"IA 32"},
    {EM_IA_64,       EM_IA_64,   ELFCLASS64, ELFDATA2LSB, (char*)"IA 64"},
    {EM_X86_64,      EM_X86_64,  ELFCLASS64, ELFDATA2LSB, (char*)"AMD 64"},
    {EM_SPARC,       EM_SPARC,   ELFCLASS32, ELFDATA2MSB, (char*)"Sparc 32"},
    {EM_SPARC32PLUS, EM_SPARC,   ELFCLASS32, ELFDATA2MSB, (char*)"Sparc 32"},
    {EM_SPARCV9,     EM_SPARCV9, ELFCLASS64, ELFDATA2MSB, (char*)"Sparc v9 64"},
    {EM_PPC,         EM_PPC,     ELFCLASS32, ELFDATA2MSB, (char*)"Power PC 32"},
#if defined(VM_LITTLE_ENDIAN)
    {EM_PPC64,       EM_PPC64,   ELFCLASS64, ELFDATA2LSB, (char*)"Power PC 64"},
#else
    {EM_PPC64,       EM_PPC64,   ELFCLASS64, ELFDATA2MSB, (char*)"Power PC 64"},
#endif
    {EM_ARM,         EM_ARM,     ELFCLASS32,   ELFDATA2LSB, (char*)"ARM"},
    {EM_S390,        EM_S390,    ELFCLASSNONE, ELFDATA2MSB, (char*)"IBM System/390"},
    {EM_ALPHA,       EM_ALPHA,   ELFCLASS64, ELFDATA2LSB, (char*)"Alpha"},
    {EM_MIPS_RS3_LE, EM_MIPS_RS3_LE, ELFCLASS32, ELFDATA2LSB, (char*)"MIPSel"},
    {EM_MIPS,        EM_MIPS,    ELFCLASS32, ELFDATA2MSB, (char*)"MIPS"},
    {EM_PARISC,      EM_PARISC,  ELFCLASS32, ELFDATA2MSB, (char*)"PARISC"},
    {EM_68K,         EM_68K,     ELFCLASS32, ELFDATA2MSB, (char*)"M68k"},
    {EM_AARCH64,     EM_AARCH64, ELFCLASS64, ELFDATA2LSB, (char*)"AARCH64"},
  };

#if  (defined IA32)
  static  Elf32_Half running_arch_code=EM_386;
#elif   (defined AMD64)
  static  Elf32_Half running_arch_code=EM_X86_64;
#elif  (defined IA64)
  static  Elf32_Half running_arch_code=EM_IA_64;
#elif  (defined __sparc) && (defined _LP64)
  static  Elf32_Half running_arch_code=EM_SPARCV9;
#elif  (defined __sparc) && (!defined _LP64)
  static  Elf32_Half running_arch_code=EM_SPARC;
#elif  (defined __powerpc64__)
  static  Elf32_Half running_arch_code=EM_PPC64;
#elif  (defined __powerpc__)
  static  Elf32_Half running_arch_code=EM_PPC;
#elif  (defined ARM)
  static  Elf32_Half running_arch_code=EM_ARM;
#elif  (defined S390)
  static  Elf32_Half running_arch_code=EM_S390;
#elif  (defined ALPHA)
  static  Elf32_Half running_arch_code=EM_ALPHA;
#elif  (defined MIPSEL)
  static  Elf32_Half running_arch_code=EM_MIPS_RS3_LE;
#elif  (defined PARISC)
  static  Elf32_Half running_arch_code=EM_PARISC;
#elif  (defined MIPS)
  static  Elf32_Half running_arch_code=EM_MIPS;
#elif  (defined M68K)
  static  Elf32_Half running_arch_code=EM_68K;
#elif  (defined AARCH64)
  static  Elf32_Half running_arch_code=EM_AARCH64;
#else
    #error Method os::dll_load requires that one of following is defined:\
         IA32, AMD64, IA64, __sparc, __powerpc__, ARM, S390, ALPHA, MIPS, MIPSEL, PARISC, M68K, AARCH64
#endif

  // Identify compatability class for VM's architecture and library's architecture
  // Obtain string descriptions for architectures

  arch_t lib_arch={elf_head.e_machine,0,elf_head.e_ident[EI_CLASS], elf_head.e_ident[EI_DATA], NULL};
  int running_arch_index=-1;

  for (unsigned int i=0; i < ARRAY_SIZE(arch_array); i++) {
    if (running_arch_code == arch_array[i].code) {
      running_arch_index    = i;
    }
    if (lib_arch.code == arch_array[i].code) {
      lib_arch.compat_class = arch_array[i].compat_class;
      lib_arch.name         = arch_array[i].name;
    }
  }

  assert(running_arch_index != -1,
    "Didn't find running architecture code (running_arch_code) in arch_array");
  if (running_arch_index == -1) {
    // Even though running architecture detection failed
    // we may still continue with reporting dlerror() message
    return NULL;
  }

  if (lib_arch.endianess != arch_array[running_arch_index].endianess) {
    ::snprintf(diag_msg_buf, diag_msg_max_length-1," (Possible cause: endianness mismatch)");
    return NULL;
  }

#ifndef S390
  if (lib_arch.elf_class != arch_array[running_arch_index].elf_class) {
    ::snprintf(diag_msg_buf, diag_msg_max_length-1," (Possible cause: architecture word width mismatch)");
    return NULL;
  }
#endif // !S390

  if (lib_arch.compat_class != arch_array[running_arch_index].compat_class) {
    if (lib_arch.name!=NULL) {
      ::snprintf(diag_msg_buf, diag_msg_max_length-1,
        " (Possible cause: can't load %s-bit .so on a %s-bit platform)",
        lib_arch.name, arch_array[running_arch_index].name);
    } else {
      ::snprintf(diag_msg_buf, diag_msg_max_length-1,
      " (Possible cause: can't load this .so (machine code=0x%x) on a %s-bit platform)",
        lib_arch.code,
        arch_array[running_arch_index].name);
    }
  }

  return NULL;
}

void * os::Linux::dlopen_helper(const char *filename, char *ebuf,
                                int ebuflen) {
  void * result = ::dlopen(filename, RTLD_LAZY);
  if (result == NULL) {
    ::strncpy(ebuf, ::dlerror(), ebuflen - 1);
    ebuf[ebuflen-1] = '\0';
  }
  return result;
}

void * os::Linux::dll_load_in_vmthread(const char *filename, char *ebuf,
                                       int ebuflen) {
  void * result = NULL;
  if (LoadExecStackDllInVMThread) {
    result = dlopen_helper(filename, ebuf, ebuflen);
  }

  // Since 7019808, libjvm.so is linked with -noexecstack. If the VM loads a
  // library that requires an executable stack, or which does not have this
  // stack attribute set, dlopen changes the stack attribute to executable. The
  // read protection of the guard pages gets lost.
  //
  // Need to check _stack_is_executable again as multiple VM_LinuxDllLoad
  // may have been queued at the same time.

  if (!_stack_is_executable) {
    JavaThread *jt = Threads::first();

    while (jt) {
      if (!jt->stack_guard_zone_unused() &&        // Stack not yet fully initialized
          jt->stack_yellow_zone_enabled()) {       // No pending stack overflow exceptions
        if (!os::guard_memory((char *) jt->stack_red_zone_base() - jt->stack_red_zone_size(),
                              jt->stack_yellow_zone_size() + jt->stack_red_zone_size())) {
          warning("Attempt to reguard stack yellow zone failed.");
        }
      }
      jt = jt->next();
    }
  }

  return result;
}

void* os::dll_lookup(void* handle, const char* name) {
  void* res = dlsym(handle, name);
  return res;
}

void* os::get_default_process_handle() {
  return (void*)::dlopen(NULL, RTLD_LAZY);
}

static bool _print_ascii_file(const char* filename, outputStream* st) {
  int fd = ::open(filename, O_RDONLY);
  if (fd == -1) {
     return false;
  }

  char buf[32];
  int bytes;
  while ((bytes = ::read(fd, buf, sizeof(buf))) > 0) {
    st->print_raw(buf, bytes);
  }

  ::close(fd);

  return true;
}

void os::print_dll_info(outputStream *st) {
   st->print_cr("Dynamic libraries:");

   char fname[32];
   pid_t pid = os::Linux::gettid();

   jio_snprintf(fname, sizeof(fname), "/proc/%d/maps", pid);

   if (!_print_ascii_file(fname, st)) {
     st->print("Can not get library information for pid = %d\n", pid);
   }
}

int os::get_loaded_modules_info(os::LoadedModulesCallbackFunc callback, void *param) {
  FILE *procmapsFile = NULL;

  // Open the procfs maps file for the current process
  if ((procmapsFile = fopen("/proc/self/maps", "r")) != NULL) {
    // Allocate PATH_MAX for file name plus a reasonable size for other fields.
    char line[PATH_MAX + 100];

    // Read line by line from 'file'
    while (fgets(line, sizeof(line), procmapsFile) != NULL) {
      u8 base, top, offset, inode;
      char permissions[5];
      char device[6];
      char name[PATH_MAX + 1];

      // Parse fields from line
      sscanf(line, "%lx-%lx %4s %lx %5s %ld %s", &base, &top, permissions, &offset, device, &inode, name);

      // Filter by device id '00:00' so that we only get file system mapped files.
      if (strcmp(device, "00:00") != 0) {

        // Call callback with the fields of interest
        if(callback(name, (address)base, (address)top, param)) {
          // Oops abort, callback aborted
          fclose(procmapsFile);
          return 1;
        }
      }
    }
    fclose(procmapsFile);
  }
  return 0;
}

void os::print_os_info_brief(outputStream* st) {
  os::Linux::print_distro_info(st);

  os::Posix::print_uname_info(st);

  os::Linux::print_libversion_info(st);

}

void os::print_os_info(outputStream* st) {
  st->print("OS:");

  os::Linux::print_distro_info(st);

  os::Posix::print_uname_info(st);

  // Print warning if unsafe chroot environment detected
  if (unsafe_chroot_detected) {
    st->print("WARNING!! ");
    st->print_cr("%s", unstable_chroot_error);
  }

  os::Linux::print_libversion_info(st);

  os::Posix::print_rlimit_info(st);

  os::Posix::print_load_average(st);

  os::Linux::print_full_memory_info(st);
}

// Try to identify popular distros.
// Most Linux distributions have a /etc/XXX-release file, which contains
// the OS version string. Newer Linux distributions have a /etc/lsb-release
// file that also contains the OS version string. Some have more than one
// /etc/XXX-release file (e.g. Mandrake has both /etc/mandrake-release and
// /etc/redhat-release.), so the order is important.
// Any Linux that is based on Redhat (i.e. Oracle, Mandrake, Sun JDS...) have
// their own specific XXX-release file as well as a redhat-release file.
// Because of this the XXX-release file needs to be searched for before the
// redhat-release file.
// Since Red Hat has a lsb-release file that is not very descriptive the
// search for redhat-release needs to be before lsb-release.
// Since the lsb-release file is the new standard it needs to be searched
// before the older style release files.
// Searching system-release (Red Hat) and os-release (other Linuxes) are a
// next to last resort.  The os-release file is a new standard that contains
// distribution information and the system-release file seems to be an old
// standard that has been replaced by the lsb-release and os-release files.
// Searching for the debian_version file is the last resort.  It contains
// an informative string like "6.0.6" or "wheezy/sid". Because of this
// "Debian " is printed before the contents of the debian_version file.
void os::Linux::print_distro_info(outputStream* st) {
   if (!_print_ascii_file("/etc/oracle-release", st) &&
       !_print_ascii_file("/etc/mandriva-release", st) &&
       !_print_ascii_file("/etc/mandrake-release", st) &&
       !_print_ascii_file("/etc/sun-release", st) &&
       !_print_ascii_file("/etc/redhat-release", st) &&
       !_print_ascii_file("/etc/lsb-release", st) &&
       !_print_ascii_file("/etc/SuSE-release", st) &&
       !_print_ascii_file("/etc/turbolinux-release", st) &&
       !_print_ascii_file("/etc/gentoo-release", st) &&
       !_print_ascii_file("/etc/ltib-release", st) &&
       !_print_ascii_file("/etc/angstrom-version", st) &&
       !_print_ascii_file("/etc/system-release", st) &&
       !_print_ascii_file("/etc/os-release", st)) {

       if (file_exists("/etc/debian_version")) {
         st->print("Debian ");
         _print_ascii_file("/etc/debian_version", st);
       } else {
         st->print("Linux");
       }
   }
   st->cr();
}

void os::Linux::print_libversion_info(outputStream* st) {
  // libc, pthread
  st->print("libc:");
  st->print("%s ", os::Linux::glibc_version());
  st->print("%s ", os::Linux::libpthread_version());
<<<<<<< HEAD
  if (os::Linux::is_LinuxThreads()) {
     st->print("(%s stack)", os::Linux::is_floating_stack() ? "floating" : "fixed");
  }
=======
>>>>>>> 144587ca
  st->cr();
}

void os::Linux::print_full_memory_info(outputStream* st) {
   st->print("\n/proc/meminfo:\n");
   _print_ascii_file("/proc/meminfo", st);
   st->cr();
}

void os::print_memory_info(outputStream* st) {

  st->print("Memory:");
  st->print(" %dk page", os::vm_page_size()>>10);

  // values in struct sysinfo are "unsigned long"
  struct sysinfo si;
  sysinfo(&si);

  st->print(", physical " UINT64_FORMAT "k",
            os::physical_memory() >> 10);
  st->print("(" UINT64_FORMAT "k free)",
            os::available_memory() >> 10);
  st->print(", swap " UINT64_FORMAT "k",
            ((jlong)si.totalswap * si.mem_unit) >> 10);
  st->print("(" UINT64_FORMAT "k free)",
            ((jlong)si.freeswap * si.mem_unit) >> 10);
  st->cr();
}

// Print the first "model name" line and the first "flags" line
// that we find and nothing more. We assume "model name" comes
// before "flags" so if we find a second "model name", then the
// "flags" field is considered missing.
static bool print_model_name_and_flags(outputStream* st, char* buf, size_t buflen) {
#if defined(IA32) || defined(AMD64)
  // Other platforms have less repetitive cpuinfo files
  FILE *fp = fopen("/proc/cpuinfo", "r");
  if (fp) {
    while (!feof(fp)) {
      if (fgets(buf, buflen, fp)) {
        // Assume model name comes before flags
        bool model_name_printed = false;
        if (strstr(buf, "model name") != NULL) {
          if (!model_name_printed) {
            st->print_raw("\nCPU Model and flags from /proc/cpuinfo:\n");
            st->print_raw(buf);
            model_name_printed = true;
          } else {
            // model name printed but not flags?  Odd, just return
            fclose(fp);
            return true;
          }
        }
        // print the flags line too
        if (strstr(buf, "flags") != NULL) {
          st->print_raw(buf);
          fclose(fp);
          return true;
        }
      }
    }
    fclose(fp);
  }
#endif // x86 platforms
  return false;
}

void os::pd_print_cpu_info(outputStream* st, char* buf, size_t buflen) {
  // Only print the model name if the platform provides this as a summary
  if (!print_model_name_and_flags(st, buf, buflen)) {
    st->print("\n/proc/cpuinfo:\n");
    if (!_print_ascii_file("/proc/cpuinfo", st)) {
      st->print_cr("  <Not Available>");
    }
  }
}

void os::print_siginfo(outputStream* st, void* siginfo) {
  const siginfo_t* si = (const siginfo_t*)siginfo;

  os::Posix::print_siginfo_brief(st, si);
#if INCLUDE_CDS
  if (si && (si->si_signo == SIGBUS || si->si_signo == SIGSEGV) &&
      UseSharedSpaces) {
    FileMapInfo* mapinfo = FileMapInfo::current_info();
    if (mapinfo->is_in_shared_space(si->si_addr)) {
      st->print("\n\nError accessing class data sharing archive."   \
                " Mapped file inaccessible during execution, "      \
                " possible disk/network problem.");
    }
  }
#endif
  st->cr();
}


static void print_signal_handler(outputStream* st, int sig,
                                 char* buf, size_t buflen);

void os::print_signal_handlers(outputStream* st, char* buf, size_t buflen) {
  st->print_cr("Signal Handlers:");
  print_signal_handler(st, SIGSEGV, buf, buflen);
  print_signal_handler(st, SIGBUS , buf, buflen);
  print_signal_handler(st, SIGFPE , buf, buflen);
  print_signal_handler(st, SIGPIPE, buf, buflen);
  print_signal_handler(st, SIGXFSZ, buf, buflen);
  print_signal_handler(st, SIGILL , buf, buflen);
  print_signal_handler(st, INTERRUPT_SIGNAL, buf, buflen);
  print_signal_handler(st, SR_signum, buf, buflen);
  print_signal_handler(st, SHUTDOWN1_SIGNAL, buf, buflen);
  print_signal_handler(st, SHUTDOWN2_SIGNAL , buf, buflen);
  print_signal_handler(st, SHUTDOWN3_SIGNAL , buf, buflen);
  print_signal_handler(st, BREAK_SIGNAL, buf, buflen);
#if defined(PPC64)
  print_signal_handler(st, SIGTRAP, buf, buflen);
#endif
}

static char saved_jvm_path[MAXPATHLEN] = {0};

// Find the full path to the current module, libjvm.so
void os::jvm_path(char *buf, jint buflen) {
  // Error checking.
  if (buflen < MAXPATHLEN) {
    assert(false, "must use a large-enough buffer");
    buf[0] = '\0';
    return;
  }
  // Lazy resolve the path to current module.
  if (saved_jvm_path[0] != 0) {
    strcpy(buf, saved_jvm_path);
    return;
  }

  char dli_fname[MAXPATHLEN];
  bool ret = dll_address_to_library_name(
                CAST_FROM_FN_PTR(address, os::jvm_path),
                dli_fname, sizeof(dli_fname), NULL);
  assert(ret, "cannot locate libjvm");
  char *rp = NULL;
  if (ret && dli_fname[0] != '\0') {
    rp = realpath(dli_fname, buf);
  }
  if (rp == NULL) {
    return;
  }

  if (Arguments::sun_java_launcher_is_altjvm()) {
    // Support for the java launcher's '-XXaltjvm=<path>' option. Typical
    // value for buf is "<JAVA_HOME>/jre/lib/<arch>/<vmtype>/libjvm.so".
    // If "/jre/lib/" appears at the right place in the string, then
    // assume we are installed in a JDK and we're done. Otherwise, check
    // for a JAVA_HOME environment variable and fix up the path so it
    // looks like libjvm.so is installed there (append a fake suffix
    // hotspot/libjvm.so).
    const char *p = buf + strlen(buf) - 1;
    for (int count = 0; p > buf && count < 5; ++count) {
      for (--p; p > buf && *p != '/'; --p)
        /* empty */ ;
    }

    if (strncmp(p, "/jre/lib/", 9) != 0) {
      // Look for JAVA_HOME in the environment.
      char* java_home_var = ::getenv("JAVA_HOME");
      if (java_home_var != NULL && java_home_var[0] != 0) {
        char* jrelib_p;
        int len;

        // Check the current module name "libjvm.so".
        p = strrchr(buf, '/');
        if (p == NULL) {
          return;
        }
        assert(strstr(p, "/libjvm") == p, "invalid library name");

        rp = realpath(java_home_var, buf);
        if (rp == NULL) {
          return;
        }

        // determine if this is a legacy image or modules image
        // modules image doesn't have "jre" subdirectory
        len = strlen(buf);
        assert(len < buflen, "Ran out of buffer room");
        jrelib_p = buf + len;
        snprintf(jrelib_p, buflen-len, "/jre/lib/%s", cpu_arch);
        if (0 != access(buf, F_OK)) {
          snprintf(jrelib_p, buflen-len, "/lib/%s", cpu_arch);
        }

        if (0 == access(buf, F_OK)) {
          // Use current module name "libjvm.so"
          len = strlen(buf);
          snprintf(buf + len, buflen-len, "/hotspot/libjvm.so");
        } else {
          // Go back to path of .so
          rp = realpath(dli_fname, buf);
          if (rp == NULL) {
            return;
        }
      }
    }
  }
  }

  strncpy(saved_jvm_path, buf, MAXPATHLEN);
  saved_jvm_path[MAXPATHLEN - 1] = '\0';
}

void os::print_jni_name_prefix_on(outputStream* st, int args_size) {
  // no prefix required, not even "_"
}

void os::print_jni_name_suffix_on(outputStream* st, int args_size) {
  // no suffix required
}

////////////////////////////////////////////////////////////////////////////////
// sun.misc.Signal support

static volatile jint sigint_count = 0;

static void UserHandler(int sig, void *siginfo, void *context) {
  // 4511530 - sem_post is serialized and handled by the manager thread. When
  // the program is interrupted by Ctrl-C, SIGINT is sent to every thread. We
  // don't want to flood the manager thread with sem_post requests.
  if (sig == SIGINT && Atomic::add(1, &sigint_count) > 1) {
      return;
  }

  // Ctrl-C is pressed during error reporting, likely because the error
  // handler fails to abort. Let VM die immediately.
  if (sig == SIGINT && is_error_reported()) {
     os::die();
  }

  os::signal_notify(sig);
}

void* os::user_handler() {
  return CAST_FROM_FN_PTR(void*, UserHandler);
}

class Semaphore : public StackObj {
  public:
    Semaphore();
    ~Semaphore();
    void signal();
    void wait();
    bool trywait();
    bool timedwait(unsigned int sec, int nsec);
  private:
    sem_t _semaphore;
};

Semaphore::Semaphore() {
  sem_init(&_semaphore, 0, 0);
}

Semaphore::~Semaphore() {
  sem_destroy(&_semaphore);
}

void Semaphore::signal() {
  sem_post(&_semaphore);
}

void Semaphore::wait() {
  sem_wait(&_semaphore);
}

bool Semaphore::trywait() {
  return sem_trywait(&_semaphore) == 0;
}

bool Semaphore::timedwait(unsigned int sec, int nsec) {

  struct timespec ts;
  // Semaphore's are always associated with CLOCK_REALTIME
  os::Linux::clock_gettime(CLOCK_REALTIME, &ts);
  // see unpackTime for discussion on overflow checking
  if (sec >= MAX_SECS) {
    ts.tv_sec += MAX_SECS;
    ts.tv_nsec = 0;
  } else {
    ts.tv_sec += sec;
    ts.tv_nsec += nsec;
    if (ts.tv_nsec >= NANOSECS_PER_SEC) {
      ts.tv_nsec -= NANOSECS_PER_SEC;
      ++ts.tv_sec; // note: this must be <= max_secs
    }
  }

  while (1) {
    int result = sem_timedwait(&_semaphore, &ts);
    if (result == 0) {
      return true;
    } else if (errno == EINTR) {
      continue;
    } else if (errno == ETIMEDOUT) {
      return false;
    } else {
      return false;
    }
  }
}

extern "C" {
  typedef void (*sa_handler_t)(int);
  typedef void (*sa_sigaction_t)(int, siginfo_t *, void *);
}

void* os::signal(int signal_number, void* handler) {
  struct sigaction sigAct, oldSigAct;

  sigfillset(&(sigAct.sa_mask));
  sigAct.sa_flags   = SA_RESTART|SA_SIGINFO;
  sigAct.sa_handler = CAST_TO_FN_PTR(sa_handler_t, handler);

  if (sigaction(signal_number, &sigAct, &oldSigAct)) {
    // -1 means registration failed
    return (void *)-1;
  }

  return CAST_FROM_FN_PTR(void*, oldSigAct.sa_handler);
}

void os::signal_raise(int signal_number) {
  ::raise(signal_number);
}

// The following code is moved from os.cpp for making this
// code platform specific, which it is by its very nature.

// Will be modified when max signal is changed to be dynamic
int os::sigexitnum_pd() {
  return NSIG;
}

// a counter for each possible signal value
static volatile jint pending_signals[NSIG+1] = { 0 };

// Linux(POSIX) specific hand shaking semaphore.
static sem_t sig_sem;
static Semaphore sr_semaphore;

void os::signal_init_pd() {
  // Initialize signal structures
  ::memset((void*)pending_signals, 0, sizeof(pending_signals));

  // Initialize signal semaphore
  ::sem_init(&sig_sem, 0, 0);
}

void os::signal_notify(int sig) {
  Atomic::inc(&pending_signals[sig]);
  ::sem_post(&sig_sem);
}

static int check_pending_signals(bool wait) {
  Atomic::store(0, &sigint_count);
  for (;;) {
    for (int i = 0; i < NSIG + 1; i++) {
      jint n = pending_signals[i];
      if (n > 0 && n == Atomic::cmpxchg(n - 1, &pending_signals[i], n)) {
        return i;
      }
    }
    if (!wait) {
      return -1;
    }
    JavaThread *thread = JavaThread::current();
    ThreadBlockInVM tbivm(thread);

    bool threadIsSuspended;
    do {
      thread->set_suspend_equivalent();
      // cleared by handle_special_suspend_equivalent_condition() or java_suspend_self()
      ::sem_wait(&sig_sem);

      // were we externally suspended while we were waiting?
      threadIsSuspended = thread->handle_special_suspend_equivalent_condition();
      if (threadIsSuspended) {
        // The semaphore has been incremented, but while we were waiting
        // another thread suspended us. We don't want to continue running
        // while suspended because that would surprise the thread that
        // suspended us.
        ::sem_post(&sig_sem);

        thread->java_suspend_self();
      }
    } while (threadIsSuspended);
  }
}

int os::signal_lookup() {
  return check_pending_signals(false);
}

int os::signal_wait() {
  return check_pending_signals(true);
}

////////////////////////////////////////////////////////////////////////////////
// Virtual Memory

int os::vm_page_size() {
  // Seems redundant as all get out
  assert(os::Linux::page_size() != -1, "must call os::init");
  return os::Linux::page_size();
}

// Solaris allocates memory by pages.
int os::vm_allocation_granularity() {
  assert(os::Linux::page_size() != -1, "must call os::init");
  return os::Linux::page_size();
}

// Rationale behind this function:
//  current (Mon Apr 25 20:12:18 MSD 2005) oprofile drops samples without executable
//  mapping for address (see lookup_dcookie() in the kernel module), thus we cannot get
//  samples for JITted code. Here we create private executable mapping over the code cache
//  and then we can use standard (well, almost, as mapping can change) way to provide
//  info for the reporting script by storing timestamp and location of symbol
void linux_wrap_code(char* base, size_t size) {
  static volatile jint cnt = 0;

  if (!UseOprofile) {
    return;
  }

  char buf[PATH_MAX+1];
  int num = Atomic::add(1, &cnt);

  snprintf(buf, sizeof(buf), "%s/hs-vm-%d-%d",
           os::get_temp_directory(), os::current_process_id(), num);
  unlink(buf);

  int fd = ::open(buf, O_CREAT | O_RDWR, S_IRWXU);

  if (fd != -1) {
    off_t rv = ::lseek(fd, size-2, SEEK_SET);
    if (rv != (off_t)-1) {
      if (::write(fd, "", 1) == 1) {
        mmap(base, size,
             PROT_READ|PROT_WRITE|PROT_EXEC,
             MAP_PRIVATE|MAP_FIXED|MAP_NORESERVE, fd, 0);
      }
    }
    ::close(fd);
    unlink(buf);
  }
}

static bool recoverable_mmap_error(int err) {
  // See if the error is one we can let the caller handle. This
  // list of errno values comes from JBS-6843484. I can't find a
  // Linux man page that documents this specific set of errno
  // values so while this list currently matches Solaris, it may
  // change as we gain experience with this failure mode.
  switch (err) {
  case EBADF:
  case EINVAL:
  case ENOTSUP:
    // let the caller deal with these errors
    return true;

  default:
    // Any remaining errors on this OS can cause our reserved mapping
    // to be lost. That can cause confusion where different data
    // structures think they have the same memory mapped. The worst
    // scenario is if both the VM and a library think they have the
    // same memory mapped.
    return false;
  }
}

static void warn_fail_commit_memory(char* addr, size_t size, bool exec,
                                    int err) {
  warning("INFO: os::commit_memory(" PTR_FORMAT ", " SIZE_FORMAT
          ", %d) failed; error='%s' (errno=%d)", addr, size, exec,
          strerror(err), err);
}

static void warn_fail_commit_memory(char* addr, size_t size,
                                    size_t alignment_hint, bool exec,
                                    int err) {
  warning("INFO: os::commit_memory(" PTR_FORMAT ", " SIZE_FORMAT
          ", " SIZE_FORMAT ", %d) failed; error='%s' (errno=%d)", addr, size,
          alignment_hint, exec, strerror(err), err);
}

// NOTE: Linux kernel does not really reserve the pages for us.
//       All it does is to check if there are enough free pages
//       left at the time of mmap(). This could be a potential
//       problem.
int os::Linux::commit_memory_impl(char* addr, size_t size, bool exec) {
  int prot = exec ? PROT_READ|PROT_WRITE|PROT_EXEC : PROT_READ|PROT_WRITE;
  uintptr_t res = (uintptr_t) ::mmap(addr, size, prot,
                                   MAP_PRIVATE|MAP_FIXED|MAP_ANONYMOUS, -1, 0);
  if (res != (uintptr_t) MAP_FAILED) {
    if (UseNUMAInterleaving) {
      numa_make_global(addr, size);
    }
    return 0;
  }

  int err = errno;  // save errno from mmap() call above

  if (!recoverable_mmap_error(err)) {
    warn_fail_commit_memory(addr, size, exec, err);
    vm_exit_out_of_memory(size, OOM_MMAP_ERROR, "committing reserved memory.");
  }

  return err;
}

bool os::pd_commit_memory(char* addr, size_t size, bool exec) {
  return os::Linux::commit_memory_impl(addr, size, exec) == 0;
}

void os::pd_commit_memory_or_exit(char* addr, size_t size, bool exec,
                                  const char* mesg) {
  assert(mesg != NULL, "mesg must be specified");
  int err = os::Linux::commit_memory_impl(addr, size, exec);
  if (err != 0) {
    // the caller wants all commit errors to exit with the specified mesg:
    warn_fail_commit_memory(addr, size, exec, err);
    vm_exit_out_of_memory(size, OOM_MMAP_ERROR, mesg);
  }
}

// Define MAP_HUGETLB here so we can build HotSpot on old systems.
#ifndef MAP_HUGETLB
#define MAP_HUGETLB 0x40000
#endif

// Define MADV_HUGEPAGE here so we can build HotSpot on old systems.
#ifndef MADV_HUGEPAGE
#define MADV_HUGEPAGE 14
#endif

int os::Linux::commit_memory_impl(char* addr, size_t size,
                                  size_t alignment_hint, bool exec) {
  int err = os::Linux::commit_memory_impl(addr, size, exec);
  if (err == 0) {
    realign_memory(addr, size, alignment_hint);
  }
  return err;
}

bool os::pd_commit_memory(char* addr, size_t size, size_t alignment_hint,
                          bool exec) {
  return os::Linux::commit_memory_impl(addr, size, alignment_hint, exec) == 0;
}

void os::pd_commit_memory_or_exit(char* addr, size_t size,
                                  size_t alignment_hint, bool exec,
                                  const char* mesg) {
  assert(mesg != NULL, "mesg must be specified");
  int err = os::Linux::commit_memory_impl(addr, size, alignment_hint, exec);
  if (err != 0) {
    // the caller wants all commit errors to exit with the specified mesg:
    warn_fail_commit_memory(addr, size, alignment_hint, exec, err);
    vm_exit_out_of_memory(size, OOM_MMAP_ERROR, mesg);
  }
}

void os::pd_realign_memory(char *addr, size_t bytes, size_t alignment_hint) {
  if (UseTransparentHugePages && alignment_hint > (size_t)vm_page_size()) {
    // We don't check the return value: madvise(MADV_HUGEPAGE) may not
    // be supported or the memory may already be backed by huge pages.
    ::madvise(addr, bytes, MADV_HUGEPAGE);
  }
}

void os::pd_free_memory(char *addr, size_t bytes, size_t alignment_hint) {
  // This method works by doing an mmap over an existing mmaping and effectively discarding
  // the existing pages. However it won't work for SHM-based large pages that cannot be
  // uncommitted at all. We don't do anything in this case to avoid creating a segment with
  // small pages on top of the SHM segment. This method always works for small pages, so we
  // allow that in any case.
  if (alignment_hint <= (size_t)os::vm_page_size() || can_commit_large_page_memory()) {
    commit_memory(addr, bytes, alignment_hint, !ExecMem);
  }
}

void os::numa_make_global(char *addr, size_t bytes) {
  Linux::numa_interleave_memory(addr, bytes);
}

// Define for numa_set_bind_policy(int). Setting the argument to 0 will set the
// bind policy to MPOL_PREFERRED for the current thread.
#define USE_MPOL_PREFERRED 0

void os::numa_make_local(char *addr, size_t bytes, int lgrp_hint) {
  // To make NUMA and large pages more robust when both enabled, we need to ease
  // the requirements on where the memory should be allocated. MPOL_BIND is the
  // default policy and it will force memory to be allocated on the specified
  // node. Changing this to MPOL_PREFERRED will prefer to allocate the memory on
  // the specified node, but will not force it. Using this policy will prevent
  // getting SIGBUS when trying to allocate large pages on NUMA nodes with no
  // free large pages.
  Linux::numa_set_bind_policy(USE_MPOL_PREFERRED);
  Linux::numa_tonode_memory(addr, bytes, lgrp_hint);
}

bool os::numa_topology_changed()   { return false; }

size_t os::numa_get_groups_num() {
  int max_node = Linux::numa_max_node();
  return max_node > 0 ? max_node + 1 : 1;
}

int os::numa_get_group_id() {
  int cpu_id = Linux::sched_getcpu();
  if (cpu_id != -1) {
    int lgrp_id = Linux::get_node_by_cpu(cpu_id);
    if (lgrp_id != -1) {
      return lgrp_id;
    }
  }
  return 0;
}

size_t os::numa_get_leaf_groups(int *ids, size_t size) {
  for (size_t i = 0; i < size; i++) {
    ids[i] = i;
  }
  return size;
}

bool os::get_page_info(char *start, page_info* info) {
  return false;
}

char *os::scan_pages(char *start, char* end, page_info* page_expected,
                     page_info* page_found) {
  return end;
}


int os::Linux::sched_getcpu_syscall(void) {
  unsigned int cpu;
  int retval = -1;

#if defined(IA32)
# ifndef SYS_getcpu
# define SYS_getcpu 318
# endif
  retval = syscall(SYS_getcpu, &cpu, NULL, NULL);
#elif defined(AMD64)
// Unfortunately we have to bring all these macros here from vsyscall.h
// to be able to compile on old linuxes.
# define __NR_vgetcpu 2
# define VSYSCALL_START (-10UL << 20)
# define VSYSCALL_SIZE 1024
# define VSYSCALL_ADDR(vsyscall_nr) (VSYSCALL_START+VSYSCALL_SIZE*(vsyscall_nr))
  typedef long (*vgetcpu_t)(unsigned int *cpu, unsigned int *node, unsigned long *tcache);
  vgetcpu_t vgetcpu = (vgetcpu_t)VSYSCALL_ADDR(__NR_vgetcpu);
  retval = vgetcpu(&cpu, NULL, NULL);
#endif

  return (retval == -1) ? retval : cpu;
}

// Something to do with the numa-aware allocator needs these symbols
extern "C" JNIEXPORT void numa_warn(int number, char *where, ...) { }
extern "C" JNIEXPORT void numa_error(char *where) { }
extern "C" JNIEXPORT int fork1() { return fork(); }


// If we are running with libnuma version > 2, then we should
// be trying to use symbols with versions 1.1
// If we are running with earlier version, which did not have symbol versions,
// we should use the base version.
void* os::Linux::libnuma_dlsym(void* handle, const char *name) {
  void *f = dlvsym(handle, name, "libnuma_1.1");
  if (f == NULL) {
    f = dlsym(handle, name);
  }
  return f;
}

bool os::Linux::libnuma_init() {
  // sched_getcpu() should be in libc.
  set_sched_getcpu(CAST_TO_FN_PTR(sched_getcpu_func_t,
                                  dlsym(RTLD_DEFAULT, "sched_getcpu")));

  // If it's not, try a direct syscall.
  if (sched_getcpu() == -1) {
    set_sched_getcpu(CAST_TO_FN_PTR(sched_getcpu_func_t,
                                    (void*)&sched_getcpu_syscall));
  }

  if (sched_getcpu() != -1) { // Does it work?
    void *handle = dlopen("libnuma.so.1", RTLD_LAZY);
    if (handle != NULL) {
      set_numa_node_to_cpus(CAST_TO_FN_PTR(numa_node_to_cpus_func_t,
                                           libnuma_dlsym(handle, "numa_node_to_cpus")));
      set_numa_max_node(CAST_TO_FN_PTR(numa_max_node_func_t,
                                       libnuma_dlsym(handle, "numa_max_node")));
      set_numa_available(CAST_TO_FN_PTR(numa_available_func_t,
                                        libnuma_dlsym(handle, "numa_available")));
      set_numa_tonode_memory(CAST_TO_FN_PTR(numa_tonode_memory_func_t,
                                            libnuma_dlsym(handle, "numa_tonode_memory")));
      set_numa_interleave_memory(CAST_TO_FN_PTR(numa_interleave_memory_func_t,
                                            libnuma_dlsym(handle, "numa_interleave_memory")));
      set_numa_set_bind_policy(CAST_TO_FN_PTR(numa_set_bind_policy_func_t,
                                            libnuma_dlsym(handle, "numa_set_bind_policy")));


      if (numa_available() != -1) {
        set_numa_all_nodes((unsigned long*)libnuma_dlsym(handle, "numa_all_nodes"));
        // Create a cpu -> node mapping
        _cpu_to_node = new (ResourceObj::C_HEAP, mtInternal) GrowableArray<int>(0, true);
        rebuild_cpu_to_node_map();
        return true;
      }
    }
  }
  return false;
}

// rebuild_cpu_to_node_map() constructs a table mapping cpud id to node id.
// The table is later used in get_node_by_cpu().
void os::Linux::rebuild_cpu_to_node_map() {
  const size_t NCPUS = 32768; // Since the buffer size computation is very obscure
                              // in libnuma (possible values are starting from 16,
                              // and continuing up with every other power of 2, but less
                              // than the maximum number of CPUs supported by kernel), and
                              // is a subject to change (in libnuma version 2 the requirements
                              // are more reasonable) we'll just hardcode the number they use
                              // in the library.
  const size_t BitsPerCLong = sizeof(long) * CHAR_BIT;

  size_t cpu_num = os::active_processor_count();
  size_t cpu_map_size = NCPUS / BitsPerCLong;
  size_t cpu_map_valid_size =
    MIN2((cpu_num + BitsPerCLong - 1) / BitsPerCLong, cpu_map_size);

  cpu_to_node()->clear();
  cpu_to_node()->at_grow(cpu_num - 1);
  size_t node_num = numa_get_groups_num();

  unsigned long *cpu_map = NEW_C_HEAP_ARRAY(unsigned long, cpu_map_size, mtInternal);
  for (size_t i = 0; i < node_num; i++) {
    if (numa_node_to_cpus(i, cpu_map, cpu_map_size * sizeof(unsigned long)) != -1) {
      for (size_t j = 0; j < cpu_map_valid_size; j++) {
        if (cpu_map[j] != 0) {
          for (size_t k = 0; k < BitsPerCLong; k++) {
            if (cpu_map[j] & (1UL << k)) {
              cpu_to_node()->at_put(j * BitsPerCLong + k, i);
            }
          }
        }
      }
    }
  }
  FREE_C_HEAP_ARRAY(unsigned long, cpu_map);
}

int os::Linux::get_node_by_cpu(int cpu_id) {
  if (cpu_to_node() != NULL && cpu_id >= 0 && cpu_id < cpu_to_node()->length()) {
    return cpu_to_node()->at(cpu_id);
  }
  return -1;
}

GrowableArray<int>* os::Linux::_cpu_to_node;
os::Linux::sched_getcpu_func_t os::Linux::_sched_getcpu;
os::Linux::numa_node_to_cpus_func_t os::Linux::_numa_node_to_cpus;
os::Linux::numa_max_node_func_t os::Linux::_numa_max_node;
os::Linux::numa_available_func_t os::Linux::_numa_available;
os::Linux::numa_tonode_memory_func_t os::Linux::_numa_tonode_memory;
os::Linux::numa_interleave_memory_func_t os::Linux::_numa_interleave_memory;
os::Linux::numa_set_bind_policy_func_t os::Linux::_numa_set_bind_policy;
unsigned long* os::Linux::_numa_all_nodes;

bool os::pd_uncommit_memory(char* addr, size_t size) {
  uintptr_t res = (uintptr_t) ::mmap(addr, size, PROT_NONE,
                MAP_PRIVATE|MAP_FIXED|MAP_NORESERVE|MAP_ANONYMOUS, -1, 0);
  return res  != (uintptr_t) MAP_FAILED;
}

static address get_stack_commited_bottom(address bottom, size_t size) {
  address nbot = bottom;
  address ntop = bottom + size;

  size_t page_sz = os::vm_page_size();
  unsigned pages = size / page_sz;

  unsigned char vec[1];
  unsigned imin = 1, imax = pages + 1, imid;
  int mincore_return_value = 0;

  assert(imin <= imax, "Unexpected page size");

  while (imin < imax) {
    imid = (imax + imin) / 2;
    nbot = ntop - (imid * page_sz);

    // Use a trick with mincore to check whether the page is mapped or not.
    // mincore sets vec to 1 if page resides in memory and to 0 if page
    // is swapped output but if page we are asking for is unmapped
    // it returns -1,ENOMEM
    mincore_return_value = mincore(nbot, page_sz, vec);

    if (mincore_return_value == -1) {
      // Page is not mapped go up
      // to find first mapped page
      if (errno != EAGAIN) {
        assert(errno == ENOMEM, "Unexpected mincore errno");
        imax = imid;
      }
    } else {
      // Page is mapped go down
      // to find first not mapped page
      imin = imid + 1;
    }
  }

  nbot = nbot + page_sz;

  // Adjust stack bottom one page up if last checked page is not mapped
  if (mincore_return_value == -1) {
    nbot = nbot + page_sz;
  }

  return nbot;
}


// Linux uses a growable mapping for the stack, and if the mapping for
// the stack guard pages is not removed when we detach a thread the
// stack cannot grow beyond the pages where the stack guard was
// mapped.  If at some point later in the process the stack expands to
// that point, the Linux kernel cannot expand the stack any further
// because the guard pages are in the way, and a segfault occurs.
//
// However, it's essential not to split the stack region by unmapping
// a region (leaving a hole) that's already part of the stack mapping,
// so if the stack mapping has already grown beyond the guard pages at
// the time we create them, we have to truncate the stack mapping.
// So, we need to know the extent of the stack mapping when
// create_stack_guard_pages() is called.

// We only need this for stacks that are growable: at the time of
// writing thread stacks don't use growable mappings (i.e. those
// creeated with MAP_GROWSDOWN), and aren't marked "[stack]", so this
// only applies to the main thread.

// If the (growable) stack mapping already extends beyond the point
// where we're going to put our guard pages, truncate the mapping at
// that point by munmap()ping it.  This ensures that when we later
// munmap() the guard pages we don't leave a hole in the stack
// mapping. This only affects the main/initial thread

bool os::pd_create_stack_guard_pages(char* addr, size_t size) {
  if (os::Linux::is_initial_thread()) {
    // As we manually grow stack up to bottom inside create_attached_thread(),
    // it's likely that os::Linux::initial_thread_stack_bottom is mapped and
    // we don't need to do anything special.
    // Check it first, before calling heavy function.
    uintptr_t stack_extent = (uintptr_t) os::Linux::initial_thread_stack_bottom();
    unsigned char vec[1];

    if (mincore((address)stack_extent, os::vm_page_size(), vec) == -1) {
      // Fallback to slow path on all errors, including EAGAIN
      stack_extent = (uintptr_t) get_stack_commited_bottom(
                                    os::Linux::initial_thread_stack_bottom(),
                                    (size_t)addr - stack_extent);
    }

    if (stack_extent < (uintptr_t)addr) {
      ::munmap((void*)stack_extent, (uintptr_t)(addr - stack_extent));
    }
  }

  return os::commit_memory(addr, size, !ExecMem);
}

// If this is a growable mapping, remove the guard pages entirely by
// munmap()ping them.  If not, just call uncommit_memory(). This only
// affects the main/initial thread, but guard against future OS changes
// It's safe to always unmap guard pages for initial thread because we
// always place it right after end of the mapped region

bool os::remove_stack_guard_pages(char* addr, size_t size) {
  uintptr_t stack_extent, stack_base;

  if (os::Linux::is_initial_thread()) {
    return ::munmap(addr, size) == 0;
  }

  return os::uncommit_memory(addr, size);
}

// If 'fixed' is true, anon_mmap() will attempt to reserve anonymous memory
// at 'requested_addr'. If there are existing memory mappings at the same
// location, however, they will be overwritten. If 'fixed' is false,
// 'requested_addr' is only treated as a hint, the return value may or
// may not start from the requested address. Unlike Linux mmap(), this
// function returns NULL to indicate failure.
static char* anon_mmap(char* requested_addr, size_t bytes, bool fixed) {
  char * addr;
  int flags;

  flags = MAP_PRIVATE | MAP_NORESERVE | MAP_ANONYMOUS;
  if (fixed) {
    assert((uintptr_t)requested_addr % os::Linux::page_size() == 0, "unaligned address");
    flags |= MAP_FIXED;
  }

  // Map reserved/uncommitted pages PROT_NONE so we fail early if we
  // touch an uncommitted page. Otherwise, the read/write might
  // succeed if we have enough swap space to back the physical page.
  addr = (char*)::mmap(requested_addr, bytes, PROT_NONE,
                       flags, -1, 0);

  return addr == MAP_FAILED ? NULL : addr;
}

static int anon_munmap(char * addr, size_t size) {
  return ::munmap(addr, size) == 0;
}

char* os::pd_reserve_memory(size_t bytes, char* requested_addr,
                         size_t alignment_hint) {
  return anon_mmap(requested_addr, bytes, (requested_addr != NULL));
}

bool os::pd_release_memory(char* addr, size_t size) {
  return anon_munmap(addr, size);
}

static bool linux_mprotect(char* addr, size_t size, int prot) {
  // Linux wants the mprotect address argument to be page aligned.
  char* bottom = (char*)align_size_down((intptr_t)addr, os::Linux::page_size());

  // According to SUSv3, mprotect() should only be used with mappings
  // established by mmap(), and mmap() always maps whole pages. Unaligned
  // 'addr' likely indicates problem in the VM (e.g. trying to change
  // protection of malloc'ed or statically allocated memory). Check the
  // caller if you hit this assert.
  assert(addr == bottom, "sanity check");

  size = align_size_up(pointer_delta(addr, bottom, 1) + size, os::Linux::page_size());
  return ::mprotect(bottom, size, prot) == 0;
}

// Set protections specified
bool os::protect_memory(char* addr, size_t bytes, ProtType prot,
                        bool is_committed) {
  unsigned int p = 0;
  switch (prot) {
  case MEM_PROT_NONE: p = PROT_NONE; break;
  case MEM_PROT_READ: p = PROT_READ; break;
  case MEM_PROT_RW:   p = PROT_READ|PROT_WRITE; break;
  case MEM_PROT_RWX:  p = PROT_READ|PROT_WRITE|PROT_EXEC; break;
  default:
    ShouldNotReachHere();
  }
  // is_committed is unused.
  return linux_mprotect(addr, bytes, p);
}

bool os::guard_memory(char* addr, size_t size) {
  return linux_mprotect(addr, size, PROT_NONE);
}

bool os::unguard_memory(char* addr, size_t size) {
  return linux_mprotect(addr, size, PROT_READ|PROT_WRITE);
}

bool os::Linux::transparent_huge_pages_sanity_check(bool warn,
                                                    size_t page_size) {
  bool result = false;
  void *p = mmap(NULL, page_size * 2, PROT_READ|PROT_WRITE,
                 MAP_ANONYMOUS|MAP_PRIVATE,
                 -1, 0);
  if (p != MAP_FAILED) {
    void *aligned_p = align_ptr_up(p, page_size);

    result = madvise(aligned_p, page_size, MADV_HUGEPAGE) == 0;

    munmap(p, page_size * 2);
  }

  if (warn && !result) {
    warning("TransparentHugePages is not supported by the operating system.");
  }

  return result;
}

bool os::Linux::hugetlbfs_sanity_check(bool warn, size_t page_size) {
  bool result = false;
  void *p = mmap(NULL, page_size, PROT_READ|PROT_WRITE,
                 MAP_ANONYMOUS|MAP_PRIVATE|MAP_HUGETLB,
                 -1, 0);

  if (p != MAP_FAILED) {
    // We don't know if this really is a huge page or not.
    FILE *fp = fopen("/proc/self/maps", "r");
    if (fp) {
      while (!feof(fp)) {
        char chars[257];
        long x = 0;
        if (fgets(chars, sizeof(chars), fp)) {
          if (sscanf(chars, "%lx-%*x", &x) == 1
              && x == (long)p) {
            if (strstr (chars, "hugepage")) {
              result = true;
              break;
            }
          }
        }
      }
      fclose(fp);
    }
    munmap(p, page_size);
  }

  if (warn && !result) {
    warning("HugeTLBFS is not supported by the operating system.");
  }

  return result;
}

// Set the coredump_filter bits to include largepages in core dump (bit 6)
//
// From the coredump_filter documentation:
//
// - (bit 0) anonymous private memory
// - (bit 1) anonymous shared memory
// - (bit 2) file-backed private memory
// - (bit 3) file-backed shared memory
// - (bit 4) ELF header pages in file-backed private memory areas (it is
//           effective only if the bit 2 is cleared)
// - (bit 5) hugetlb private memory
// - (bit 6) hugetlb shared memory
//
static void set_coredump_filter(void) {
  FILE *f;
  long cdm;

  if ((f = fopen("/proc/self/coredump_filter", "r+")) == NULL) {
    return;
  }

  if (fscanf(f, "%lx", &cdm) != 1) {
    fclose(f);
    return;
  }

  rewind(f);

  if ((cdm & LARGEPAGES_BIT) == 0) {
    cdm |= LARGEPAGES_BIT;
    fprintf(f, "%#lx", cdm);
  }

  fclose(f);
}

// Large page support

static size_t _large_page_size = 0;

size_t os::Linux::find_large_page_size() {
  size_t large_page_size = 0;

  // large_page_size on Linux is used to round up heap size. x86 uses either
  // 2M or 4M page, depending on whether PAE (Physical Address Extensions)
  // mode is enabled. AMD64/EM64T uses 2M page in 64bit mode. IA64 can use
  // page as large as 256M.
  //
  // Here we try to figure out page size by parsing /proc/meminfo and looking
  // for a line with the following format:
  //    Hugepagesize:     2048 kB
  //
  // If we can't determine the value (e.g. /proc is not mounted, or the text
  // format has been changed), we'll use the largest page size supported by
  // the processor.

#ifndef ZERO
  large_page_size = IA32_ONLY(4 * M) AMD64_ONLY(2 * M) IA64_ONLY(256 * M) SPARC_ONLY(4 * M)
                     ARM32_ONLY(2 * M) PPC_ONLY(4 * M) AARCH64_ONLY(2 * M);
#endif // ZERO

  FILE *fp = fopen("/proc/meminfo", "r");
  if (fp) {
    while (!feof(fp)) {
      int x = 0;
      char buf[16];
      if (fscanf(fp, "Hugepagesize: %d", &x) == 1) {
        if (x && fgets(buf, sizeof(buf), fp) && strcmp(buf, " kB\n") == 0) {
          large_page_size = x * K;
          break;
        }
      } else {
        // skip to next line
        for (;;) {
          int ch = fgetc(fp);
          if (ch == EOF || ch == (int)'\n') break;
        }
      }
    }
    fclose(fp);
  }

  if (!FLAG_IS_DEFAULT(LargePageSizeInBytes) && LargePageSizeInBytes != large_page_size) {
    warning("Setting LargePageSizeInBytes has no effect on this OS. Large page size is "
        SIZE_FORMAT "%s.", byte_size_in_proper_unit(large_page_size),
        proper_unit_for_byte_size(large_page_size));
  }

  return large_page_size;
}

size_t os::Linux::setup_large_page_size() {
  _large_page_size = Linux::find_large_page_size();
  const size_t default_page_size = (size_t)Linux::page_size();
  if (_large_page_size > default_page_size) {
    _page_sizes[0] = _large_page_size;
    _page_sizes[1] = default_page_size;
    _page_sizes[2] = 0;
  }

  return _large_page_size;
}

bool os::Linux::setup_large_page_type(size_t page_size) {
  if (FLAG_IS_DEFAULT(UseHugeTLBFS) &&
      FLAG_IS_DEFAULT(UseSHM) &&
      FLAG_IS_DEFAULT(UseTransparentHugePages)) {

    // The type of large pages has not been specified by the user.

    // Try UseHugeTLBFS and then UseSHM.
    UseHugeTLBFS = UseSHM = true;

    // Don't try UseTransparentHugePages since there are known
    // performance issues with it turned on. This might change in the future.
    UseTransparentHugePages = false;
  }

  if (UseTransparentHugePages) {
    bool warn_on_failure = !FLAG_IS_DEFAULT(UseTransparentHugePages);
    if (transparent_huge_pages_sanity_check(warn_on_failure, page_size)) {
      UseHugeTLBFS = false;
      UseSHM = false;
      return true;
    }
    UseTransparentHugePages = false;
  }

  if (UseHugeTLBFS) {
    bool warn_on_failure = !FLAG_IS_DEFAULT(UseHugeTLBFS);
    if (hugetlbfs_sanity_check(warn_on_failure, page_size)) {
      UseSHM = false;
      return true;
    }
    UseHugeTLBFS = false;
  }

  return UseSHM;
}

void os::large_page_init() {
  if (!UseLargePages &&
      !UseTransparentHugePages &&
      !UseHugeTLBFS &&
      !UseSHM) {
    // Not using large pages.
    return;
  }

  if (!FLAG_IS_DEFAULT(UseLargePages) && !UseLargePages) {
    // The user explicitly turned off large pages.
    // Ignore the rest of the large pages flags.
    UseTransparentHugePages = false;
    UseHugeTLBFS = false;
    UseSHM = false;
    return;
  }

  size_t large_page_size = Linux::setup_large_page_size();
  UseLargePages          = Linux::setup_large_page_type(large_page_size);

  set_coredump_filter();
}

#ifndef SHM_HUGETLB
#define SHM_HUGETLB 04000
#endif

char* os::Linux::reserve_memory_special_shm(size_t bytes, size_t alignment,
                                            char* req_addr, bool exec) {
  // "exec" is passed in but not used.  Creating the shared image for
  // the code cache doesn't have an SHM_X executable permission to check.
  assert(UseLargePages && UseSHM, "only for SHM large pages");
  assert(is_ptr_aligned(req_addr, os::large_page_size()), "Unaligned address");

  if (!is_size_aligned(bytes, os::large_page_size()) || alignment > os::large_page_size()) {
    return NULL; // Fallback to small pages.
  }

  key_t key = IPC_PRIVATE;
  char *addr;

  bool warn_on_failure = UseLargePages &&
                        (!FLAG_IS_DEFAULT(UseLargePages) ||
                         !FLAG_IS_DEFAULT(UseSHM) ||
                         !FLAG_IS_DEFAULT(LargePageSizeInBytes));
  char msg[128];

  // Create a large shared memory region to attach to based on size.
  // Currently, size is the total size of the heap
  int shmid = shmget(key, bytes, SHM_HUGETLB|IPC_CREAT|SHM_R|SHM_W);
  if (shmid == -1) {
     // Possible reasons for shmget failure:
     // 1. shmmax is too small for Java heap.
     //    > check shmmax value: cat /proc/sys/kernel/shmmax
     //    > increase shmmax value: echo "0xffffffff" > /proc/sys/kernel/shmmax
     // 2. not enough large page memory.
     //    > check available large pages: cat /proc/meminfo
     //    > increase amount of large pages:
     //          echo new_value > /proc/sys/vm/nr_hugepages
     //      Note 1: different Linux may use different name for this property,
     //            e.g. on Redhat AS-3 it is "hugetlb_pool".
     //      Note 2: it's possible there's enough physical memory available but
     //            they are so fragmented after a long run that they can't
     //            coalesce into large pages. Try to reserve large pages when
     //            the system is still "fresh".
     if (warn_on_failure) {
       jio_snprintf(msg, sizeof(msg), "Failed to reserve shared memory (errno = %d).", errno);
       warning("%s", msg);
     }
     return NULL;
  }

  // attach to the region
  addr = (char*)shmat(shmid, req_addr, 0);
  int err = errno;

  // Remove shmid. If shmat() is successful, the actual shared memory segment
  // will be deleted when it's detached by shmdt() or when the process
  // terminates. If shmat() is not successful this will remove the shared
  // segment immediately.
  shmctl(shmid, IPC_RMID, NULL);

  if ((intptr_t)addr == -1) {
     if (warn_on_failure) {
       jio_snprintf(msg, sizeof(msg), "Failed to attach shared memory (errno = %d).", err);
       warning("%s", msg);
     }
     return NULL;
  }

  return addr;
}

static void warn_on_large_pages_failure(char* req_addr, size_t bytes,
                                        int error) {
  assert(error == ENOMEM, "Only expect to fail if no memory is available");

  bool warn_on_failure = UseLargePages &&
      (!FLAG_IS_DEFAULT(UseLargePages) ||
       !FLAG_IS_DEFAULT(UseHugeTLBFS) ||
       !FLAG_IS_DEFAULT(LargePageSizeInBytes));

  if (warn_on_failure) {
    char msg[128];
    jio_snprintf(msg, sizeof(msg), "Failed to reserve large pages memory req_addr: "
        PTR_FORMAT " bytes: " SIZE_FORMAT " (errno = %d).", req_addr, bytes, error);
    warning("%s", msg);
  }
}

char* os::Linux::reserve_memory_special_huge_tlbfs_only(size_t bytes,
                                                        char* req_addr,
                                                        bool exec) {
  assert(UseLargePages && UseHugeTLBFS, "only for Huge TLBFS large pages");
  assert(is_size_aligned(bytes, os::large_page_size()), "Unaligned size");
  assert(is_ptr_aligned(req_addr, os::large_page_size()), "Unaligned address");

  int prot = exec ? PROT_READ|PROT_WRITE|PROT_EXEC : PROT_READ|PROT_WRITE;
  char* addr = (char*)::mmap(req_addr, bytes, prot,
                             MAP_PRIVATE|MAP_ANONYMOUS|MAP_HUGETLB,
                             -1, 0);

  if (addr == MAP_FAILED) {
    warn_on_large_pages_failure(req_addr, bytes, errno);
    return NULL;
  }

  assert(is_ptr_aligned(addr, os::large_page_size()), "Must be");

  return addr;
}

// Helper for os::Linux::reserve_memory_special_huge_tlbfs_mixed().
// Allocate (using mmap, NO_RESERVE, with small pages) at either a given request address
//   (req_addr != NULL) or with a given alignment.
//  - bytes shall be a multiple of alignment.
//  - req_addr can be NULL. If not NULL, it must be a multiple of alignment.
//  - alignment sets the alignment at which memory shall be allocated.
//     It must be a multiple of allocation granularity.
// Returns address of memory or NULL. If req_addr was not NULL, will only return
//  req_addr or NULL.
static char* anon_mmap_aligned(size_t bytes, size_t alignment, char* req_addr) {

  size_t extra_size = bytes;
  if (req_addr == NULL && alignment > 0) {
    extra_size += alignment;
  }

  char* start = (char*) ::mmap(req_addr, extra_size, PROT_NONE,
    MAP_PRIVATE|MAP_ANONYMOUS|MAP_NORESERVE,
    -1, 0);
  if (start == MAP_FAILED) {
    start = NULL;
  } else {
    if (req_addr != NULL) {
      if (start != req_addr) {
        ::munmap(start, extra_size);
        start = NULL;
      }
    } else {
      char* const start_aligned = (char*) align_ptr_up(start, alignment);
      char* const end_aligned = start_aligned + bytes;
      char* const end = start + extra_size;
      if (start_aligned > start) {
        ::munmap(start, start_aligned - start);
      }
      if (end_aligned < end) {
        ::munmap(end_aligned, end - end_aligned);
      }
      start = start_aligned;
    }
  }
  return start;

}

// Reserve memory using mmap(MAP_HUGETLB).
//  - bytes shall be a multiple of alignment.
//  - req_addr can be NULL. If not NULL, it must be a multiple of alignment.
//  - alignment sets the alignment at which memory shall be allocated.
//     It must be a multiple of allocation granularity.
// Returns address of memory or NULL. If req_addr was not NULL, will only return
//  req_addr or NULL.
char* os::Linux::reserve_memory_special_huge_tlbfs_mixed(size_t bytes,
                                                         size_t alignment,
                                                         char* req_addr,
                                                         bool exec) {
  size_t large_page_size = os::large_page_size();
  assert(bytes >= large_page_size, "Shouldn't allocate large pages for small sizes");

  assert(is_ptr_aligned(req_addr, alignment), "Must be");
  assert(is_size_aligned(bytes, alignment), "Must be");

  // First reserve - but not commit - the address range in small pages.
  char* const start = anon_mmap_aligned(bytes, alignment, req_addr);

  if (start == NULL) {
    return NULL;
  }

  assert(is_ptr_aligned(start, alignment), "Must be");

  char* end = start + bytes;

  // Find the regions of the allocated chunk that can be promoted to large pages.
  char* lp_start = (char*)align_ptr_up(start, large_page_size);
  char* lp_end   = (char*)align_ptr_down(end, large_page_size);

  size_t lp_bytes = lp_end - lp_start;

  assert(is_size_aligned(lp_bytes, large_page_size), "Must be");

  if (lp_bytes == 0) {
    // The mapped region doesn't even span the start and the end of a large page.
    // Fall back to allocate a non-special area.
    ::munmap(start, end - start);
    return NULL;
  }

  int prot = exec ? PROT_READ|PROT_WRITE|PROT_EXEC : PROT_READ|PROT_WRITE;

  void* result;

  // Commit small-paged leading area.
  if (start != lp_start) {
    result = ::mmap(start, lp_start - start, prot,
                    MAP_PRIVATE|MAP_ANONYMOUS|MAP_FIXED,
                    -1, 0);
    if (result == MAP_FAILED) {
      ::munmap(lp_start, end - lp_start);
      return NULL;
    }
  }

  // Commit large-paged area.
  result = ::mmap(lp_start, lp_bytes, prot,
                  MAP_PRIVATE|MAP_ANONYMOUS|MAP_FIXED|MAP_HUGETLB,
                  -1, 0);
  if (result == MAP_FAILED) {
    warn_on_large_pages_failure(lp_start, lp_bytes, errno);
    // If the mmap above fails, the large pages region will be unmapped and we
    // have regions before and after with small pages. Release these regions.
    //
    // |  mapped  |  unmapped  |  mapped  |
    // ^          ^            ^          ^
    // start      lp_start     lp_end     end
    //
    ::munmap(start, lp_start - start);
    ::munmap(lp_end, end - lp_end);
    return NULL;
  }

  // Commit small-paged trailing area.
  if (lp_end != end) {
      result = ::mmap(lp_end, end - lp_end, prot,
                      MAP_PRIVATE|MAP_ANONYMOUS|MAP_FIXED,
                      -1, 0);
    if (result == MAP_FAILED) {
      ::munmap(start, lp_end - start);
      return NULL;
    }
  }

  return start;
}

char* os::Linux::reserve_memory_special_huge_tlbfs(size_t bytes,
                                                   size_t alignment,
                                                   char* req_addr,
                                                   bool exec) {
  assert(UseLargePages && UseHugeTLBFS, "only for Huge TLBFS large pages");
  assert(is_ptr_aligned(req_addr, alignment), "Must be");
  assert(is_size_aligned(alignment, os::vm_allocation_granularity()), "Must be");
  assert(is_power_of_2(os::large_page_size()), "Must be");
  assert(bytes >= os::large_page_size(), "Shouldn't allocate large pages for small sizes");

  if (is_size_aligned(bytes, os::large_page_size()) && alignment <= os::large_page_size()) {
    return reserve_memory_special_huge_tlbfs_only(bytes, req_addr, exec);
  } else {
    return reserve_memory_special_huge_tlbfs_mixed(bytes, alignment, req_addr, exec);
  }
}

char* os::reserve_memory_special(size_t bytes, size_t alignment,
                                 char* req_addr, bool exec) {
  assert(UseLargePages, "only for large pages");

  char* addr;
  if (UseSHM) {
    addr = os::Linux::reserve_memory_special_shm(bytes, alignment, req_addr, exec);
  } else {
    assert(UseHugeTLBFS, "must be");
    addr = os::Linux::reserve_memory_special_huge_tlbfs(bytes, alignment, req_addr, exec);
  }

  if (addr != NULL) {
    if (UseNUMAInterleaving) {
      numa_make_global(addr, bytes);
    }

    // The memory is committed
    MemTracker::record_virtual_memory_reserve_and_commit((address)addr, bytes, CALLER_PC);
  }

  return addr;
}

bool os::Linux::release_memory_special_shm(char* base, size_t bytes) {
  // detaching the SHM segment will also delete it, see reserve_memory_special_shm()
  return shmdt(base) == 0;
}

bool os::Linux::release_memory_special_huge_tlbfs(char* base, size_t bytes) {
  return pd_release_memory(base, bytes);
}

bool os::release_memory_special(char* base, size_t bytes) {
  bool res;
  if (MemTracker::tracking_level() > NMT_minimal) {
    Tracker tkr = MemTracker::get_virtual_memory_release_tracker();
    res = os::Linux::release_memory_special_impl(base, bytes);
    if (res) {
      tkr.record((address)base, bytes);
    }

  } else {
    res = os::Linux::release_memory_special_impl(base, bytes);
  }
  return res;
}

bool os::Linux::release_memory_special_impl(char* base, size_t bytes) {
  assert(UseLargePages, "only for large pages");
  bool res;

  if (UseSHM) {
    res = os::Linux::release_memory_special_shm(base, bytes);
  } else {
    assert(UseHugeTLBFS, "must be");
    res = os::Linux::release_memory_special_huge_tlbfs(base, bytes);
  }
  return res;
}

size_t os::large_page_size() {
  return _large_page_size;
}

// With SysV SHM the entire memory region must be allocated as shared
// memory.
// HugeTLBFS allows application to commit large page memory on demand.
// However, when committing memory with HugeTLBFS fails, the region
// that was supposed to be committed will lose the old reservation
// and allow other threads to steal that memory region. Because of this
// behavior we can't commit HugeTLBFS memory.
bool os::can_commit_large_page_memory() {
  return UseTransparentHugePages;
}

bool os::can_execute_large_page_memory() {
  return UseTransparentHugePages || UseHugeTLBFS;
}

// Reserve memory at an arbitrary address, only if that area is
// available (and not reserved for something else).

char* os::pd_attempt_reserve_memory_at(size_t bytes, char* requested_addr) {
  const int max_tries = 10;
  char* base[max_tries];
  size_t size[max_tries];
  const size_t gap = 0x000000;

  // Assert only that the size is a multiple of the page size, since
  // that's all that mmap requires, and since that's all we really know
  // about at this low abstraction level.  If we need higher alignment,
  // we can either pass an alignment to this method or verify alignment
  // in one of the methods further up the call chain.  See bug 5044738.
  assert(bytes % os::vm_page_size() == 0, "reserving unexpected size block");

  // Repeatedly allocate blocks until the block is allocated at the
  // right spot.

  // Linux mmap allows caller to pass an address as hint; give it a try first,
  // if kernel honors the hint then we can return immediately.
  char * addr = anon_mmap(requested_addr, bytes, false);
  if (addr == requested_addr) {
     return requested_addr;
  }

  if (addr != NULL) {
     // mmap() is successful but it fails to reserve at the requested address
     anon_munmap(addr, bytes);
  }

  int i;
  for (i = 0; i < max_tries; ++i) {
    base[i] = reserve_memory(bytes);

    if (base[i] != NULL) {
      // Is this the block we wanted?
      if (base[i] == requested_addr) {
        size[i] = bytes;
        break;
      }

      // Does this overlap the block we wanted? Give back the overlapped
      // parts and try again.

      ptrdiff_t top_overlap = requested_addr + (bytes + gap) - base[i];
      if (top_overlap >= 0 && (size_t)top_overlap < bytes) {
        unmap_memory(base[i], top_overlap);
        base[i] += top_overlap;
        size[i] = bytes - top_overlap;
      } else {
        ptrdiff_t bottom_overlap = base[i] + bytes - requested_addr;
        if (bottom_overlap >= 0 && (size_t)bottom_overlap < bytes) {
          unmap_memory(requested_addr, bottom_overlap);
          size[i] = bytes - bottom_overlap;
        } else {
          size[i] = bytes;
        }
      }
    }
  }

  // Give back the unused reserved pieces.

  for (int j = 0; j < i; ++j) {
    if (base[j] != NULL) {
      unmap_memory(base[j], size[j]);
    }
  }

  if (i < max_tries) {
    return requested_addr;
  } else {
    return NULL;
  }
}

size_t os::read(int fd, void *buf, unsigned int nBytes) {
  return ::read(fd, buf, nBytes);
}

size_t os::read_at(int fd, void *buf, unsigned int nBytes, jlong offset) {
  return ::pread(fd, buf, nBytes, offset);
}

// Short sleep, direct OS call.
//
// Note: certain versions of Linux CFS scheduler (since 2.6.23) do not guarantee
// sched_yield(2) will actually give up the CPU:
//
//   * Alone on this pariticular CPU, keeps running.
//   * Before the introduction of "skip_buddy" with "compat_yield" disabled
//     (pre 2.6.39).
//
// So calling this with 0 is an alternative.
//
void os::naked_short_sleep(jlong ms) {
  struct timespec req;

  assert(ms < 1000, "Un-interruptable sleep, short time use only");
  req.tv_sec = 0;
  if (ms > 0) {
    req.tv_nsec = (ms % 1000) * 1000000;
  } else {
    req.tv_nsec = 1;
  }

  nanosleep(&req, NULL);

  return;
}

// Sleep forever; naked call to OS-specific sleep; use with CAUTION
void os::infinite_sleep() {
  while (true) {    // sleep forever ...
    ::sleep(100);   // ... 100 seconds at a time
  }
}

// Used to convert frequent JVM_Yield() to nops
bool os::dont_yield() {
  return DontYieldALot;
}

void os::naked_yield() {
  sched_yield();
}

////////////////////////////////////////////////////////////////////////////////
// thread priority support

// Note: Normal Linux applications are run with SCHED_OTHER policy. SCHED_OTHER
// only supports dynamic priority, static priority must be zero. For real-time
// applications, Linux supports SCHED_RR which allows static priority (1-99).
// However, for large multi-threaded applications, SCHED_RR is not only slower
// than SCHED_OTHER, but also very unstable (my volano tests hang hard 4 out
// of 5 runs - Sep 2005).
//
// The following code actually changes the niceness of kernel-thread/LWP. It
// has an assumption that setpriority() only modifies one kernel-thread/LWP,
// not the entire user process, and user level threads are 1:1 mapped to kernel
// threads. It has always been the case, but could change in the future. For
// this reason, the code should not be used as default (ThreadPriorityPolicy=0).
// It is only used when ThreadPriorityPolicy=1 and requires root privilege.

int os::java_to_os_priority[CriticalPriority + 1] = {
  19,              // 0 Entry should never be used

   4,              // 1 MinPriority
   3,              // 2
   2,              // 3

   1,              // 4
   0,              // 5 NormPriority
  -1,              // 6

  -2,              // 7
  -3,              // 8
  -4,              // 9 NearMaxPriority

  -5,              // 10 MaxPriority

  -5               // 11 CriticalPriority
};

static int prio_init() {
  if (ThreadPriorityPolicy == 1) {
    // Only root can raise thread priority. Don't allow ThreadPriorityPolicy=1
    // if effective uid is not root. Perhaps, a more elegant way of doing
    // this is to test CAP_SYS_NICE capability, but that will require libcap.so
    if (geteuid() != 0) {
      if (!FLAG_IS_DEFAULT(ThreadPriorityPolicy)) {
        warning("-XX:ThreadPriorityPolicy requires root privilege on Linux");
      }
      ThreadPriorityPolicy = 0;
    }
  }
  if (UseCriticalJavaThreadPriority) {
    os::java_to_os_priority[MaxPriority] = os::java_to_os_priority[CriticalPriority];
  }
  return 0;
}

OSReturn os::set_native_priority(Thread* thread, int newpri) {
  if (!UseThreadPriorities || ThreadPriorityPolicy == 0) return OS_OK;

  int ret = setpriority(PRIO_PROCESS, thread->osthread()->thread_id(), newpri);
  return (ret == 0) ? OS_OK : OS_ERR;
}

OSReturn os::get_native_priority(const Thread* const thread,
                                 int *priority_ptr) {
  if (!UseThreadPriorities || ThreadPriorityPolicy == 0) {
    *priority_ptr = java_to_os_priority[NormPriority];
    return OS_OK;
  }

  errno = 0;
  *priority_ptr = getpriority(PRIO_PROCESS, thread->osthread()->thread_id());
  return (*priority_ptr != -1 || errno == 0 ? OS_OK : OS_ERR);
}

// Hint to the underlying OS that a task switch would not be good.
// Void return because it's a hint and can fail.
void os::hint_no_preempt() {}

////////////////////////////////////////////////////////////////////////////////
// suspend/resume support

//  the low-level signal-based suspend/resume support is a remnant from the
//  old VM-suspension that used to be for java-suspension, safepoints etc,
//  within hotspot. Now there is a single use-case for this:
//    - calling get_thread_pc() on the VMThread by the flat-profiler task
//      that runs in the watcher thread.
//  The remaining code is greatly simplified from the more general suspension
//  code that used to be used.
//
//  The protocol is quite simple:
//  - suspend:
//      - sends a signal to the target thread
//      - polls the suspend state of the osthread using a yield loop
//      - target thread signal handler (SR_handler) sets suspend state
//        and blocks in sigsuspend until continued
//  - resume:
//      - sets target osthread state to continue
//      - sends signal to end the sigsuspend loop in the SR_handler
//
//  Note that the SR_lock plays no role in this suspend/resume protocol.

static void resume_clear_context(OSThread *osthread) {
  osthread->set_ucontext(NULL);
  osthread->set_siginfo(NULL);
}

static void suspend_save_context(OSThread *osthread, siginfo_t* siginfo,
                                 ucontext_t* context) {
  osthread->set_ucontext(context);
  osthread->set_siginfo(siginfo);
}

// Handler function invoked when a thread's execution is suspended or
// resumed. We have to be careful that only async-safe functions are
// called here (Note: most pthread functions are not async safe and
// should be avoided.)
//
// Note: sigwait() is a more natural fit than sigsuspend() from an
// interface point of view, but sigwait() prevents the signal hander
// from being run. libpthread would get very confused by not having
// its signal handlers run and prevents sigwait()'s use with the
// mutex granting granting signal.
//
// Currently only ever called on the VMThread and JavaThreads (PC sampling)
//
static void SR_handler(int sig, siginfo_t* siginfo, ucontext_t* context) {
  // Save and restore errno to avoid confusing native code with EINTR
  // after sigsuspend.
  int old_errno = errno;

  Thread* thread = Thread::current();
  OSThread* osthread = thread->osthread();
  assert(thread->is_VM_thread() || thread->is_Java_thread(), "Must be VMThread or JavaThread");

  os::SuspendResume::State current = osthread->sr.state();
  if (current == os::SuspendResume::SR_SUSPEND_REQUEST) {
    suspend_save_context(osthread, siginfo, context);

    // attempt to switch the state, we assume we had a SUSPEND_REQUEST
    os::SuspendResume::State state = osthread->sr.suspended();
    if (state == os::SuspendResume::SR_SUSPENDED) {
      sigset_t suspend_set;  // signals for sigsuspend()

      // get current set of blocked signals and unblock resume signal
      pthread_sigmask(SIG_BLOCK, NULL, &suspend_set);
      sigdelset(&suspend_set, SR_signum);

      sr_semaphore.signal();
      // wait here until we are resumed
      while (1) {
        sigsuspend(&suspend_set);

        os::SuspendResume::State result = osthread->sr.running();
        if (result == os::SuspendResume::SR_RUNNING) {
          sr_semaphore.signal();
          break;
        }
      }

    } else if (state == os::SuspendResume::SR_RUNNING) {
      // request was cancelled, continue
    } else {
      ShouldNotReachHere();
    }

    resume_clear_context(osthread);
  } else if (current == os::SuspendResume::SR_RUNNING) {
    // request was cancelled, continue
  } else if (current == os::SuspendResume::SR_WAKEUP_REQUEST) {
    // ignore
  } else {
    // ignore
  }

  errno = old_errno;
}


static int SR_initialize() {
  struct sigaction act;
  char *s;
  // Get signal number to use for suspend/resume
  if ((s = ::getenv("_JAVA_SR_SIGNUM")) != 0) {
    int sig = ::strtol(s, 0, 10);
    if (sig > 0 || sig < _NSIG) {
        SR_signum = sig;
    }
  }

  assert(SR_signum > SIGSEGV && SR_signum > SIGBUS,
        "SR_signum must be greater than max(SIGSEGV, SIGBUS), see 4355769");

  sigemptyset(&SR_sigset);
  sigaddset(&SR_sigset, SR_signum);

  // Set up signal handler for suspend/resume
  act.sa_flags = SA_RESTART|SA_SIGINFO;
  act.sa_handler = (void (*)(int)) SR_handler;

  // SR_signum is blocked by default.
  // 4528190 - We also need to block pthread restart signal (32 on all
  // supported Linux platforms). Note that LinuxThreads need to block
  // this signal for all threads to work properly. So we don't have
  // to use hard-coded signal number when setting up the mask.
  pthread_sigmask(SIG_BLOCK, NULL, &act.sa_mask);

  if (sigaction(SR_signum, &act, 0) == -1) {
    return -1;
  }

  // Save signal flag
  os::Linux::set_our_sigflags(SR_signum, act.sa_flags);
  return 0;
}

static int sr_notify(OSThread* osthread) {
  int status = pthread_kill(osthread->pthread_id(), SR_signum);
  assert_status(status == 0, status, "pthread_kill");
  return status;
}

// "Randomly" selected value for how long we want to spin
// before bailing out on suspending a thread, also how often
// we send a signal to a thread we want to resume
static const int RANDOMLY_LARGE_INTEGER = 1000000;
static const int RANDOMLY_LARGE_INTEGER2 = 100;

// returns true on success and false on error - really an error is fatal
// but this seems the normal response to library errors
static bool do_suspend(OSThread* osthread) {
  assert(osthread->sr.is_running(), "thread should be running");
  assert(!sr_semaphore.trywait(), "semaphore has invalid state");

  // mark as suspended and send signal
  if (osthread->sr.request_suspend() != os::SuspendResume::SR_SUSPEND_REQUEST) {
    // failed to switch, state wasn't running?
    ShouldNotReachHere();
    return false;
  }

  if (sr_notify(osthread) != 0) {
    ShouldNotReachHere();
  }

  // managed to send the signal and switch to SUSPEND_REQUEST, now wait for SUSPENDED
  while (true) {
    if (sr_semaphore.timedwait(0, 2 * NANOSECS_PER_MILLISEC)) {
      break;
    } else {
      // timeout
      os::SuspendResume::State cancelled = osthread->sr.cancel_suspend();
      if (cancelled == os::SuspendResume::SR_RUNNING) {
        return false;
      } else if (cancelled == os::SuspendResume::SR_SUSPENDED) {
        // make sure that we consume the signal on the semaphore as well
        sr_semaphore.wait();
        break;
      } else {
        ShouldNotReachHere();
        return false;
      }
    }
  }

  guarantee(osthread->sr.is_suspended(), "Must be suspended");
  return true;
}

static void do_resume(OSThread* osthread) {
  assert(osthread->sr.is_suspended(), "thread should be suspended");
  assert(!sr_semaphore.trywait(), "invalid semaphore state");

  if (osthread->sr.request_wakeup() != os::SuspendResume::SR_WAKEUP_REQUEST) {
    // failed to switch to WAKEUP_REQUEST
    ShouldNotReachHere();
    return;
  }

  while (true) {
    if (sr_notify(osthread) == 0) {
      if (sr_semaphore.timedwait(0, 2 * NANOSECS_PER_MILLISEC)) {
        if (osthread->sr.is_running()) {
          return;
        }
      }
    } else {
      ShouldNotReachHere();
    }
  }

  guarantee(osthread->sr.is_running(), "Must be running!");
}

///////////////////////////////////////////////////////////////////////////////////
// signal handling (except suspend/resume)

// This routine may be used by user applications as a "hook" to catch signals.
// The user-defined signal handler must pass unrecognized signals to this
// routine, and if it returns true (non-zero), then the signal handler must
// return immediately.  If the flag "abort_if_unrecognized" is true, then this
// routine will never retun false (zero), but instead will execute a VM panic
// routine kill the process.
//
// If this routine returns false, it is OK to call it again.  This allows
// the user-defined signal handler to perform checks either before or after
// the VM performs its own checks.  Naturally, the user code would be making
// a serious error if it tried to handle an exception (such as a null check
// or breakpoint) that the VM was generating for its own correct operation.
//
// This routine may recognize any of the following kinds of signals:
//    SIGBUS, SIGSEGV, SIGILL, SIGFPE, SIGQUIT, SIGPIPE, SIGXFSZ, SIGUSR1.
// It should be consulted by handlers for any of those signals.
//
// The caller of this routine must pass in the three arguments supplied
// to the function referred to in the "sa_sigaction" (not the "sa_handler")
// field of the structure passed to sigaction().  This routine assumes that
// the sa_flags field passed to sigaction() includes SA_SIGINFO and SA_RESTART.
//
// Note that the VM will print warnings if it detects conflicting signal
// handlers, unless invoked with the option "-XX:+AllowUserSignalHandlers".
//
extern "C" JNIEXPORT int JVM_handle_linux_signal(int signo,
                                                 siginfo_t* siginfo,
                                                 void* ucontext,
                                                 int abort_if_unrecognized);

void signalHandler(int sig, siginfo_t* info, void* uc) {
  assert(info != NULL && uc != NULL, "it must be old kernel");
  int orig_errno = errno;  // Preserve errno value over signal handler.
  JVM_handle_linux_signal(sig, info, uc, true);
  errno = orig_errno;
}


// This boolean allows users to forward their own non-matching signals
// to JVM_handle_linux_signal, harmlessly.
bool os::Linux::signal_handlers_are_installed = false;

// For signal-chaining
struct sigaction os::Linux::sigact[MAXSIGNUM];
unsigned int os::Linux::sigs = 0;
bool os::Linux::libjsig_is_loaded = false;
typedef struct sigaction *(*get_signal_t)(int);
get_signal_t os::Linux::get_signal_action = NULL;

struct sigaction* os::Linux::get_chained_signal_action(int sig) {
  struct sigaction *actp = NULL;

  if (libjsig_is_loaded) {
    // Retrieve the old signal handler from libjsig
    actp = (*get_signal_action)(sig);
  }
  if (actp == NULL) {
    // Retrieve the preinstalled signal handler from jvm
    actp = get_preinstalled_handler(sig);
  }

  return actp;
}

static bool call_chained_handler(struct sigaction *actp, int sig,
                                 siginfo_t *siginfo, void *context) {
  // Call the old signal handler
  if (actp->sa_handler == SIG_DFL) {
    // It's more reasonable to let jvm treat it as an unexpected exception
    // instead of taking the default action.
    return false;
  } else if (actp->sa_handler != SIG_IGN) {
    if ((actp->sa_flags & SA_NODEFER) == 0) {
      // automaticlly block the signal
      sigaddset(&(actp->sa_mask), sig);
    }

    sa_handler_t hand;
    sa_sigaction_t sa;
    bool siginfo_flag_set = (actp->sa_flags & SA_SIGINFO) != 0;
    // retrieve the chained handler
    if (siginfo_flag_set) {
      sa = actp->sa_sigaction;
    } else {
      hand = actp->sa_handler;
    }

    if ((actp->sa_flags & SA_RESETHAND) != 0) {
      actp->sa_handler = SIG_DFL;
    }

    // try to honor the signal mask
    sigset_t oset;
    pthread_sigmask(SIG_SETMASK, &(actp->sa_mask), &oset);

    // call into the chained handler
    if (siginfo_flag_set) {
      (*sa)(sig, siginfo, context);
    } else {
      (*hand)(sig);
    }

    // restore the signal mask
    pthread_sigmask(SIG_SETMASK, &oset, 0);
  }
  // Tell jvm's signal handler the signal is taken care of.
  return true;
}

bool os::Linux::chained_handler(int sig, siginfo_t* siginfo, void* context) {
  bool chained = false;
  // signal-chaining
  if (UseSignalChaining) {
    struct sigaction *actp = get_chained_signal_action(sig);
    if (actp != NULL) {
      chained = call_chained_handler(actp, sig, siginfo, context);
    }
  }
  return chained;
}

struct sigaction* os::Linux::get_preinstalled_handler(int sig) {
  if ((((unsigned int)1 << sig) & sigs) != 0) {
    return &sigact[sig];
  }
  return NULL;
}

void os::Linux::save_preinstalled_handler(int sig, struct sigaction& oldAct) {
  assert(sig > 0 && sig < MAXSIGNUM, "vm signal out of expected range");
  sigact[sig] = oldAct;
  sigs |= (unsigned int)1 << sig;
}

// for diagnostic
int os::Linux::sigflags[MAXSIGNUM];

int os::Linux::get_our_sigflags(int sig) {
  assert(sig > 0 && sig < MAXSIGNUM, "vm signal out of expected range");
  return sigflags[sig];
}

void os::Linux::set_our_sigflags(int sig, int flags) {
  assert(sig > 0 && sig < MAXSIGNUM, "vm signal out of expected range");
  sigflags[sig] = flags;
}

void os::Linux::set_signal_handler(int sig, bool set_installed) {
  // Check for overwrite.
  struct sigaction oldAct;
  sigaction(sig, (struct sigaction*)NULL, &oldAct);

  void* oldhand = oldAct.sa_sigaction
                ? CAST_FROM_FN_PTR(void*,  oldAct.sa_sigaction)
                : CAST_FROM_FN_PTR(void*,  oldAct.sa_handler);
  if (oldhand != CAST_FROM_FN_PTR(void*, SIG_DFL) &&
      oldhand != CAST_FROM_FN_PTR(void*, SIG_IGN) &&
      oldhand != CAST_FROM_FN_PTR(void*, (sa_sigaction_t)signalHandler)) {
    if (AllowUserSignalHandlers || !set_installed) {
      // Do not overwrite; user takes responsibility to forward to us.
      return;
    } else if (UseSignalChaining) {
      // save the old handler in jvm
      save_preinstalled_handler(sig, oldAct);
      // libjsig also interposes the sigaction() call below and saves the
      // old sigaction on it own.
    } else {
      fatal(err_msg("Encountered unexpected pre-existing sigaction handler "
                    "%#lx for signal %d.", (long)oldhand, sig));
    }
  }

  struct sigaction sigAct;
  sigfillset(&(sigAct.sa_mask));
  sigAct.sa_handler = SIG_DFL;
  if (!set_installed) {
    sigAct.sa_flags = SA_SIGINFO|SA_RESTART;
  } else {
    sigAct.sa_sigaction = signalHandler;
    sigAct.sa_flags = SA_SIGINFO|SA_RESTART;
  }
  // Save flags, which are set by ours
  assert(sig > 0 && sig < MAXSIGNUM, "vm signal out of expected range");
  sigflags[sig] = sigAct.sa_flags;

  int ret = sigaction(sig, &sigAct, &oldAct);
  assert(ret == 0, "check");

  void* oldhand2  = oldAct.sa_sigaction
                  ? CAST_FROM_FN_PTR(void*, oldAct.sa_sigaction)
                  : CAST_FROM_FN_PTR(void*, oldAct.sa_handler);
  assert(oldhand2 == oldhand, "no concurrent signal handler installation");
}

// install signal handlers for signals that HotSpot needs to
// handle in order to support Java-level exception handling.

void os::Linux::install_signal_handlers() {
  if (!signal_handlers_are_installed) {
    signal_handlers_are_installed = true;

    // signal-chaining
    typedef void (*signal_setting_t)();
    signal_setting_t begin_signal_setting = NULL;
    signal_setting_t end_signal_setting = NULL;
    begin_signal_setting = CAST_TO_FN_PTR(signal_setting_t,
                             dlsym(RTLD_DEFAULT, "JVM_begin_signal_setting"));
    if (begin_signal_setting != NULL) {
      end_signal_setting = CAST_TO_FN_PTR(signal_setting_t,
                             dlsym(RTLD_DEFAULT, "JVM_end_signal_setting"));
      get_signal_action = CAST_TO_FN_PTR(get_signal_t,
                            dlsym(RTLD_DEFAULT, "JVM_get_signal_action"));
      libjsig_is_loaded = true;
      assert(UseSignalChaining, "should enable signal-chaining");
    }
    if (libjsig_is_loaded) {
      // Tell libjsig jvm is setting signal handlers
      (*begin_signal_setting)();
    }

    set_signal_handler(SIGSEGV, true);
    set_signal_handler(SIGPIPE, true);
    set_signal_handler(SIGBUS, true);
    set_signal_handler(SIGILL, true);
    set_signal_handler(SIGFPE, true);
#if defined(PPC64)
    set_signal_handler(SIGTRAP, true);
#endif
    set_signal_handler(SIGXFSZ, true);

    if (libjsig_is_loaded) {
      // Tell libjsig jvm finishes setting signal handlers
      (*end_signal_setting)();
    }

    // We don't activate signal checker if libjsig is in place, we trust ourselves
    // and if UserSignalHandler is installed all bets are off.
    // Log that signal checking is off only if -verbose:jni is specified.
    if (CheckJNICalls) {
      if (libjsig_is_loaded) {
        if (PrintJNIResolving) {
          tty->print_cr("Info: libjsig is activated, all active signal checking is disabled");
        }
        check_signals = false;
      }
      if (AllowUserSignalHandlers) {
        if (PrintJNIResolving) {
          tty->print_cr("Info: AllowUserSignalHandlers is activated, all active signal checking is disabled");
        }
        check_signals = false;
      }
    }
  }
}

// This is the fastest way to get thread cpu time on Linux.
// Returns cpu time (user+sys) for any thread, not only for current.
// POSIX compliant clocks are implemented in the kernels 2.6.16+.
// It might work on 2.6.10+ with a special kernel/glibc patch.
// For reference, please, see IEEE Std 1003.1-2004:
//   http://www.unix.org/single_unix_specification

jlong os::Linux::fast_thread_cpu_time(clockid_t clockid) {
  struct timespec tp;
  int rc = os::Linux::clock_gettime(clockid, &tp);
  assert(rc == 0, "clock_gettime is expected to return 0 code");

  return (tp.tv_sec * NANOSECS_PER_SEC) + tp.tv_nsec;
}

/////
// glibc on Linux platform uses non-documented flag
// to indicate, that some special sort of signal
// trampoline is used.
// We will never set this flag, and we should
// ignore this flag in our diagnostic
#ifdef SIGNIFICANT_SIGNAL_MASK
#undef SIGNIFICANT_SIGNAL_MASK
#endif
#define SIGNIFICANT_SIGNAL_MASK (~0x04000000)

static const char* get_signal_handler_name(address handler,
                                           char* buf, int buflen) {
  int offset;
  bool found = os::dll_address_to_library_name(handler, buf, buflen, &offset);
  if (found) {
    // skip directory names
    const char *p1, *p2;
    p1 = buf;
    size_t len = strlen(os::file_separator());
    while ((p2 = strstr(p1, os::file_separator())) != NULL) p1 = p2 + len;
    jio_snprintf(buf, buflen, "%s+0x%x", p1, offset);
  } else {
    jio_snprintf(buf, buflen, PTR_FORMAT, handler);
  }
  return buf;
}

static void print_signal_handler(outputStream* st, int sig,
                                 char* buf, size_t buflen) {
  struct sigaction sa;

  sigaction(sig, NULL, &sa);

  // See comment for SIGNIFICANT_SIGNAL_MASK define
  sa.sa_flags &= SIGNIFICANT_SIGNAL_MASK;

  st->print("%s: ", os::exception_name(sig, buf, buflen));

  address handler = (sa.sa_flags & SA_SIGINFO)
    ? CAST_FROM_FN_PTR(address, sa.sa_sigaction)
    : CAST_FROM_FN_PTR(address, sa.sa_handler);

  if (handler == CAST_FROM_FN_PTR(address, SIG_DFL)) {
    st->print("SIG_DFL");
  } else if (handler == CAST_FROM_FN_PTR(address, SIG_IGN)) {
    st->print("SIG_IGN");
  } else {
    st->print("[%s]", get_signal_handler_name(handler, buf, buflen));
  }

  st->print(", sa_mask[0]=");
  os::Posix::print_signal_set_short(st, &sa.sa_mask);

  address rh = VMError::get_resetted_sighandler(sig);
  // May be, handler was resetted by VMError?
  if (rh != NULL) {
    handler = rh;
    sa.sa_flags = VMError::get_resetted_sigflags(sig) & SIGNIFICANT_SIGNAL_MASK;
  }

  st->print(", sa_flags=");
  os::Posix::print_sa_flags(st, sa.sa_flags);

  // Check: is it our handler?
  if (handler == CAST_FROM_FN_PTR(address, (sa_sigaction_t)signalHandler) ||
     handler == CAST_FROM_FN_PTR(address, (sa_sigaction_t)SR_handler)) {
    // It is our signal handler
    // check for flags, reset system-used one!
    if ((int)sa.sa_flags != os::Linux::get_our_sigflags(sig)) {
      st->print(
                ", flags was changed from " PTR32_FORMAT ", consider using jsig library",
                os::Linux::get_our_sigflags(sig));
    }
  }
  st->cr();
}


#define DO_SIGNAL_CHECK(sig) \
  do {                                            \
    if (!sigismember(&check_signal_done, sig)) {  \
      os::Linux::check_signal_handler(sig);       \
    }                                             \
  } while (0)

// This method is a periodic task to check for misbehaving JNI applications
// under CheckJNI, we can add any periodic checks here

void os::run_periodic_checks() {
  if (check_signals == false) return;

  // SEGV and BUS if overridden could potentially prevent
  // generation of hs*.log in the event of a crash, debugging
  // such a case can be very challenging, so we absolutely
  // check the following for a good measure:
  DO_SIGNAL_CHECK(SIGSEGV);
  DO_SIGNAL_CHECK(SIGILL);
  DO_SIGNAL_CHECK(SIGFPE);
  DO_SIGNAL_CHECK(SIGBUS);
  DO_SIGNAL_CHECK(SIGPIPE);
  DO_SIGNAL_CHECK(SIGXFSZ);
#if defined(PPC64)
  DO_SIGNAL_CHECK(SIGTRAP);
#endif

  // ReduceSignalUsage allows the user to override these handlers
  // see comments at the very top and jvm_solaris.h
  if (!ReduceSignalUsage) {
    DO_SIGNAL_CHECK(SHUTDOWN1_SIGNAL);
    DO_SIGNAL_CHECK(SHUTDOWN2_SIGNAL);
    DO_SIGNAL_CHECK(SHUTDOWN3_SIGNAL);
    DO_SIGNAL_CHECK(BREAK_SIGNAL);
  }

  DO_SIGNAL_CHECK(SR_signum);
  DO_SIGNAL_CHECK(INTERRUPT_SIGNAL);
}

typedef int (*os_sigaction_t)(int, const struct sigaction *, struct sigaction *);

static os_sigaction_t os_sigaction = NULL;

void os::Linux::check_signal_handler(int sig) {
  char buf[O_BUFLEN];
  address jvmHandler = NULL;


  struct sigaction act;
  if (os_sigaction == NULL) {
    // only trust the default sigaction, in case it has been interposed
    os_sigaction = (os_sigaction_t)dlsym(RTLD_DEFAULT, "sigaction");
    if (os_sigaction == NULL) return;
  }

  os_sigaction(sig, (struct sigaction*)NULL, &act);


  act.sa_flags &= SIGNIFICANT_SIGNAL_MASK;

  address thisHandler = (act.sa_flags & SA_SIGINFO)
    ? CAST_FROM_FN_PTR(address, act.sa_sigaction)
    : CAST_FROM_FN_PTR(address, act.sa_handler);


  switch (sig) {
  case SIGSEGV:
  case SIGBUS:
  case SIGFPE:
  case SIGPIPE:
  case SIGILL:
  case SIGXFSZ:
    jvmHandler = CAST_FROM_FN_PTR(address, (sa_sigaction_t)signalHandler);
    break;

  case SHUTDOWN1_SIGNAL:
  case SHUTDOWN2_SIGNAL:
  case SHUTDOWN3_SIGNAL:
  case BREAK_SIGNAL:
    jvmHandler = (address)user_handler();
    break;

  case INTERRUPT_SIGNAL:
    jvmHandler = CAST_FROM_FN_PTR(address, SIG_DFL);
    break;

  default:
    if (sig == SR_signum) {
      jvmHandler = CAST_FROM_FN_PTR(address, (sa_sigaction_t)SR_handler);
    } else {
      return;
    }
    break;
  }

  if (thisHandler != jvmHandler) {
    tty->print("Warning: %s handler ", exception_name(sig, buf, O_BUFLEN));
    tty->print("expected:%s", get_signal_handler_name(jvmHandler, buf, O_BUFLEN));
    tty->print_cr("  found:%s", get_signal_handler_name(thisHandler, buf, O_BUFLEN));
    // No need to check this sig any longer
    sigaddset(&check_signal_done, sig);
    // Running under non-interactive shell, SHUTDOWN2_SIGNAL will be reassigned SIG_IGN
    if (sig == SHUTDOWN2_SIGNAL && !isatty(fileno(stdin))) {
      tty->print_cr("Running in non-interactive shell, %s handler is replaced by shell",
                    exception_name(sig, buf, O_BUFLEN));
    }
  } else if(os::Linux::get_our_sigflags(sig) != 0 && (int)act.sa_flags != os::Linux::get_our_sigflags(sig)) {
    tty->print("Warning: %s handler flags ", exception_name(sig, buf, O_BUFLEN));
    tty->print("expected:" PTR32_FORMAT, os::Linux::get_our_sigflags(sig));
    tty->print_cr("  found:" PTR32_FORMAT, act.sa_flags);
    // No need to check this sig any longer
    sigaddset(&check_signal_done, sig);
  }

  // Dump all the signal
  if (sigismember(&check_signal_done, sig)) {
    print_signal_handlers(tty, buf, O_BUFLEN);
  }
}

extern void report_error(char* file_name, int line_no, char* title,
                         char* format, ...);

extern bool signal_name(int signo, char* buf, size_t len);

const char* os::exception_name(int exception_code, char* buf, size_t size) {
  if (0 < exception_code && exception_code <= SIGRTMAX) {
    // signal
    if (!signal_name(exception_code, buf, size)) {
      jio_snprintf(buf, size, "SIG%d", exception_code);
    }
    return buf;
  } else {
    return NULL;
  }
}

// this is called _before_ the most of global arguments have been parsed
void os::init(void) {
  char dummy;   // used to get a guess on initial stack address
//  first_hrtime = gethrtime();

  clock_tics_per_sec = sysconf(_SC_CLK_TCK);

  init_random(1234567);

  ThreadCritical::initialize();

  Linux::set_page_size(sysconf(_SC_PAGESIZE));
  if (Linux::page_size() == -1) {
    fatal(err_msg("os_linux.cpp: os::init: sysconf failed (%s)",
                  strerror(errno)));
  }
  init_page_sizes((size_t) Linux::page_size());

  Linux::initialize_system_info();

  // main_thread points to the aboriginal thread
  Linux::_main_thread = pthread_self();

  Linux::clock_init();
  initial_time_count = javaTimeNanos();

  // pthread_condattr initialization for monotonic clock
  int status;
  pthread_condattr_t* _condattr = os::Linux::condAttr();
  if ((status = pthread_condattr_init(_condattr)) != 0) {
    fatal(err_msg("pthread_condattr_init: %s", strerror(status)));
  }
  // Only set the clock if CLOCK_MONOTONIC is available
  if (os::supports_monotonic_clock()) {
    if ((status = pthread_condattr_setclock(_condattr, CLOCK_MONOTONIC)) != 0) {
      if (status == EINVAL) {
        warning("Unable to use monotonic clock with relative timed-waits" \
                " - changes to the time-of-day clock may have adverse affects");
      } else {
        fatal(err_msg("pthread_condattr_setclock: %s", strerror(status)));
      }
    }
  }
  // else it defaults to CLOCK_REALTIME

  // If the pagesize of the VM is greater than 8K determine the appropriate
  // number of initial guard pages.  The user can change this with the
  // command line arguments, if needed.
  if (vm_page_size() > (int)Linux::vm_default_page_size()) {
    StackYellowPages = 1;
    StackRedPages = 1;
    StackShadowPages = round_to((StackShadowPages*Linux::vm_default_page_size()), vm_page_size()) / vm_page_size();
  }

  // retrieve entry point for pthread_setname_np
  Linux::_pthread_setname_np =
    (int(*)(pthread_t, const char*))dlsym(RTLD_DEFAULT, "pthread_setname_np");

}

// To install functions for atexit system call
extern "C" {
  static void perfMemory_exit_helper() {
    perfMemory_exit();
  }
}

// this is called _after_ the global arguments have been parsed
jint os::init_2(void) {
  Linux::fast_thread_clock_init();

  // Allocate a single page and mark it as readable for safepoint polling
  address polling_page = (address) ::mmap(NULL, Linux::page_size(), PROT_READ, MAP_PRIVATE|MAP_ANONYMOUS, -1, 0);
  guarantee(polling_page != MAP_FAILED, "os::init_2: failed to allocate polling page");

  os::set_polling_page(polling_page);

#ifndef PRODUCT
  if (Verbose && PrintMiscellaneous) {
    tty->print("[SafePoint Polling address: " INTPTR_FORMAT "]\n",
               (intptr_t)polling_page);
  }
#endif

  if (!UseMembar) {
    address mem_serialize_page = (address) ::mmap(NULL, Linux::page_size(), PROT_READ | PROT_WRITE, MAP_PRIVATE|MAP_ANONYMOUS, -1, 0);
    guarantee(mem_serialize_page != MAP_FAILED, "mmap Failed for memory serialize page");
    os::set_memory_serialize_page(mem_serialize_page);

#ifndef PRODUCT
    if (Verbose && PrintMiscellaneous) {
      tty->print("[Memory Serialize  Page address: " INTPTR_FORMAT "]\n",
                 (intptr_t)mem_serialize_page);
    }
#endif
  }

  // initialize suspend/resume support - must do this before signal_sets_init()
  if (SR_initialize() != 0) {
    perror("SR_initialize failed");
    return JNI_ERR;
  }

  Linux::signal_sets_init();
  Linux::install_signal_handlers();

  // Check minimum allowable stack size for thread creation and to initialize
  // the java system classes, including StackOverflowError - depends on page
  // size.  Add a page for compiler2 recursion in main thread.
  // Add in 2*BytesPerWord times page size to account for VM stack during
  // class initialization depending on 32 or 64 bit VM.
  os::Linux::min_stack_allowed = MAX2(os::Linux::min_stack_allowed,
            (size_t)(StackYellowPages+StackRedPages+StackShadowPages) * Linux::page_size() +
                    (2*BytesPerWord COMPILER2_PRESENT(+1)) * Linux::vm_default_page_size());

  size_t threadStackSizeInBytes = ThreadStackSize * K;
  if (threadStackSizeInBytes != 0 &&
      threadStackSizeInBytes < os::Linux::min_stack_allowed) {
        tty->print_cr("\nThe stack size specified is too small, "
                      "Specify at least %dk",
                      os::Linux::min_stack_allowed/ K);
        return JNI_ERR;
  }

  // Make the stack size a multiple of the page size so that
  // the yellow/red zones can be guarded.
  JavaThread::set_stack_size_at_create(round_to(threadStackSizeInBytes,
        vm_page_size()));

  Linux::capture_initial_stack(JavaThread::stack_size_at_create());

#if defined(IA32)
  workaround_expand_exec_shield_cs_limit();
#endif

  Linux::libpthread_init();
  if (PrintMiscellaneous && (Verbose || WizardMode)) {
<<<<<<< HEAD
     tty->print_cr("[HotSpot is running with %s, %s(%s)]\n",
          Linux::glibc_version(), Linux::libpthread_version(),
          Linux::is_floating_stack() ? "floating stack" : "fixed stack");
=======
    tty->print_cr("[HotSpot is running with %s, %s]\n",
                  Linux::glibc_version(), Linux::libpthread_version());
>>>>>>> 144587ca
  }

  if (UseNUMA) {
    if (!Linux::libnuma_init()) {
      UseNUMA = false;
    } else {
      if ((Linux::numa_max_node() < 1)) {
        // There's only one node(they start from 0), disable NUMA.
        UseNUMA = false;
      }
    }
    // With SHM and HugeTLBFS large pages we cannot uncommit a page, so there's no way
    // we can make the adaptive lgrp chunk resizing work. If the user specified
    // both UseNUMA and UseLargePages (or UseSHM/UseHugeTLBFS) on the command line - warn and
    // disable adaptive resizing.
    if (UseNUMA && UseLargePages && !can_commit_large_page_memory()) {
      if (FLAG_IS_DEFAULT(UseNUMA)) {
        UseNUMA = false;
      } else {
        if (FLAG_IS_DEFAULT(UseLargePages) &&
            FLAG_IS_DEFAULT(UseSHM) &&
            FLAG_IS_DEFAULT(UseHugeTLBFS)) {
          UseLargePages = false;
        } else if (UseAdaptiveSizePolicy || UseAdaptiveNUMAChunkSizing) {
          warning("UseNUMA is not fully compatible with SHM/HugeTLBFS large pages, disabling adaptive resizing (-XX:-UseAdaptiveSizePolicy -XX:-UseAdaptiveNUMAChunkSizing)");
          UseAdaptiveSizePolicy = false;
          UseAdaptiveNUMAChunkSizing = false;
        }
      }
    }
    if (!UseNUMA && ForceNUMA) {
      UseNUMA = true;
    }
  }

  if (MaxFDLimit) {
    // set the number of file descriptors to max. print out error
    // if getrlimit/setrlimit fails but continue regardless.
    struct rlimit nbr_files;
    int status = getrlimit(RLIMIT_NOFILE, &nbr_files);
    if (status != 0) {
      if (PrintMiscellaneous && (Verbose || WizardMode)) {
        perror("os::init_2 getrlimit failed");
      }
    } else {
      nbr_files.rlim_cur = nbr_files.rlim_max;
      status = setrlimit(RLIMIT_NOFILE, &nbr_files);
      if (status != 0) {
        if (PrintMiscellaneous && (Verbose || WizardMode)) {
          perror("os::init_2 setrlimit failed");
      }
    }
  }
  }

  // Initialize lock used to serialize thread creation (see os::create_thread)
  Linux::set_createThread_lock(new Mutex(Mutex::leaf, "createThread_lock", false));

  // at-exit methods are called in the reverse order of their registration.
  // atexit functions are called on return from main or as a result of a
  // call to exit(3C). There can be only 32 of these functions registered
  // and atexit() does not set errno.

  if (PerfAllowAtExitRegistration) {
    // only register atexit functions if PerfAllowAtExitRegistration is set.
    // atexit functions can be delayed until process exit time, which
    // can be problematic for embedded VM situations. Embedded VMs should
    // call DestroyJavaVM() to assure that VM resources are released.

    // note: perfMemory_exit_helper atexit function may be removed in
    // the future if the appropriate cleanup code can be added to the
    // VM_Exit VMOperation's doit method.
    if (atexit(perfMemory_exit_helper) != 0) {
      warning("os::init_2 atexit(perfMemory_exit_helper) failed");
    }
  }

  // initialize thread priority policy
  prio_init();

  return JNI_OK;
}

// Mark the polling page as unreadable
void os::make_polling_page_unreadable(void) {
  if (!guard_memory((char*)_polling_page, Linux::page_size())) {
    fatal("Could not disable polling page");
  }
}

// Mark the polling page as readable
void os::make_polling_page_readable(void) {
  if (!linux_mprotect((char *)_polling_page, Linux::page_size(), PROT_READ)) {
    fatal("Could not enable polling page");
  }
}

int os::active_processor_count() {
  // Linux doesn't yet have a (official) notion of processor sets,
  // so just return the number of online processors.
  int online_cpus = ::sysconf(_SC_NPROCESSORS_ONLN);
  assert(online_cpus > 0 && online_cpus <= processor_count(), "sanity check");
  return online_cpus;
}

void os::set_native_thread_name(const char *name) {
  if (Linux::_pthread_setname_np) {
    char buf [16]; // according to glibc manpage, 16 chars incl. '/0'
    snprintf(buf, sizeof(buf), "%s", name);
    buf[sizeof(buf) - 1] = '\0';
    const int rc = Linux::_pthread_setname_np(pthread_self(), buf);
    // ERANGE should not happen; all other errors should just be ignored.
    assert(rc != ERANGE, "pthread_setname_np failed");
  }
}

bool os::distribute_processes(uint length, uint* distribution) {
  // Not yet implemented.
  return false;
}

bool os::bind_to_processor(uint processor_id) {
  // Not yet implemented.
  return false;
}

///

void os::SuspendedThreadTask::internal_do_task() {
  if (do_suspend(_thread->osthread())) {
    SuspendedThreadTaskContext context(_thread, _thread->osthread()->ucontext());
    do_task(context);
    do_resume(_thread->osthread());
  }
}

class PcFetcher : public os::SuspendedThreadTask {
public:
  PcFetcher(Thread* thread) : os::SuspendedThreadTask(thread) {}
  ExtendedPC result();
protected:
  void do_task(const os::SuspendedThreadTaskContext& context);
private:
  ExtendedPC _epc;
};

ExtendedPC PcFetcher::result() {
  guarantee(is_done(), "task is not done yet.");
  return _epc;
}

void PcFetcher::do_task(const os::SuspendedThreadTaskContext& context) {
  Thread* thread = context.thread();
  OSThread* osthread = thread->osthread();
  if (osthread->ucontext() != NULL) {
    _epc = os::Linux::ucontext_get_pc((ucontext_t *) context.ucontext());
  } else {
    // NULL context is unexpected, double-check this is the VMThread
    guarantee(thread->is_VM_thread(), "can only be called for VMThread");
  }
}

// Suspends the target using the signal mechanism and then grabs the PC before
// resuming the target. Used by the flat-profiler only
ExtendedPC os::get_thread_pc(Thread* thread) {
  // Make sure that it is called by the watcher for the VMThread
  assert(Thread::current()->is_Watcher_thread(), "Must be watcher");
  assert(thread->is_VM_thread(), "Can only be called for VMThread");

  PcFetcher fetcher(thread);
  fetcher.run();
  return fetcher.result();
}

<<<<<<< HEAD
int os::Linux::safe_cond_timedwait(pthread_cond_t *_cond,
                                   pthread_mutex_t *_mutex,
                                   const struct timespec *_abstime) {
   if (is_NPTL()) {
      return pthread_cond_timedwait(_cond, _mutex, _abstime);
   } else {
      // 6292965: LinuxThreads pthread_cond_timedwait() resets FPU control
      // word back to default 64bit precision if condvar is signaled. Java
      // wants 53bit precision.  Save and restore current value.
      int fpu = get_fpu_control_word();
      int status = pthread_cond_timedwait(_cond, _mutex, _abstime);
      set_fpu_control_word(fpu);
      return status;
   }
}

=======
>>>>>>> 144587ca
////////////////////////////////////////////////////////////////////////////////
// debug support

bool os::find(address addr, outputStream* st) {
  Dl_info dlinfo;
  memset(&dlinfo, 0, sizeof(dlinfo));
  if (dladdr(addr, &dlinfo) != 0) {
    st->print(PTR_FORMAT ": ", addr);
    if (dlinfo.dli_sname != NULL && dlinfo.dli_saddr != NULL) {
      st->print("%s+%#x", dlinfo.dli_sname,
                 addr - (intptr_t)dlinfo.dli_saddr);
    } else if (dlinfo.dli_fbase != NULL) {
      st->print("<offset %#x>", addr - (intptr_t)dlinfo.dli_fbase);
    } else {
      st->print("<absolute address>");
    }
    if (dlinfo.dli_fname != NULL) {
      st->print(" in %s", dlinfo.dli_fname);
    }
    if (dlinfo.dli_fbase != NULL) {
      st->print(" at " PTR_FORMAT, dlinfo.dli_fbase);
    }
    st->cr();

    if (Verbose) {
      // decode some bytes around the PC
      address begin = clamp_address_in_page(addr-40, addr, os::vm_page_size());
      address end   = clamp_address_in_page(addr+40, addr, os::vm_page_size());
      address       lowest = (address) dlinfo.dli_sname;
      if (!lowest)  lowest = (address) dlinfo.dli_fbase;
      if (begin < lowest)  begin = lowest;
      Dl_info dlinfo2;
      if (dladdr(end, &dlinfo2) != 0 && dlinfo2.dli_saddr != dlinfo.dli_saddr
          && end > dlinfo2.dli_saddr && dlinfo2.dli_saddr > begin) {
        end = (address) dlinfo2.dli_saddr;
      }
      Disassembler::decode(begin, end, st);
    }
    return true;
  }
  return false;
}

////////////////////////////////////////////////////////////////////////////////
// misc

// This does not do anything on Linux. This is basically a hook for being
// able to use structured exception handling (thread-local exception filters)
// on, e.g., Win32.
void
os::os_exception_wrapper(java_call_t f, JavaValue* value, methodHandle* method,
                         JavaCallArguments* args, Thread* thread) {
  f(value, method, args, thread);
}

void os::print_statistics() {
}

int os::message_box(const char* title, const char* message) {
  int i;
  fdStream err(defaultStream::error_fd());
  for (i = 0; i < 78; i++) err.print_raw("=");
  err.cr();
  err.print_raw_cr(title);
  for (i = 0; i < 78; i++) err.print_raw("-");
  err.cr();
  err.print_raw_cr(message);
  for (i = 0; i < 78; i++) err.print_raw("=");
  err.cr();

  char buf[16];
  // Prevent process from exiting upon "read error" without consuming all CPU
  while (::read(0, buf, sizeof(buf)) <= 0) { ::sleep(100); }

  return buf[0] == 'y' || buf[0] == 'Y';
}

int os::stat(const char *path, struct stat *sbuf) {
  char pathbuf[MAX_PATH];
  if (strlen(path) > MAX_PATH - 1) {
    errno = ENAMETOOLONG;
    return -1;
  }
  os::native_path(strcpy(pathbuf, path));
  return ::stat(pathbuf, sbuf);
}

bool os::check_heap(bool force) {
  return true;
}

// Is a (classpath) directory empty?
bool os::dir_is_empty(const char* path) {
  DIR *dir = NULL;
  struct dirent *ptr;

  dir = opendir(path);
  if (dir == NULL) return true;

  // Scan the directory
  bool result = true;
  char buf[sizeof(struct dirent) + MAX_PATH];
  while (result && (ptr = ::readdir(dir)) != NULL) {
    if (strcmp(ptr->d_name, ".") != 0 && strcmp(ptr->d_name, "..") != 0) {
      result = false;
    }
  }
  closedir(dir);
  return result;
}

// This code originates from JDK's sysOpen and open64_w
// from src/solaris/hpi/src/system_md.c

int os::open(const char *path, int oflag, int mode) {
  if (strlen(path) > MAX_PATH - 1) {
    errno = ENAMETOOLONG;
    return -1;
  }

  // All file descriptors that are opened in the Java process and not
  // specifically destined for a subprocess should have the close-on-exec
  // flag set.  If we don't set it, then careless 3rd party native code
  // might fork and exec without closing all appropriate file descriptors
  // (e.g. as we do in closeDescriptors in UNIXProcess.c), and this in
  // turn might:
  //
  // - cause end-of-file to fail to be detected on some file
  //   descriptors, resulting in mysterious hangs, or
  //
  // - might cause an fopen in the subprocess to fail on a system
  //   suffering from bug 1085341.
  //
  // (Yes, the default setting of the close-on-exec flag is a Unix
  // design flaw)
  //
  // See:
  // 1085341: 32-bit stdio routines should support file descriptors >255
  // 4843136: (process) pipe file descriptor from Runtime.exec not being closed
  // 6339493: (process) Runtime.exec does not close all file descriptors on Solaris 9
  //
  // Modern Linux kernels (after 2.6.23 2007) support O_CLOEXEC with open().
  // O_CLOEXEC is preferable to using FD_CLOEXEC on an open file descriptor
  // because it saves a system call and removes a small window where the flag
  // is unset.  On ancient Linux kernels the O_CLOEXEC flag will be ignored
  // and we fall back to using FD_CLOEXEC (see below).
#ifdef O_CLOEXEC
  oflag |= O_CLOEXEC;
#endif

  int fd = ::open64(path, oflag, mode);
  if (fd == -1) return -1;

  //If the open succeeded, the file might still be a directory
  {
    struct stat64 buf64;
    int ret = ::fstat64(fd, &buf64);
    int st_mode = buf64.st_mode;

    if (ret != -1) {
      if ((st_mode & S_IFMT) == S_IFDIR) {
        errno = EISDIR;
        ::close(fd);
        return -1;
      }
    } else {
      ::close(fd);
      return -1;
    }
  }

#ifdef FD_CLOEXEC
  // Validate that the use of the O_CLOEXEC flag on open above worked.
  // With recent kernels, we will perform this check exactly once.
  static sig_atomic_t O_CLOEXEC_is_known_to_work = 0;
  if (!O_CLOEXEC_is_known_to_work) {
        int flags = ::fcntl(fd, F_GETFD);
    if (flags != -1) {
      if ((flags & FD_CLOEXEC) != 0)
        O_CLOEXEC_is_known_to_work = 1;
      else
            ::fcntl(fd, F_SETFD, flags | FD_CLOEXEC);
    }
  }
#endif

  return fd;
}


// create binary file, rewriting existing file if required
int os::create_binary_file(const char* path, bool rewrite_existing) {
  int oflags = O_WRONLY | O_CREAT;
  if (!rewrite_existing) {
    oflags |= O_EXCL;
  }
  return ::open64(path, oflags, S_IREAD | S_IWRITE);
}

// return current position of file pointer
jlong os::current_file_offset(int fd) {
  return (jlong)::lseek64(fd, (off64_t)0, SEEK_CUR);
}

// move file pointer to the specified offset
jlong os::seek_to_file_offset(int fd, jlong offset) {
  return (jlong)::lseek64(fd, (off64_t)offset, SEEK_SET);
}

// This code originates from JDK's sysAvailable
// from src/solaris/hpi/src/native_threads/src/sys_api_td.c

int os::available(int fd, jlong *bytes) {
  jlong cur, end;
  int mode;
  struct stat64 buf64;

  if (::fstat64(fd, &buf64) >= 0) {
    mode = buf64.st_mode;
    if (S_ISCHR(mode) || S_ISFIFO(mode) || S_ISSOCK(mode)) {
      // XXX: is the following call interruptible? If so, this might
      // need to go through the INTERRUPT_IO() wrapper as for other
      // blocking, interruptible calls in this file.
      int n;
      if (::ioctl(fd, FIONREAD, &n) >= 0) {
        *bytes = n;
        return 1;
      }
    }
  }
  if ((cur = ::lseek64(fd, 0L, SEEK_CUR)) == -1) {
    return 0;
  } else if ((end = ::lseek64(fd, 0L, SEEK_END)) == -1) {
    return 0;
  } else if (::lseek64(fd, cur, SEEK_SET) == -1) {
    return 0;
  }
  *bytes = end - cur;
  return 1;
}

// Map a block of memory.
char* os::pd_map_memory(int fd, const char* file_name, size_t file_offset,
                     char *addr, size_t bytes, bool read_only,
                     bool allow_exec) {
  int prot;
  int flags = MAP_PRIVATE;

  if (read_only) {
    prot = PROT_READ;
  } else {
    prot = PROT_READ | PROT_WRITE;
  }

  if (allow_exec) {
    prot |= PROT_EXEC;
  }

  if (addr != NULL) {
    flags |= MAP_FIXED;
  }

  char* mapped_address = (char*)mmap(addr, (size_t)bytes, prot, flags,
                                     fd, file_offset);
  if (mapped_address == MAP_FAILED) {
    return NULL;
  }
  return mapped_address;
}


// Remap a block of memory.
char* os::pd_remap_memory(int fd, const char* file_name, size_t file_offset,
                       char *addr, size_t bytes, bool read_only,
                       bool allow_exec) {
  // same as map_memory() on this OS
  return os::map_memory(fd, file_name, file_offset, addr, bytes, read_only,
                        allow_exec);
}


// Unmap a block of memory.
bool os::pd_unmap_memory(char* addr, size_t bytes) {
  return munmap(addr, bytes) == 0;
}

static jlong slow_thread_cpu_time(Thread *thread, bool user_sys_cpu_time);

static clockid_t thread_cpu_clockid(Thread* thread) {
  pthread_t tid = thread->osthread()->pthread_id();
  clockid_t clockid;

  // Get thread clockid
  int rc = os::Linux::pthread_getcpuclockid(tid, &clockid);
  assert(rc == 0, "pthread_getcpuclockid is expected to return 0 code");
  return clockid;
}

// current_thread_cpu_time(bool) and thread_cpu_time(Thread*, bool)
// are used by JVM M&M and JVMTI to get user+sys or user CPU time
// of a thread.
//
// current_thread_cpu_time() and thread_cpu_time(Thread*) returns
// the fast estimate available on the platform.

jlong os::current_thread_cpu_time() {
  if (os::Linux::supports_fast_thread_cpu_time()) {
    return os::Linux::fast_thread_cpu_time(CLOCK_THREAD_CPUTIME_ID);
  } else {
    // return user + sys since the cost is the same
    return slow_thread_cpu_time(Thread::current(), true /* user + sys */);
  }
}

jlong os::thread_cpu_time(Thread* thread) {
  // consistent with what current_thread_cpu_time() returns
  if (os::Linux::supports_fast_thread_cpu_time()) {
    return os::Linux::fast_thread_cpu_time(thread_cpu_clockid(thread));
  } else {
    return slow_thread_cpu_time(thread, true /* user + sys */);
  }
}

jlong os::current_thread_cpu_time(bool user_sys_cpu_time) {
  if (user_sys_cpu_time && os::Linux::supports_fast_thread_cpu_time()) {
    return os::Linux::fast_thread_cpu_time(CLOCK_THREAD_CPUTIME_ID);
  } else {
    return slow_thread_cpu_time(Thread::current(), user_sys_cpu_time);
  }
}

jlong os::thread_cpu_time(Thread *thread, bool user_sys_cpu_time) {
  if (user_sys_cpu_time && os::Linux::supports_fast_thread_cpu_time()) {
    return os::Linux::fast_thread_cpu_time(thread_cpu_clockid(thread));
  } else {
    return slow_thread_cpu_time(thread, user_sys_cpu_time);
  }
}

//  -1 on error.
static jlong slow_thread_cpu_time(Thread *thread, bool user_sys_cpu_time) {
  pid_t  tid = thread->osthread()->thread_id();
  char *s;
  char stat[2048];
  int statlen;
  char proc_name[64];
  int count;
  long sys_time, user_time;
  char cdummy;
  int idummy;
  long ldummy;
  FILE *fp;

  snprintf(proc_name, 64, "/proc/self/task/%d/stat", tid);
  fp = fopen(proc_name, "r");
  if (fp == NULL) return -1;
  statlen = fread(stat, 1, 2047, fp);
  stat[statlen] = '\0';
  fclose(fp);

  // Skip pid and the command string. Note that we could be dealing with
  // weird command names, e.g. user could decide to rename java launcher
  // to "java 1.4.2 :)", then the stat file would look like
  //                1234 (java 1.4.2 :)) R ... ...
  // We don't really need to know the command string, just find the last
  // occurrence of ")" and then start parsing from there. See bug 4726580.
  s = strrchr(stat, ')');
  if (s == NULL) return -1;

  // Skip blank chars
  do { s++; } while (s && isspace(*s));

  count = sscanf(s,"%c %d %d %d %d %d %lu %lu %lu %lu %lu %lu %lu",
                 &cdummy, &idummy, &idummy, &idummy, &idummy, &idummy,
                 &ldummy, &ldummy, &ldummy, &ldummy, &ldummy,
                 &user_time, &sys_time);
  if (count != 13) return -1;
  if (user_sys_cpu_time) {
    return ((jlong)sys_time + (jlong)user_time) * (1000000000 / clock_tics_per_sec);
  } else {
    return (jlong)user_time * (1000000000 / clock_tics_per_sec);
  }
}

void os::current_thread_cpu_time_info(jvmtiTimerInfo *info_ptr) {
  info_ptr->max_value = ALL_64_BITS;       // will not wrap in less than 64 bits
  info_ptr->may_skip_backward = false;     // elapsed time not wall time
  info_ptr->may_skip_forward = false;      // elapsed time not wall time
  info_ptr->kind = JVMTI_TIMER_TOTAL_CPU;  // user+system time is returned
}

void os::thread_cpu_time_info(jvmtiTimerInfo *info_ptr) {
  info_ptr->max_value = ALL_64_BITS;       // will not wrap in less than 64 bits
  info_ptr->may_skip_backward = false;     // elapsed time not wall time
  info_ptr->may_skip_forward = false;      // elapsed time not wall time
  info_ptr->kind = JVMTI_TIMER_TOTAL_CPU;  // user+system time is returned
}

bool os::is_thread_cpu_time_supported() {
  return true;
}

// System loadavg support.  Returns -1 if load average cannot be obtained.
// Linux doesn't yet have a (official) notion of processor sets,
// so just return the system wide load average.
int os::loadavg(double loadavg[], int nelem) {
  return ::getloadavg(loadavg, nelem);
}

void os::pause() {
  char filename[MAX_PATH];
  if (PauseAtStartupFile && PauseAtStartupFile[0]) {
    jio_snprintf(filename, MAX_PATH, PauseAtStartupFile);
  } else {
    jio_snprintf(filename, MAX_PATH, "./vm.paused.%d", current_process_id());
  }

  int fd = ::open(filename, O_WRONLY | O_CREAT | O_TRUNC, 0666);
  if (fd != -1) {
    struct stat buf;
    ::close(fd);
    while (::stat(filename, &buf) == 0) {
      (void)::poll(NULL, 0, 100);
    }
  } else {
    jio_fprintf(stderr,
      "Could not open pause file '%s', continuing immediately.\n", filename);
  }
}


// Refer to the comments in os_solaris.cpp park-unpark. The next two
// comment paragraphs are worth repeating here:
//
// Assumption:
//    Only one parker can exist on an event, which is why we allocate
//    them per-thread. Multiple unparkers can coexist.
//
// _Event serves as a restricted-range semaphore.
//   -1 : thread is blocked, i.e. there is a waiter
//    0 : neutral: thread is running or ready,
//        could have been signaled after a wait started
//    1 : signaled - thread is running or ready
//
// Beware -- Some versions of NPTL embody a flaw where pthread_cond_timedwait() can
// hang indefinitely.  For instance NPTL 0.60 on 2.4.21-4ELsmp is vulnerable.
// For specifics regarding the bug see GLIBC BUGID 261237 :
//    http://www.mail-archive.com/debian-glibc@lists.debian.org/msg10837.html.
// Briefly, pthread_cond_timedwait() calls with an expiry time that's not in the future
// will either hang or corrupt the condvar, resulting in subsequent hangs if the condvar
// is used.  (The simple C test-case provided in the GLIBC bug report manifests the
// hang).  The JVM is vulernable via sleep(), Object.wait(timo), LockSupport.parkNanos()
// and monitorenter when we're using 1-0 locking.  All those operations may result in
// calls to pthread_cond_timedwait().  Using LD_ASSUME_KERNEL to use an older version
// of libpthread avoids the problem, but isn't practical.
//
// Possible remedies:
//
// 1.   Establish a minimum relative wait time.  50 to 100 msecs seems to work.
//      This is palliative and probabilistic, however.  If the thread is preempted
//      between the call to compute_abstime() and pthread_cond_timedwait(), more
//      than the minimum period may have passed, and the abstime may be stale (in the
//      past) resultin in a hang.   Using this technique reduces the odds of a hang
//      but the JVM is still vulnerable, particularly on heavily loaded systems.
//
// 2.   Modify park-unpark to use per-thread (per ParkEvent) pipe-pairs instead
//      of the usual flag-condvar-mutex idiom.  The write side of the pipe is set
//      NDELAY. unpark() reduces to write(), park() reduces to read() and park(timo)
//      reduces to poll()+read().  This works well, but consumes 2 FDs per extant
//      thread.
//
// 3.   Embargo pthread_cond_timedwait() and implement a native "chron" thread
//      that manages timeouts.  We'd emulate pthread_cond_timedwait() by enqueuing
//      a timeout request to the chron thread and then blocking via pthread_cond_wait().
//      This also works well.  In fact it avoids kernel-level scalability impediments
//      on certain platforms that don't handle lots of active pthread_cond_timedwait()
//      timers in a graceful fashion.
//
// 4.   When the abstime value is in the past it appears that control returns
//      correctly from pthread_cond_timedwait(), but the condvar is left corrupt.
//      Subsequent timedwait/wait calls may hang indefinitely.  Given that, we
//      can avoid the problem by reinitializing the condvar -- by cond_destroy()
//      followed by cond_init() -- after all calls to pthread_cond_timedwait().
//      It may be possible to avoid reinitialization by checking the return
//      value from pthread_cond_timedwait().  In addition to reinitializing the
//      condvar we must establish the invariant that cond_signal() is only called
//      within critical sections protected by the adjunct mutex.  This prevents
//      cond_signal() from "seeing" a condvar that's in the midst of being
//      reinitialized or that is corrupt.  Sadly, this invariant obviates the
//      desirable signal-after-unlock optimization that avoids futile context switching.
//
//      I'm also concerned that some versions of NTPL might allocate an auxilliary
//      structure when a condvar is used or initialized.  cond_destroy()  would
//      release the helper structure.  Our reinitialize-after-timedwait fix
//      put excessive stress on malloc/free and locks protecting the c-heap.
//
// We currently use (4).  See the WorkAroundNTPLTimedWaitHang flag.
// It may be possible to refine (4) by checking the kernel and NTPL verisons
// and only enabling the work-around for vulnerable environments.

// utility to compute the abstime argument to timedwait:
// millis is the relative timeout time
// abstime will be the absolute timeout time
// TODO: replace compute_abstime() with unpackTime()

static struct timespec* compute_abstime(timespec* abstime, jlong millis) {
  if (millis < 0)  millis = 0;

  jlong seconds = millis / 1000;
  millis %= 1000;
  if (seconds > 50000000) { // see man cond_timedwait(3T)
    seconds = 50000000;
  }

  if (os::supports_monotonic_clock()) {
    struct timespec now;
    int status = os::Linux::clock_gettime(CLOCK_MONOTONIC, &now);
    assert_status(status == 0, status, "clock_gettime");
    abstime->tv_sec = now.tv_sec  + seconds;
    long nanos = now.tv_nsec + millis * NANOSECS_PER_MILLISEC;
    if (nanos >= NANOSECS_PER_SEC) {
      abstime->tv_sec += 1;
      nanos -= NANOSECS_PER_SEC;
    }
    abstime->tv_nsec = nanos;
  } else {
    struct timeval now;
    int status = gettimeofday(&now, NULL);
    assert(status == 0, "gettimeofday");
    abstime->tv_sec = now.tv_sec  + seconds;
    long usec = now.tv_usec + millis * 1000;
    if (usec >= 1000000) {
      abstime->tv_sec += 1;
      usec -= 1000000;
    }
    abstime->tv_nsec = usec * 1000;
  }
  return abstime;
}

void os::PlatformEvent::park() {       // AKA "down()"
  // Transitions for _Event:
  //   -1 => -1 : illegal
  //    1 =>  0 : pass - return immediately
  //    0 => -1 : block; then set _Event to 0 before returning

  // Invariant: Only the thread associated with the Event/PlatformEvent
  // may call park().
  // TODO: assert that _Assoc != NULL or _Assoc == Self
  assert(_nParked == 0, "invariant");

  int v;
  for (;;) {
      v = _Event;
      if (Atomic::cmpxchg(v-1, &_Event, v) == v) break;
  }
  guarantee(v >= 0, "invariant");
  if (v == 0) {
     // Do this the hard way by blocking ...
     int status = pthread_mutex_lock(_mutex);
     assert_status(status == 0, status, "mutex_lock");
     guarantee(_nParked == 0, "invariant");
     ++_nParked;
     while (_Event < 0) {
        status = pthread_cond_wait(_cond, _mutex);
        // for some reason, under 2.7 lwp_cond_wait() may return ETIME ...
        // Treat this the same as if the wait was interrupted
        if (status == ETIME) { status = EINTR; }
        assert_status(status == 0 || status == EINTR, status, "cond_wait");
     }
     --_nParked;

    _Event = 0;
     status = pthread_mutex_unlock(_mutex);
     assert_status(status == 0, status, "mutex_unlock");
    // Paranoia to ensure our locked and lock-free paths interact
    // correctly with each other.
    OrderAccess::fence();
  }
  guarantee(_Event >= 0, "invariant");
}

int os::PlatformEvent::park(jlong millis) {
  // Transitions for _Event:
  //   -1 => -1 : illegal
  //    1 =>  0 : pass - return immediately
  //    0 => -1 : block; then set _Event to 0 before returning

  guarantee(_nParked == 0, "invariant");

  int v;
  for (;;) {
      v = _Event;
      if (Atomic::cmpxchg(v-1, &_Event, v) == v) break;
  }
  guarantee(v >= 0, "invariant");
  if (v != 0) return OS_OK;

  // We do this the hard way, by blocking the thread.
  // Consider enforcing a minimum timeout value.
  struct timespec abst;
  compute_abstime(&abst, millis);

  int ret = OS_TIMEOUT;
  int status = pthread_mutex_lock(_mutex);
  assert_status(status == 0, status, "mutex_lock");
  guarantee(_nParked == 0, "invariant");
  ++_nParked;

  // Object.wait(timo) will return because of
  // (a) notification
  // (b) timeout
  // (c) thread.interrupt
  //
  // Thread.interrupt and object.notify{All} both call Event::set.
  // That is, we treat thread.interrupt as a special case of notification.
  // We ignore spurious OS wakeups unless FilterSpuriousWakeups is false.
  // We assume all ETIME returns are valid.
  //
  // TODO: properly differentiate simultaneous notify+interrupt.
  // In that case, we should propagate the notify to another waiter.

  while (_Event < 0) {
    status = pthread_cond_timedwait(_cond, _mutex, &abst);
    if (status != 0 && WorkAroundNPTLTimedWaitHang) {
      pthread_cond_destroy(_cond);
      pthread_cond_init(_cond, os::Linux::condAttr());
    }
    assert_status(status == 0 || status == EINTR ||
                  status == ETIME || status == ETIMEDOUT,
                  status, "cond_timedwait");
    if (!FilterSpuriousWakeups) break;                 // previous semantics
    if (status == ETIME || status == ETIMEDOUT) break;
    // We consume and ignore EINTR and spurious wakeups.
  }
  --_nParked;
  if (_Event >= 0) {
     ret = OS_OK;
  }
  _Event = 0;
  status = pthread_mutex_unlock(_mutex);
  assert_status(status == 0, status, "mutex_unlock");
  assert(_nParked == 0, "invariant");
  // Paranoia to ensure our locked and lock-free paths interact
  // correctly with each other.
  OrderAccess::fence();
  return ret;
}

void os::PlatformEvent::unpark() {
  // Transitions for _Event:
  //    0 => 1 : just return
  //    1 => 1 : just return
  //   -1 => either 0 or 1; must signal target thread
  //          That is, we can safely transition _Event from -1 to either
  //          0 or 1.
  // See also: "Semaphores in Plan 9" by Mullender & Cox
  //
  // Note: Forcing a transition from "-1" to "1" on an unpark() means
  // that it will take two back-to-back park() calls for the owning
  // thread to block. This has the benefit of forcing a spurious return
  // from the first park() call after an unpark() call which will help
  // shake out uses of park() and unpark() without condition variables.

  if (Atomic::xchg(1, &_Event) >= 0) return;

  // Wait for the thread associated with the event to vacate
  int status = pthread_mutex_lock(_mutex);
  assert_status(status == 0, status, "mutex_lock");
  int AnyWaiters = _nParked;
  assert(AnyWaiters == 0 || AnyWaiters == 1, "invariant");
  if (AnyWaiters != 0 && WorkAroundNPTLTimedWaitHang) {
    AnyWaiters = 0;
    pthread_cond_signal(_cond);
  }
  status = pthread_mutex_unlock(_mutex);
  assert_status(status == 0, status, "mutex_unlock");
  if (AnyWaiters != 0) {
    // Note that we signal() *after* dropping the lock for "immortal" Events.
    // This is safe and avoids a common class of  futile wakeups.  In rare
    // circumstances this can cause a thread to return prematurely from
    // cond_{timed}wait() but the spurious wakeup is benign and the victim
    // will simply re-test the condition and re-park itself.
    // This provides particular benefit if the underlying platform does not
    // provide wait morphing.
    status = pthread_cond_signal(_cond);
    assert_status(status == 0, status, "cond_signal");
  }
}


// JSR166
// -------------------------------------------------------

// The solaris and linux implementations of park/unpark are fairly
// conservative for now, but can be improved. They currently use a
// mutex/condvar pair, plus a a count.
// Park decrements count if > 0, else does a condvar wait.  Unpark
// sets count to 1 and signals condvar.  Only one thread ever waits
// on the condvar. Contention seen when trying to park implies that someone
// is unparking you, so don't wait. And spurious returns are fine, so there
// is no need to track notifications.

// This code is common to linux and solaris and will be moved to a
// common place in dolphin.
//
// The passed in time value is either a relative time in nanoseconds
// or an absolute time in milliseconds. Either way it has to be unpacked
// into suitable seconds and nanoseconds components and stored in the
// given timespec structure.
// Given time is a 64-bit value and the time_t used in the timespec is only
// a signed-32-bit value (except on 64-bit Linux) we have to watch for
// overflow if times way in the future are given. Further on Solaris versions
// prior to 10 there is a restriction (see cond_timedwait) that the specified
// number of seconds, in abstime, is less than current_time  + 100,000,000.
// As it will be 28 years before "now + 100000000" will overflow we can
// ignore overflow and just impose a hard-limit on seconds using the value
// of "now + 100,000,000". This places a limit on the timeout of about 3.17
// years from "now".

static void unpackTime(timespec* absTime, bool isAbsolute, jlong time) {
  assert(time > 0, "convertTime");
  time_t max_secs = 0;

  if (!os::supports_monotonic_clock() || isAbsolute) {
    struct timeval now;
    int status = gettimeofday(&now, NULL);
    assert(status == 0, "gettimeofday");

    max_secs = now.tv_sec + MAX_SECS;

    if (isAbsolute) {
      jlong secs = time / 1000;
      if (secs > max_secs) {
        absTime->tv_sec = max_secs;
      } else {
        absTime->tv_sec = secs;
      }
      absTime->tv_nsec = (time % 1000) * NANOSECS_PER_MILLISEC;
    } else {
      jlong secs = time / NANOSECS_PER_SEC;
      if (secs >= MAX_SECS) {
        absTime->tv_sec = max_secs;
        absTime->tv_nsec = 0;
      } else {
        absTime->tv_sec = now.tv_sec + secs;
        absTime->tv_nsec = (time % NANOSECS_PER_SEC) + now.tv_usec*1000;
        if (absTime->tv_nsec >= NANOSECS_PER_SEC) {
          absTime->tv_nsec -= NANOSECS_PER_SEC;
          ++absTime->tv_sec; // note: this must be <= max_secs
        }
      }
    }
  } else {
    // must be relative using monotonic clock
    struct timespec now;
    int status = os::Linux::clock_gettime(CLOCK_MONOTONIC, &now);
    assert_status(status == 0, status, "clock_gettime");
    max_secs = now.tv_sec + MAX_SECS;
    jlong secs = time / NANOSECS_PER_SEC;
    if (secs >= MAX_SECS) {
      absTime->tv_sec = max_secs;
      absTime->tv_nsec = 0;
    } else {
      absTime->tv_sec = now.tv_sec + secs;
      absTime->tv_nsec = (time % NANOSECS_PER_SEC) + now.tv_nsec;
      if (absTime->tv_nsec >= NANOSECS_PER_SEC) {
        absTime->tv_nsec -= NANOSECS_PER_SEC;
        ++absTime->tv_sec; // note: this must be <= max_secs
      }
    }
  }
  assert(absTime->tv_sec >= 0, "tv_sec < 0");
  assert(absTime->tv_sec <= max_secs, "tv_sec > max_secs");
  assert(absTime->tv_nsec >= 0, "tv_nsec < 0");
  assert(absTime->tv_nsec < NANOSECS_PER_SEC, "tv_nsec >= nanos_per_sec");
}

void Parker::park(bool isAbsolute, jlong time) {
  // Ideally we'd do something useful while spinning, such
  // as calling unpackTime().

  // Optional fast-path check:
  // Return immediately if a permit is available.
  // We depend on Atomic::xchg() having full barrier semantics
  // since we are doing a lock-free update to _counter.
  if (Atomic::xchg(0, &_counter) > 0) return;

  Thread* thread = Thread::current();
  assert(thread->is_Java_thread(), "Must be JavaThread");
  JavaThread *jt = (JavaThread *)thread;

  // Optional optimization -- avoid state transitions if there's an interrupt pending.
  // Check interrupt before trying to wait
  if (Thread::is_interrupted(thread, false)) {
    return;
  }

  // Next, demultiplex/decode time arguments
  timespec absTime;
  if (time < 0 || (isAbsolute && time == 0)) { // don't wait at all
    return;
  }
  if (time > 0) {
    unpackTime(&absTime, isAbsolute, time);
  }


  // Enter safepoint region
  // Beware of deadlocks such as 6317397.
  // The per-thread Parker:: mutex is a classic leaf-lock.
  // In particular a thread must never block on the Threads_lock while
  // holding the Parker:: mutex.  If safepoints are pending both the
  // the ThreadBlockInVM() CTOR and DTOR may grab Threads_lock.
  ThreadBlockInVM tbivm(jt);

  // Don't wait if cannot get lock since interference arises from
  // unblocking.  Also. check interrupt before trying wait
  if (Thread::is_interrupted(thread, false) || pthread_mutex_trylock(_mutex) != 0) {
    return;
  }

  int status;
  if (_counter > 0)  { // no wait needed
    _counter = 0;
    status = pthread_mutex_unlock(_mutex);
    assert(status == 0, "invariant");
    // Paranoia to ensure our locked and lock-free paths interact
    // correctly with each other and Java-level accesses.
    OrderAccess::fence();
    return;
  }

#ifdef ASSERT
  // Don't catch signals while blocked; let the running threads have the signals.
  // (This allows a debugger to break into the running thread.)
  sigset_t oldsigs;
  sigset_t* allowdebug_blocked = os::Linux::allowdebug_blocked_signals();
  pthread_sigmask(SIG_BLOCK, allowdebug_blocked, &oldsigs);
#endif

  OSThreadWaitState osts(thread->osthread(), false /* not Object.wait() */);
  jt->set_suspend_equivalent();
  // cleared by handle_special_suspend_equivalent_condition() or java_suspend_self()

  assert(_cur_index == -1, "invariant");
  if (time == 0) {
    _cur_index = REL_INDEX; // arbitrary choice when not timed
    status = pthread_cond_wait(&_cond[_cur_index], _mutex);
  } else {
    _cur_index = isAbsolute ? ABS_INDEX : REL_INDEX;
    status = pthread_cond_timedwait(&_cond[_cur_index], _mutex, &absTime);
    if (status != 0 && WorkAroundNPTLTimedWaitHang) {
      pthread_cond_destroy(&_cond[_cur_index]);
      pthread_cond_init(&_cond[_cur_index], isAbsolute ? NULL : os::Linux::condAttr());
    }
  }
  _cur_index = -1;
  assert_status(status == 0 || status == EINTR ||
                status == ETIME || status == ETIMEDOUT,
                status, "cond_timedwait");

#ifdef ASSERT
  pthread_sigmask(SIG_SETMASK, &oldsigs, NULL);
#endif

  _counter = 0;
  status = pthread_mutex_unlock(_mutex);
  assert_status(status == 0, status, "invariant");
  // Paranoia to ensure our locked and lock-free paths interact
  // correctly with each other and Java-level accesses.
  OrderAccess::fence();

  // If externally suspended while waiting, re-suspend
  if (jt->handle_special_suspend_equivalent_condition()) {
    jt->java_suspend_self();
  }
}

void Parker::unpark() {
  int status = pthread_mutex_lock(_mutex);
  assert(status == 0, "invariant");
  const int s = _counter;
  _counter = 1;
  if (s < 1) {
    // thread might be parked
    if (_cur_index != -1) {
      // thread is definitely parked
      if (WorkAroundNPTLTimedWaitHang) {
        status = pthread_cond_signal (&_cond[_cur_index]);
        assert(status == 0, "invariant");
        status = pthread_mutex_unlock(_mutex);
        assert(status == 0, "invariant");
      } else {
        status = pthread_mutex_unlock(_mutex);
        assert(status == 0, "invariant");
        status = pthread_cond_signal (&_cond[_cur_index]);
        assert(status == 0, "invariant");
      }
    } else {
      pthread_mutex_unlock(_mutex);
      assert(status == 0, "invariant");
    }
  } else {
    pthread_mutex_unlock(_mutex);
    assert(status == 0, "invariant");
  }
}


extern char** environ;

// Run the specified command in a separate process. Return its exit value,
// or -1 on failure (e.g. can't fork a new process).
// Unlike system(), this function can be called from signal handler. It
// doesn't block SIGINT et al.
int os::fork_and_exec(char* cmd) {
  const char * argv[4] = {"sh", "-c", cmd, NULL};

  pid_t pid = fork();

  if (pid < 0) {
    // fork failed
    return -1;

  } else if (pid == 0) {
    // child process

    execve("/bin/sh", (char* const*)argv, environ);

    // execve failed
    _exit(-1);

  } else  {
    // copied from J2SE ..._waitForProcessExit() in UNIXProcess_md.c; we don't
    // care about the actual exit code, for now.

    int status;

    // Wait for the child process to exit.  This returns immediately if
    // the child has already exited. */
    while (waitpid(pid, &status, 0) < 0) {
        switch (errno) {
        case ECHILD: return 0;
        case EINTR: break;
        default: return -1;
        }
    }

    if (WIFEXITED(status)) {
       // The child exited normally; get its exit code.
       return WEXITSTATUS(status);
    } else if (WIFSIGNALED(status)) {
       // The child exited because of a signal
       // The best value to return is 0x80 + signal number,
       // because that is what all Unix shells do, and because
       // it allows callers to distinguish between process exit and
       // process death by signal.
       return 0x80 + WTERMSIG(status);
    } else {
       // Unknown exit code; pass it through
       return status;
    }
  }
}

// is_headless_jre()
//
// Test for the existence of xawt/libmawt.so or libawt_xawt.so
// in order to report if we are running in a headless jre
//
// Since JDK8 xawt/libmawt.so was moved into the same directory
// as libawt.so, and renamed libawt_xawt.so
//
bool os::is_headless_jre() {
    struct stat statbuf;
    char buf[MAXPATHLEN];
    char libmawtpath[MAXPATHLEN];
    const char *xawtstr  = "/xawt/libmawt.so";
    const char *new_xawtstr = "/libawt_xawt.so";
    char *p;

    // Get path to libjvm.so
    os::jvm_path(buf, sizeof(buf));

    // Get rid of libjvm.so
    p = strrchr(buf, '/');
  if (p == NULL) {
    return false;
  } else {
    *p = '\0';
  }

    // Get rid of client or server
    p = strrchr(buf, '/');
  if (p == NULL) {
    return false;
  } else {
    *p = '\0';
  }

    // check xawt/libmawt.so
    strcpy(libmawtpath, buf);
    strcat(libmawtpath, xawtstr);
    if (::stat(libmawtpath, &statbuf) == 0) return false;

    // check libawt_xawt.so
    strcpy(libmawtpath, buf);
    strcat(libmawtpath, new_xawtstr);
    if (::stat(libmawtpath, &statbuf) == 0) return false;

    return true;
}

// Get the default path to the core file
// Returns the length of the string
int os::get_core_path(char* buffer, size_t bufferSize) {
  /*
   * Max length of /proc/sys/kernel/core_pattern is 128 characters.
   * See https://www.kernel.org/doc/Documentation/sysctl/kernel.txt
   */
  const int core_pattern_len = 129;
  char core_pattern[core_pattern_len] = {0};

  int core_pattern_file = ::open("/proc/sys/kernel/core_pattern", O_RDONLY);
  if (core_pattern_file != -1) {
    ssize_t ret = ::read(core_pattern_file, core_pattern, core_pattern_len);
    ::close(core_pattern_file);

    if (ret > 0) {
      char *last_char = core_pattern + strlen(core_pattern) - 1;

      if (*last_char == '\n') {
        *last_char = '\0';
      }
    }
  }

  if (strlen(core_pattern) == 0) {
    return -1;
  }

  char *pid_pos = strstr(core_pattern, "%p");
  int written;

  if (core_pattern[0] == '/') {
    written = jio_snprintf(buffer, bufferSize, core_pattern);
  } else {
    char cwd[PATH_MAX];

    const char* p = get_current_directory(cwd, PATH_MAX);
    if (p == NULL) {
      return -1;
    }

    if (core_pattern[0] == '|') {
      written = jio_snprintf(buffer, bufferSize,
                        "\"%s\" (or dumping to %s/core.%d)",
                                     &core_pattern[1], p, current_process_id());
    } else {
      written = jio_snprintf(buffer, bufferSize, "%s/%s", p, core_pattern);
    }
  }

  if (written < 0) {
    return -1;
  }

  if (((size_t)written < bufferSize) && (pid_pos == NULL) && (core_pattern[0] != '|')) {
    int core_uses_pid_file = ::open("/proc/sys/kernel/core_uses_pid", O_RDONLY);

    if (core_uses_pid_file != -1) {
      char core_uses_pid = 0;
      ssize_t ret = ::read(core_uses_pid_file, &core_uses_pid, 1);
      ::close(core_uses_pid_file);

      if (core_uses_pid == '1') {
        jio_snprintf(buffer + written, bufferSize - written,
                                          ".%d", current_process_id());
      }
    }
  }

  return strlen(buffer);
}

/////////////// Unit tests ///////////////

#ifndef PRODUCT

#define test_log(...) \
  do {\
    if (VerboseInternalVMTests) { \
      tty->print_cr(__VA_ARGS__); \
      tty->flush(); \
    }\
  } while (false)

class TestReserveMemorySpecial : AllStatic {
 public:
  static void small_page_write(void* addr, size_t size) {
    size_t page_size = os::vm_page_size();

    char* end = (char*)addr + size;
    for (char* p = (char*)addr; p < end; p += page_size) {
      *p = 1;
    }
  }

  static void test_reserve_memory_special_huge_tlbfs_only(size_t size) {
    if (!UseHugeTLBFS) {
      return;
    }

    test_log("test_reserve_memory_special_huge_tlbfs_only(" SIZE_FORMAT ")", size);

    char* addr = os::Linux::reserve_memory_special_huge_tlbfs_only(size, NULL, false);

    if (addr != NULL) {
      small_page_write(addr, size);

      os::Linux::release_memory_special_huge_tlbfs(addr, size);
    }
  }

  static void test_reserve_memory_special_huge_tlbfs_only() {
    if (!UseHugeTLBFS) {
      return;
    }

    size_t lp = os::large_page_size();

    for (size_t size = lp; size <= lp * 10; size += lp) {
      test_reserve_memory_special_huge_tlbfs_only(size);
    }
  }

  static void test_reserve_memory_special_huge_tlbfs_mixed() {
    size_t lp = os::large_page_size();
    size_t ag = os::vm_allocation_granularity();

    // sizes to test
    const size_t sizes[] = {
      lp, lp + ag, lp + lp / 2, lp * 2,
      lp * 2 + ag, lp * 2 - ag, lp * 2 + lp / 2,
      lp * 10, lp * 10 + lp / 2
    };
    const int num_sizes = sizeof(sizes) / sizeof(size_t);

    // For each size/alignment combination, we test three scenarios:
    // 1) with req_addr == NULL
    // 2) with a non-null req_addr at which we expect to successfully allocate
    // 3) with a non-null req_addr which contains a pre-existing mapping, at which we
    //    expect the allocation to either fail or to ignore req_addr

    // Pre-allocate two areas; they shall be as large as the largest allocation
    //  and aligned to the largest alignment we will be testing.
    const size_t mapping_size = sizes[num_sizes - 1] * 2;
    char* const mapping1 = (char*) ::mmap(NULL, mapping_size,
      PROT_NONE, MAP_PRIVATE|MAP_ANONYMOUS|MAP_NORESERVE,
      -1, 0);
    assert(mapping1 != MAP_FAILED, "should work");

    char* const mapping2 = (char*) ::mmap(NULL, mapping_size,
      PROT_NONE, MAP_PRIVATE|MAP_ANONYMOUS|MAP_NORESERVE,
      -1, 0);
    assert(mapping2 != MAP_FAILED, "should work");

    // Unmap the first mapping, but leave the second mapping intact: the first
    // mapping will serve as a value for a "good" req_addr (case 2). The second
    // mapping, still intact, as "bad" req_addr (case 3).
    ::munmap(mapping1, mapping_size);

    // Case 1
    test_log("%s, req_addr NULL:", __FUNCTION__);
    test_log("size            align           result");

    for (int i = 0; i < num_sizes; i++) {
      const size_t size = sizes[i];
      for (size_t alignment = ag; is_size_aligned(size, alignment); alignment *= 2) {
        char* p = os::Linux::reserve_memory_special_huge_tlbfs_mixed(size, alignment, NULL, false);
        test_log(SIZE_FORMAT_HEX " " SIZE_FORMAT_HEX " ->  " PTR_FORMAT " %s",
            size, alignment, p, (p != NULL ? "" : "(failed)"));
        if (p != NULL) {
          assert(is_ptr_aligned(p, alignment), "must be");
          small_page_write(p, size);
          os::Linux::release_memory_special_huge_tlbfs(p, size);
        }
      }
    }

    // Case 2
    test_log("%s, req_addr non-NULL:", __FUNCTION__);
    test_log("size            align           req_addr         result");

    for (int i = 0; i < num_sizes; i++) {
      const size_t size = sizes[i];
      for (size_t alignment = ag; is_size_aligned(size, alignment); alignment *= 2) {
        char* const req_addr = (char*) align_ptr_up(mapping1, alignment);
        char* p = os::Linux::reserve_memory_special_huge_tlbfs_mixed(size, alignment, req_addr, false);
        test_log(SIZE_FORMAT_HEX " " SIZE_FORMAT_HEX " " PTR_FORMAT " ->  " PTR_FORMAT " %s",
            size, alignment, req_addr, p,
            ((p != NULL ? (p == req_addr ? "(exact match)" : "") : "(failed)")));
        if (p != NULL) {
          assert(p == req_addr, "must be");
          small_page_write(p, size);
          os::Linux::release_memory_special_huge_tlbfs(p, size);
        }
      }
    }

    // Case 3
    test_log("%s, req_addr non-NULL with preexisting mapping:", __FUNCTION__);
    test_log("size            align           req_addr         result");

    for (int i = 0; i < num_sizes; i++) {
      const size_t size = sizes[i];
      for (size_t alignment = ag; is_size_aligned(size, alignment); alignment *= 2) {
        char* const req_addr = (char*) align_ptr_up(mapping2, alignment);
        char* p = os::Linux::reserve_memory_special_huge_tlbfs_mixed(size, alignment, req_addr, false);
        test_log(SIZE_FORMAT_HEX " " SIZE_FORMAT_HEX " " PTR_FORMAT " ->  " PTR_FORMAT " %s",
            size, alignment, req_addr, p,
            ((p != NULL ? "" : "(failed)")));
        // as the area around req_addr contains already existing mappings, the API should always
        // return NULL (as per contract, it cannot return another address)
        assert(p == NULL, "must be");
      }
    }

    ::munmap(mapping2, mapping_size);

  }

  static void test_reserve_memory_special_huge_tlbfs() {
    if (!UseHugeTLBFS) {
      return;
    }

    test_reserve_memory_special_huge_tlbfs_only();
    test_reserve_memory_special_huge_tlbfs_mixed();
  }

  static void test_reserve_memory_special_shm(size_t size, size_t alignment) {
    if (!UseSHM) {
      return;
    }

    test_log("test_reserve_memory_special_shm(" SIZE_FORMAT ", " SIZE_FORMAT ")", size, alignment);

    char* addr = os::Linux::reserve_memory_special_shm(size, alignment, NULL, false);

    if (addr != NULL) {
      assert(is_ptr_aligned(addr, alignment), "Check");
      assert(is_ptr_aligned(addr, os::large_page_size()), "Check");

      small_page_write(addr, size);

      os::Linux::release_memory_special_shm(addr, size);
    }
  }

  static void test_reserve_memory_special_shm() {
    size_t lp = os::large_page_size();
    size_t ag = os::vm_allocation_granularity();

    for (size_t size = ag; size < lp * 3; size += ag) {
      for (size_t alignment = ag; is_size_aligned(size, alignment); alignment *= 2) {
        test_reserve_memory_special_shm(size, alignment);
      }
    }
  }

  static void test() {
    test_reserve_memory_special_huge_tlbfs();
    test_reserve_memory_special_shm();
  }
};

void TestReserveMemorySpecial_test() {
  TestReserveMemorySpecial::test();
}

#endif<|MERGE_RESOLUTION|>--- conflicted
+++ resolved
@@ -221,17 +221,8 @@
 // thread id is used to access /proc.
 pid_t os::Linux::gettid() {
   int rslt = syscall(SYS_gettid);
-<<<<<<< HEAD
-  if (rslt == -1) {
-     // old kernel, no NPTL support
-     return getpid();
-  } else {
-     return (pid_t)rslt;
-  }
-=======
   assert(rslt != -1, "must be."); // old linuxthreads implementation?
   return (pid_t)rslt;
->>>>>>> 144587ca
 }
 
 // Most versions of linux have a bug where the number of processors are
@@ -505,71 +496,11 @@
 // detecting pthread library
 
 void os::Linux::libpthread_init() {
-<<<<<<< HEAD
-  // Save glibc and pthread version strings. Note that _CS_GNU_LIBC_VERSION
-  // and _CS_GNU_LIBPTHREAD_VERSION are supported in glibc >= 2.3.2. Use a
-  // generic name for earlier versions.
-  // Define macros here so we can build HotSpot on old systems.
-# ifndef _CS_GNU_LIBC_VERSION
-# define _CS_GNU_LIBC_VERSION 2
-# endif
-# ifndef _CS_GNU_LIBPTHREAD_VERSION
-# define _CS_GNU_LIBPTHREAD_VERSION 3
-# endif
-
-  size_t n = confstr(_CS_GNU_LIBC_VERSION, NULL, 0);
-  if (n > 0) {
-     char *str = (char *)malloc(n, mtInternal);
-     confstr(_CS_GNU_LIBC_VERSION, str, n);
-     os::Linux::set_glibc_version(str);
-  } else {
-     // _CS_GNU_LIBC_VERSION is not supported, try gnu_get_libc_version()
-     static char _gnu_libc_version[32];
-     jio_snprintf(_gnu_libc_version, sizeof(_gnu_libc_version),
-              "glibc %s %s", gnu_get_libc_version(), gnu_get_libc_release());
-     os::Linux::set_glibc_version(_gnu_libc_version);
-  }
-
-  n = confstr(_CS_GNU_LIBPTHREAD_VERSION, NULL, 0);
-  if (n > 0) {
-     char *str = (char *)malloc(n, mtInternal);
-     confstr(_CS_GNU_LIBPTHREAD_VERSION, str, n);
-     // Vanilla RH-9 (glibc 2.3.2) has a bug that confstr() always tells
-     // us "NPTL-0.29" even we are running with LinuxThreads. Check if this
-     // is the case. LinuxThreads has a hard limit on max number of threads.
-     // So sysconf(_SC_THREAD_THREADS_MAX) will return a positive value.
-     // On the other hand, NPTL does not have such a limit, sysconf()
-     // will return -1 and errno is not changed. Check if it is really NPTL.
-     if (strcmp(os::Linux::glibc_version(), "glibc 2.3.2") == 0 &&
-         strstr(str, "NPTL") &&
-         sysconf(_SC_THREAD_THREADS_MAX) > 0) {
-       free(str);
-       os::Linux::set_libpthread_version("linuxthreads");
-     } else {
-       os::Linux::set_libpthread_version(str);
-     }
-  } else {
-    // glibc before 2.3.2 only has LinuxThreads.
-    os::Linux::set_libpthread_version("linuxthreads");
-  }
-
-  if (strstr(libpthread_version(), "NPTL")) {
-     os::Linux::set_is_NPTL();
-  } else {
-     os::Linux::set_is_LinuxThreads();
-  }
-
-  // LinuxThreads have two flavors: floating-stack mode, which allows variable
-  // stack size; and fixed-stack mode. NPTL is always floating-stack.
-  if (os::Linux::is_NPTL() || os::Linux::supports_variable_stack_size()) {
-     os::Linux::set_is_floating_stack();
-  }
-=======
   // Save glibc and pthread version strings.
 #if !defined(_CS_GNU_LIBC_VERSION) || \
     !defined(_CS_GNU_LIBPTHREAD_VERSION)
   #error "glibc too old (< 2.3.2)"
-#endif
+# endif
 
   size_t n = confstr(_CS_GNU_LIBC_VERSION, NULL, 0);
   assert(n > 0, "cannot retrieve glibc version");
@@ -582,7 +513,6 @@
   str = (char *)malloc(n, mtInternal);
   confstr(_CS_GNU_LIBPTHREAD_VERSION, str, n);
   os::Linux::set_libpthread_version(str);
->>>>>>> 144587ca
 }
 
 /////////////////////////////////////////////////////////////////////////////
@@ -2142,12 +2072,6 @@
   st->print("libc:");
   st->print("%s ", os::Linux::glibc_version());
   st->print("%s ", os::Linux::libpthread_version());
-<<<<<<< HEAD
-  if (os::Linux::is_LinuxThreads()) {
-     st->print("(%s stack)", os::Linux::is_floating_stack() ? "floating" : "fixed");
-  }
-=======
->>>>>>> 144587ca
   st->cr();
 }
 
@@ -4731,14 +4655,8 @@
 
   Linux::libpthread_init();
   if (PrintMiscellaneous && (Verbose || WizardMode)) {
-<<<<<<< HEAD
-     tty->print_cr("[HotSpot is running with %s, %s(%s)]\n",
-          Linux::glibc_version(), Linux::libpthread_version(),
-          Linux::is_floating_stack() ? "floating stack" : "fixed stack");
-=======
     tty->print_cr("[HotSpot is running with %s, %s]\n",
                   Linux::glibc_version(), Linux::libpthread_version());
->>>>>>> 144587ca
   }
 
   if (UseNUMA) {
@@ -4913,25 +4831,6 @@
   return fetcher.result();
 }
 
-<<<<<<< HEAD
-int os::Linux::safe_cond_timedwait(pthread_cond_t *_cond,
-                                   pthread_mutex_t *_mutex,
-                                   const struct timespec *_abstime) {
-   if (is_NPTL()) {
-      return pthread_cond_timedwait(_cond, _mutex, _abstime);
-   } else {
-      // 6292965: LinuxThreads pthread_cond_timedwait() resets FPU control
-      // word back to default 64bit precision if condvar is signaled. Java
-      // wants 53bit precision.  Save and restore current value.
-      int fpu = get_fpu_control_word();
-      int status = pthread_cond_timedwait(_cond, _mutex, _abstime);
-      set_fpu_control_word(fpu);
-      return status;
-   }
-}
-
-=======
->>>>>>> 144587ca
 ////////////////////////////////////////////////////////////////////////////////
 // debug support
 
