/*
 * Copyright (c) 2015, 2016, Oracle and/or its affiliates. All rights reserved.
 * DO NOT ALTER OR REMOVE COPYRIGHT NOTICES OR THIS FILE HEADER.
 *
 * This code is free software; you can redistribute it and/or modify it
 * under the terms of the GNU General Public License version 2 only, as
 * published by the Free Software Foundation.  Oracle designates this
 * particular file as subject to the "Classpath" exception as provided
 * by Oracle in the LICENSE file that accompanied this code.
 *
 * This code is distributed in the hope that it will be useful, but WITHOUT
 * ANY WARRANTY; without even the implied warranty of MERCHANTABILITY or
 * FITNESS FOR A PARTICULAR PURPOSE.  See the GNU General Public License
 * version 2 for more details (a copy is included in the LICENSE file that
 * accompanied this code).
 *
 * You should have received a copy of the GNU General Public License version
 * 2 along with this work; if not, write to the Free Software Foundation,
 * Inc., 51 Franklin St, Fifth Floor, Boston, MA 02110-1301 USA.
 *
 * Please contact Oracle, 500 Oracle Parkway, Redwood Shores, CA 94065 USA
 * or visit www.oracle.com if you need additional information or have any
 * questions.
 */

/**
 * This document is the API specification for JShell -- support for
 * Java&#x2122; Programming Language 'snippet' evaluating tools, such as
 * Read-Eval-Print Loops (REPLs).
 */
module jdk.jshell {
<<<<<<< HEAD
    requires transitive java.compiler;
    requires java.desktop;
=======
    requires public java.compiler;
>>>>>>> 2cf04f5f
    requires java.prefs;
    requires jdk.compiler;
    requires jdk.internal.le;
    requires jdk.internal.ed;
    requires jdk.internal.opt;
    requires jdk.jdi;

    exports jdk.jshell;
    exports jdk.jshell.spi;
    exports jdk.jshell.execution;

    uses jdk.internal.editor.spi.BuildInEditorProvider;
}<|MERGE_RESOLUTION|>--- conflicted
+++ resolved
@@ -29,12 +29,7 @@
  * Read-Eval-Print Loops (REPLs).
  */
 module jdk.jshell {
-<<<<<<< HEAD
     requires transitive java.compiler;
-    requires java.desktop;
-=======
-    requires public java.compiler;
->>>>>>> 2cf04f5f
     requires java.prefs;
     requires jdk.compiler;
     requires jdk.internal.le;
