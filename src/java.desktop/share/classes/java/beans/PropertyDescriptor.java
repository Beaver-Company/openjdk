--- conflicted
+++ resolved
@@ -464,15 +464,10 @@
     public PropertyEditor createPropertyEditor(Object bean) {
         Object editor = null;
 
-<<<<<<< HEAD
         final Class<?> cls = getPropertyEditorClass();
         if (cls != null && PropertyEditor.class.isAssignableFrom(cls)
                 && ReflectUtil.isPackageAccessible(cls)) {
-=======
-        Class<?> cls = getPropertyEditorClass();
-        if (cls != null) {
             this.getClass().getModule().addReads(cls.getModule());
->>>>>>> 2cfb11f6
             Constructor<?> ctor = null;
             if (bean != null) {
                 try {
