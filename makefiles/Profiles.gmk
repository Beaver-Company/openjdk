--- conflicted
+++ resolved
@@ -101,13 +101,8 @@
   endif
 endif
 
-<<<<<<< HEAD
 ifeq ($(OPENJDK_TARGET_OS), windows)
   ALL_JARS += $(IMAGES_OUTPUTDIR)/lib/ext/sunmscapi.jar
-=======
-ifeq ($(OPENJDK_TARGET_OS),windows)
-    ALL_JARS += $(IMAGES_OUTPUTDIR)/lib/ext/sunmscapi.jar
->>>>>>> 89af6f89
 endif
 
 ifeq ($(OPENJDK_TARGET_OS), macosx)
@@ -140,23 +135,15 @@
 NEW_ALL_BIN_LIST := $(patsubst $(JDK_OUTPUTDIR)/bin/%,%,$(shell $(FIND) $(JDK_OUTPUTDIR)/bin \( -type f -o -type l \) ! -name "sjavac"))
 
 ALL_JRE_BIN_FILES := \
-<<<<<<< HEAD
     $(PROFILE_1_JRE_BIN_FILES) \
     $(PROFILE_2_JRE_BIN_FILES) \
     $(PROFILE_3_JRE_BIN_FILES) \
     $(FULL_JRE_BIN_FILES)
-=======
-   $(PROFILE_1_JRE_BIN_FILES) \
-   $(PROFILE_2_JRE_BIN_FILES) \
-   $(PROFILE_3_JRE_BIN_FILES) \
-   $(FULL_JRE_BIN_FILES)
->>>>>>> 89af6f89
 
 NOT_JRE_BIN_FILES := $(filter-out $(ALL_JRE_BIN_FILES), $(NEW_ALL_BIN_LIST))
 
 # Additional exclusions for profile JRE
 ifeq ($(PROFILE), profile_1)
-<<<<<<< HEAD
   NOT_JRE_BIN_FILES += \
       $(PROFILE_2_JRE_BIN_FILES) \
       $(PROFILE_3_JRE_BIN_FILES) \
@@ -172,23 +159,6 @@
 ifeq ($(PROFILE), profile_3)
   NOT_JRE_BIN_FILES += \
       $(FULL_JRE_BIN_FILES)
-=======
-    NOT_JRE_BIN_FILES += \
-        $(PROFILE_2_JRE_BIN_FILES) \
-        $(PROFILE_3_JRE_BIN_FILES) \
-        $(FULL_JRE_BIN_FILES)
-endif
-
-ifeq ($(PROFILE), profile_2)
-    NOT_JRE_BIN_FILES += \
-        $(PROFILE_3_JRE_BIN_FILES) \
-        $(FULL_JRE_BIN_FILES)
-endif
-
-ifeq ($(PROFILE), profile_3)
-    NOT_JRE_BIN_FILES += \
-        $(FULL_JRE_BIN_FILES)
->>>>>>> 89af6f89
 endif
 
 NOT_JRE_BIN_FILES := $(addprefix $(JDK_OUTPUTDIR)/bin/, $(NOT_JRE_BIN_FILES))
@@ -198,17 +168,10 @@
 NEW_ALL_LIB_LIST += $(patsubst $(IMAGES_OUTPUTDIR)/lib/%,%,$(shell $(FIND) $(IMAGES_OUTPUTDIR)/lib \( -type f -o -type l \) -a ! \( -name "_the*" -o -name "javac_state " \) ))
 
 ALL_JRE_LIB_FILES := \
-<<<<<<< HEAD
     $(PROFILE_1_JRE_LIB_FILES) \
     $(PROFILE_2_JRE_LIB_FILES) \
     $(PROFILE_3_JRE_LIB_FILES) \
     $(FULL_JRE_LIB_FILES)
-=======
-   $(PROFILE_1_JRE_LIB_FILES) \
-   $(PROFILE_2_JRE_LIB_FILES) \
-   $(PROFILE_3_JRE_LIB_FILES) \
-   $(FULL_JRE_LIB_FILES)
->>>>>>> 89af6f89
 
 NOT_JRE_LIB_FILES := $(filter-out $(ALL_JRE_LIB_FILES), $(NEW_ALL_LIB_LIST))
 
@@ -221,7 +184,6 @@
 
 # Additional exclusions for profile JREs
 ifeq ($(PROFILE), profile_1)
-<<<<<<< HEAD
   NOT_JRE_LIB_FILES += \
       $(PROFILE_2_JRE_LIB_FILES) \
       $(PROFILE_3_JRE_LIB_FILES) \
@@ -237,23 +199,6 @@
 ifeq ($(PROFILE), profile_3)
   NOT_JRE_LIB_FILES += \
       $(FULL_JRE_LIB_FILES)
-=======
-    NOT_JRE_LIB_FILES += \
-        $(PROFILE_2_JRE_LIB_FILES) \
-        $(PROFILE_3_JRE_LIB_FILES) \
-        $(FULL_JRE_LIB_FILES)
-endif
-
-ifeq ($(PROFILE), profile_2)
-    NOT_JRE_LIB_FILES += \
-        $(PROFILE_3_JRE_LIB_FILES) \
-        $(FULL_JRE_LIB_FILES)
-endif
-
-ifeq ($(PROFILE), profile_3)
-    NOT_JRE_LIB_FILES += \
-        $(FULL_JRE_LIB_FILES)
->>>>>>> 89af6f89
 endif
 
 # Exclude the custom jar files as these will be added back via a special rule
@@ -376,11 +321,7 @@
 # Filter out non-OpenJDK services
 ifdef OPENJDK
   EXCLUDED_SERVICES := META-INF/services/javax.script.ScriptEngineFactory
-<<<<<<< HEAD
   PROFILE_INCLUDE_METAINF_SERVICES := $(filter-out $(EXCLUDED_SERVICES), $(PROFILE_INCLUDE_METAINF_SERVICES))
-=======
-  PROFILE_INCLUDE_METAINF_SERVICES := $(filter-out $(EXCLUDED_SERVICES),$(PROFILE_INCLUDE_METAINF_SERVICES))
->>>>>>> 89af6f89
 endif
 
 
