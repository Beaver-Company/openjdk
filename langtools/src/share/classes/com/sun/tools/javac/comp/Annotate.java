--- conflicted
+++ resolved
@@ -311,7 +311,6 @@
     Attribute enterAttributeValue(Type expected,
                                   JCExpression tree,
                                   Env<AttrContext> env) {
-        Type original = expected;
         //first, try completing the attribution value sym - if a completion
         //error is thrown, we should recover gracefully, and display an
         //ordinary resolution diagnostic.
@@ -352,11 +351,7 @@
                                     l.head,
                                     env);
             }
-<<<<<<< HEAD
-            return new Attribute.Error(original);
-=======
             return new Attribute.Error(syms.errType);
->>>>>>> 68ab4dab
         }
         if ((expected.tsym.flags() & Flags.ANNOTATION) != 0) {
             if (tree.hasTag(ANNOTATION)) {
@@ -370,11 +365,7 @@
             if (!expected.isErroneous())
                 log.error(tree.pos(), "annotation.not.valid.for.type", expected);
             enterAnnotation((JCAnnotation)tree, syms.errType, env);
-<<<<<<< HEAD
-            return new Attribute.Error(original);
-=======
             return new Attribute.Error(((JCAnnotation)tree).annotationType.type);
->>>>>>> 68ab4dab
         }
         if (expected.isPrimitive() || types.isSameType(expected, syms.stringType)) {
             Type result = attr.attribExpr(tree, env, expected);
