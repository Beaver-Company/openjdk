/*
 * Copyright (c) 2003, 2011, Oracle and/or its affiliates. All rights reserved.
 * DO NOT ALTER OR REMOVE COPYRIGHT NOTICES OR THIS FILE HEADER.
 *
 * This code is free software; you can redistribute it and/or modify it
 * under the terms of the GNU General Public License version 2 only, as
 * published by the Free Software Foundation.  Oracle designates this
 * particular file as subject to the "Classpath" exception as provided
 * by Oracle in the LICENSE file that accompanied this code.
 *
 * This code is distributed in the hope that it will be useful, but WITHOUT
 * ANY WARRANTY; without even the implied warranty of MERCHANTABILITY or
 * FITNESS FOR A PARTICULAR PURPOSE.  See the GNU General Public License
 * version 2 for more details (a copy is included in the LICENSE file that
 * accompanied this code).
 *
 * You should have received a copy of the GNU General Public License version
 * 2 along with this work; if not, write to the Free Software Foundation,
 * Inc., 51 Franklin St, Fifth Floor, Boston, MA 02110-1301 USA.
 *
 * Please contact Oracle, 500 Oracle Parkway, Redwood Shores, CA 94065 USA
 * or visit www.oracle.com if you need additional information or have any
 * questions.
 */

package com.sun.tools.javac.code;

import java.lang.ref.SoftReference;
import java.util.*;

import com.sun.tools.javac.util.*;
import com.sun.tools.javac.util.List;

import com.sun.tools.javac.jvm.ClassReader;
import com.sun.tools.javac.code.Attribute.RetentionPolicy;
import com.sun.tools.javac.code.Lint.LintCategory;
import com.sun.tools.javac.comp.Check;

import static com.sun.tools.javac.code.Scope.*;
import static com.sun.tools.javac.code.Type.*;
import static com.sun.tools.javac.code.TypeTags.*;
import static com.sun.tools.javac.code.Symbol.*;
import static com.sun.tools.javac.code.Flags.*;
import static com.sun.tools.javac.code.BoundKind.*;
import static com.sun.tools.javac.util.ListBuffer.lb;

/**
 * Utility class containing various operations on types.
 *
 * <p>Unless other names are more illustrative, the following naming
 * conventions should be observed in this file:
 *
 * <dl>
 * <dt>t</dt>
 * <dd>If the first argument to an operation is a type, it should be named t.</dd>
 * <dt>s</dt>
 * <dd>Similarly, if the second argument to an operation is a type, it should be named s.</dd>
 * <dt>ts</dt>
 * <dd>If an operations takes a list of types, the first should be named ts.</dd>
 * <dt>ss</dt>
 * <dd>A second list of types should be named ss.</dd>
 * </dl>
 *
 * <p><b>This is NOT part of any supported API.
 * If you write code that depends on this, you do so at your own risk.
 * This code and its internal interfaces are subject to change or
 * deletion without notice.</b>
 */
public class Types {
    protected static final Context.Key<Types> typesKey =
        new Context.Key<Types>();

    final Symtab syms;
    final JavacMessages messages;
    final Names names;
    final boolean allowBoxing;
    final boolean allowCovariantReturns;
    final boolean allowObjectToPrimitiveCast;
    final ClassReader reader;
    final Check chk;
    List<Warner> warnStack = List.nil();
    final Name capturedName;

    // <editor-fold defaultstate="collapsed" desc="Instantiating">
    public static Types instance(Context context) {
        Types instance = context.get(typesKey);
        if (instance == null)
            instance = new Types(context);
        return instance;
    }

    protected Types(Context context) {
        context.put(typesKey, this);
        syms = Symtab.instance(context);
        names = Names.instance(context);
        Source source = Source.instance(context);
        allowBoxing = source.allowBoxing();
        allowCovariantReturns = source.allowCovariantReturns();
        allowObjectToPrimitiveCast = source.allowObjectToPrimitiveCast();
        reader = ClassReader.instance(context);
        chk = Check.instance(context);
        capturedName = names.fromString("<captured wildcard>");
        messages = JavacMessages.instance(context);
    }
    // </editor-fold>

    // <editor-fold defaultstate="collapsed" desc="upperBound">
    /**
     * The "rvalue conversion".<br>
     * The upper bound of most types is the type
     * itself.  Wildcards, on the other hand have upper
     * and lower bounds.
     * @param t a type
     * @return the upper bound of the given type
     */
    public Type upperBound(Type t) {
        return upperBound.visit(t);
    }
    // where
        private final MapVisitor<Void> upperBound = new MapVisitor<Void>() {

            @Override
            public Type visitWildcardType(WildcardType t, Void ignored) {
                if (t.isSuperBound())
                    return t.bound == null ? syms.objectType : t.bound.bound;
                else
                    return visit(t.type);
            }

            @Override
            public Type visitCapturedType(CapturedType t, Void ignored) {
                return visit(t.bound);
            }
        };
    // </editor-fold>

    // <editor-fold defaultstate="collapsed" desc="lowerBound">
    /**
     * The "lvalue conversion".<br>
     * The lower bound of most types is the type
     * itself.  Wildcards, on the other hand have upper
     * and lower bounds.
     * @param t a type
     * @return the lower bound of the given type
     */
    public Type lowerBound(Type t) {
        return lowerBound.visit(t);
    }
    // where
        private final MapVisitor<Void> lowerBound = new MapVisitor<Void>() {

            @Override
            public Type visitWildcardType(WildcardType t, Void ignored) {
                return t.isExtendsBound() ? syms.botType : visit(t.type);
            }

            @Override
            public Type visitCapturedType(CapturedType t, Void ignored) {
                return visit(t.getLowerBound());
            }
        };
    // </editor-fold>

    // <editor-fold defaultstate="collapsed" desc="isUnbounded">
    /**
     * Checks that all the arguments to a class are unbounded
     * wildcards or something else that doesn't make any restrictions
     * on the arguments. If a class isUnbounded, a raw super- or
     * subclass can be cast to it without a warning.
     * @param t a type
     * @return true iff the given type is unbounded or raw
     */
    public boolean isUnbounded(Type t) {
        return isUnbounded.visit(t);
    }
    // where
        private final UnaryVisitor<Boolean> isUnbounded = new UnaryVisitor<Boolean>() {

            public Boolean visitType(Type t, Void ignored) {
                return true;
            }

            @Override
            public Boolean visitClassType(ClassType t, Void ignored) {
                List<Type> parms = t.tsym.type.allparams();
                List<Type> args = t.allparams();
                while (parms.nonEmpty()) {
                    WildcardType unb = new WildcardType(syms.objectType,
                                                        BoundKind.UNBOUND,
                                                        syms.boundClass,
                                                        (TypeVar)parms.head);
                    if (!containsType(args.head, unb))
                        return false;
                    parms = parms.tail;
                    args = args.tail;
                }
                return true;
            }
        };
    // </editor-fold>

    // <editor-fold defaultstate="collapsed" desc="asSub">
    /**
     * Return the least specific subtype of t that starts with symbol
     * sym.  If none exists, return null.  The least specific subtype
     * is determined as follows:
     *
     * <p>If there is exactly one parameterized instance of sym that is a
     * subtype of t, that parameterized instance is returned.<br>
     * Otherwise, if the plain type or raw type `sym' is a subtype of
     * type t, the type `sym' itself is returned.  Otherwise, null is
     * returned.
     */
    public Type asSub(Type t, Symbol sym) {
        return asSub.visit(t, sym);
    }
    // where
        private final SimpleVisitor<Type,Symbol> asSub = new SimpleVisitor<Type,Symbol>() {

            public Type visitType(Type t, Symbol sym) {
                return null;
            }

            @Override
            public Type visitClassType(ClassType t, Symbol sym) {
                if (t.tsym == sym)
                    return t;
                Type base = asSuper(sym.type, t.tsym);
                if (base == null)
                    return null;
                ListBuffer<Type> from = new ListBuffer<Type>();
                ListBuffer<Type> to = new ListBuffer<Type>();
                try {
                    adapt(base, t, from, to);
                } catch (AdaptFailure ex) {
                    return null;
                }
                Type res = subst(sym.type, from.toList(), to.toList());
                if (!isSubtype(res, t))
                    return null;
                ListBuffer<Type> openVars = new ListBuffer<Type>();
                for (List<Type> l = sym.type.allparams();
                     l.nonEmpty(); l = l.tail)
                    if (res.contains(l.head) && !t.contains(l.head))
                        openVars.append(l.head);
                if (openVars.nonEmpty()) {
                    if (t.isRaw()) {
                        // The subtype of a raw type is raw
                        res = erasure(res);
                    } else {
                        // Unbound type arguments default to ?
                        List<Type> opens = openVars.toList();
                        ListBuffer<Type> qs = new ListBuffer<Type>();
                        for (List<Type> iter = opens; iter.nonEmpty(); iter = iter.tail) {
                            qs.append(new WildcardType(syms.objectType, BoundKind.UNBOUND, syms.boundClass, (TypeVar) iter.head));
                        }
                        res = subst(res, opens, qs.toList());
                    }
                }
                return res;
            }

            @Override
            public Type visitErrorType(ErrorType t, Symbol sym) {
                return t;
            }
        };
    // </editor-fold>

    // <editor-fold defaultstate="collapsed" desc="isConvertible">
    /**
     * Is t a subtype of or convertiable via boxing/unboxing
     * convertions to s?
     */
    public boolean isConvertible(Type t, Type s, Warner warn) {
        boolean tPrimitive = t.isPrimitive();
        boolean sPrimitive = s.isPrimitive();
        if (tPrimitive == sPrimitive) {
            checkUnsafeVarargsConversion(t, s, warn);
            return isSubtypeUnchecked(t, s, warn);
        }
        if (!allowBoxing) return false;
        return tPrimitive
            ? isSubtype(boxedClass(t).type, s)
            : isSubtype(unboxedType(t), s);
    }
    //where
    private void checkUnsafeVarargsConversion(Type t, Type s, Warner warn) {
        if (t.tag != ARRAY || isReifiable(t)) return;
        ArrayType from = (ArrayType)t;
        boolean shouldWarn = false;
        switch (s.tag) {
            case ARRAY:
                ArrayType to = (ArrayType)s;
                shouldWarn = from.isVarargs() &&
                        !to.isVarargs() &&
                        !isReifiable(from);
                break;
            case CLASS:
                shouldWarn = from.isVarargs() &&
                        isSubtype(from, s);
                break;
        }
        if (shouldWarn) {
            warn.warn(LintCategory.VARARGS);
        }
    }

    /**
     * Is t a subtype of or convertiable via boxing/unboxing
     * convertions to s?
     */
    public boolean isConvertible(Type t, Type s) {
        return isConvertible(t, s, Warner.noWarnings);
    }
    // </editor-fold>

    // <editor-fold defaultstate="collapsed" desc="isSubtype">
    /**
     * Is t an unchecked subtype of s?
     */
    public boolean isSubtypeUnchecked(Type t, Type s) {
        return isSubtypeUnchecked(t, s, Warner.noWarnings);
    }
    /**
     * Is t an unchecked subtype of s?
     */
    public boolean isSubtypeUnchecked(Type t, Type s, Warner warn) {
        if (t.tag == ARRAY && s.tag == ARRAY) {
            if (((ArrayType)t).elemtype.tag <= lastBaseTag) {
                return isSameType(elemtype(t), elemtype(s));
            } else {
                ArrayType from = (ArrayType)t;
                ArrayType to = (ArrayType)s;
                if (from.isVarargs() &&
                        !to.isVarargs() &&
                        !isReifiable(from)) {
                    warn.warn(LintCategory.VARARGS);
                }
                return isSubtypeUnchecked(elemtype(t), elemtype(s), warn);
            }
        } else if (isSubtype(t, s)) {
            return true;
        }
        else if (t.tag == TYPEVAR) {
            return isSubtypeUnchecked(t.getUpperBound(), s, warn);
        }
        else if (s.tag == UNDETVAR) {
            UndetVar uv = (UndetVar)s;
            if (uv.inst != null)
                return isSubtypeUnchecked(t, uv.inst, warn);
        }
        else if (!s.isRaw()) {
            Type t2 = asSuper(t, s.tsym);
            if (t2 != null && t2.isRaw()) {
                if (isReifiable(s))
                    warn.silentWarn(LintCategory.UNCHECKED);
                else
                    warn.warn(LintCategory.UNCHECKED);
                return true;
            }
        }
        return false;
    }

    /**
     * Is t a subtype of s?<br>
     * (not defined for Method and ForAll types)
     */
    final public boolean isSubtype(Type t, Type s) {
        return isSubtype(t, s, true);
    }
    final public boolean isSubtypeNoCapture(Type t, Type s) {
        return isSubtype(t, s, false);
    }
    public boolean isSubtype(Type t, Type s, boolean capture) {
        if (t == s)
            return true;

        if (s.tag >= firstPartialTag)
            return isSuperType(s, t);

        if (s.isCompound()) {
            for (Type s2 : interfaces(s).prepend(supertype(s))) {
                if (!isSubtype(t, s2, capture))
                    return false;
            }
            return true;
        }

        Type lower = lowerBound(s);
        if (s != lower)
            return isSubtype(capture ? capture(t) : t, lower, false);

        return isSubtype.visit(capture ? capture(t) : t, s);
    }
    // where
        private TypeRelation isSubtype = new TypeRelation()
        {
            public Boolean visitType(Type t, Type s) {
                switch (t.tag) {
                case BYTE: case CHAR:
                    return (t.tag == s.tag ||
                              t.tag + 2 <= s.tag && s.tag <= DOUBLE);
                case SHORT: case INT: case LONG: case FLOAT: case DOUBLE:
                    return t.tag <= s.tag && s.tag <= DOUBLE;
                case BOOLEAN: case VOID:
                    return t.tag == s.tag;
                case TYPEVAR:
                    return isSubtypeNoCapture(t.getUpperBound(), s);
                case BOT:
                    return
                        s.tag == BOT || s.tag == CLASS ||
                        s.tag == ARRAY || s.tag == TYPEVAR;
                case WILDCARD: //we shouldn't be here - avoids crash (see 7034495)
                case NONE:
                    return false;
                default:
                    throw new AssertionError("isSubtype " + t.tag);
                }
            }

            private Set<TypePair> cache = new HashSet<TypePair>();

            private boolean containsTypeRecursive(Type t, Type s) {
                TypePair pair = new TypePair(t, s);
                if (cache.add(pair)) {
                    try {
                        return containsType(t.getTypeArguments(),
                                            s.getTypeArguments());
                    } finally {
                        cache.remove(pair);
                    }
                } else {
                    return containsType(t.getTypeArguments(),
                                        rewriteSupers(s).getTypeArguments());
                }
            }

            private Type rewriteSupers(Type t) {
                if (!t.isParameterized())
                    return t;
                ListBuffer<Type> from = lb();
                ListBuffer<Type> to = lb();
                adaptSelf(t, from, to);
                if (from.isEmpty())
                    return t;
                ListBuffer<Type> rewrite = lb();
                boolean changed = false;
                for (Type orig : to.toList()) {
                    Type s = rewriteSupers(orig);
                    if (s.isSuperBound() && !s.isExtendsBound()) {
                        s = new WildcardType(syms.objectType,
                                             BoundKind.UNBOUND,
                                             syms.boundClass);
                        changed = true;
                    } else if (s != orig) {
                        s = new WildcardType(upperBound(s),
                                             BoundKind.EXTENDS,
                                             syms.boundClass);
                        changed = true;
                    }
                    rewrite.append(s);
                }
                if (changed)
                    return subst(t.tsym.type, from.toList(), rewrite.toList());
                else
                    return t;
            }

            @Override
            public Boolean visitClassType(ClassType t, Type s) {
                Type sup = asSuper(t, s.tsym);
                return sup != null
                    && sup.tsym == s.tsym
                    // You're not allowed to write
                    //     Vector<Object> vec = new Vector<String>();
                    // But with wildcards you can write
                    //     Vector<? extends Object> vec = new Vector<String>();
                    // which means that subtype checking must be done
                    // here instead of same-type checking (via containsType).
                    && (!s.isParameterized() || containsTypeRecursive(s, sup))
                    && isSubtypeNoCapture(sup.getEnclosingType(),
                                          s.getEnclosingType());
            }

            @Override
            public Boolean visitArrayType(ArrayType t, Type s) {
                if (s.tag == ARRAY) {
                    if (t.elemtype.tag <= lastBaseTag)
                        return isSameType(t.elemtype, elemtype(s));
                    else
                        return isSubtypeNoCapture(t.elemtype, elemtype(s));
                }

                if (s.tag == CLASS) {
                    Name sname = s.tsym.getQualifiedName();
                    return sname == names.java_lang_Object
                        || sname == names.java_lang_Cloneable
                        || sname == names.java_io_Serializable;
                }

                return false;
            }

            @Override
            public Boolean visitUndetVar(UndetVar t, Type s) {
                //todo: test against origin needed? or replace with substitution?
                if (t == s || t.qtype == s || s.tag == ERROR || s.tag == UNKNOWN)
                    return true;

                if (t.inst != null)
                    return isSubtypeNoCapture(t.inst, s); // TODO: ", warn"?

                t.hibounds = t.hibounds.prepend(s);
                return true;
            }

            @Override
            public Boolean visitErrorType(ErrorType t, Type s) {
                return true;
            }
        };

    /**
     * Is t a subtype of every type in given list `ts'?<br>
     * (not defined for Method and ForAll types)<br>
     * Allows unchecked conversions.
     */
    public boolean isSubtypeUnchecked(Type t, List<Type> ts, Warner warn) {
        for (List<Type> l = ts; l.nonEmpty(); l = l.tail)
            if (!isSubtypeUnchecked(t, l.head, warn))
                return false;
        return true;
    }

    /**
     * Are corresponding elements of ts subtypes of ss?  If lists are
     * of different length, return false.
     */
    public boolean isSubtypes(List<Type> ts, List<Type> ss) {
        while (ts.tail != null && ss.tail != null
               /*inlined: ts.nonEmpty() && ss.nonEmpty()*/ &&
               isSubtype(ts.head, ss.head)) {
            ts = ts.tail;
            ss = ss.tail;
        }
        return ts.tail == null && ss.tail == null;
        /*inlined: ts.isEmpty() && ss.isEmpty();*/
    }

    /**
     * Are corresponding elements of ts subtypes of ss, allowing
     * unchecked conversions?  If lists are of different length,
     * return false.
     **/
    public boolean isSubtypesUnchecked(List<Type> ts, List<Type> ss, Warner warn) {
        while (ts.tail != null && ss.tail != null
               /*inlined: ts.nonEmpty() && ss.nonEmpty()*/ &&
               isSubtypeUnchecked(ts.head, ss.head, warn)) {
            ts = ts.tail;
            ss = ss.tail;
        }
        return ts.tail == null && ss.tail == null;
        /*inlined: ts.isEmpty() && ss.isEmpty();*/
    }
    // </editor-fold>

    // <editor-fold defaultstate="collapsed" desc="isSuperType">
    /**
     * Is t a supertype of s?
     */
    public boolean isSuperType(Type t, Type s) {
        switch (t.tag) {
        case ERROR:
            return true;
        case UNDETVAR: {
            UndetVar undet = (UndetVar)t;
            if (t == s ||
                undet.qtype == s ||
                s.tag == ERROR ||
                s.tag == BOT) return true;
            if (undet.inst != null)
                return isSubtype(s, undet.inst);
            undet.lobounds = undet.lobounds.prepend(s);
            return true;
        }
        default:
            return isSubtype(s, t);
        }
    }
    // </editor-fold>

    // <editor-fold defaultstate="collapsed" desc="isSameType">
    /**
     * Are corresponding elements of the lists the same type?  If
     * lists are of different length, return false.
     */
    public boolean isSameTypes(List<Type> ts, List<Type> ss) {
        while (ts.tail != null && ss.tail != null
               /*inlined: ts.nonEmpty() && ss.nonEmpty()*/ &&
               isSameType(ts.head, ss.head)) {
            ts = ts.tail;
            ss = ss.tail;
        }
        return ts.tail == null && ss.tail == null;
        /*inlined: ts.isEmpty() && ss.isEmpty();*/
    }

    /**
     * Is t the same type as s?
     */
    public boolean isSameType(Type t, Type s) {
        return isSameType.visit(t, s);
    }
    // where
        private TypeRelation isSameType = new TypeRelation() {

            public Boolean visitType(Type t, Type s) {
                if (t == s)
                    return true;

                if (s.tag >= firstPartialTag)
                    return visit(s, t);

                switch (t.tag) {
                case BYTE: case CHAR: case SHORT: case INT: case LONG: case FLOAT:
                case DOUBLE: case BOOLEAN: case VOID: case BOT: case NONE:
                    return t.tag == s.tag;
                case TYPEVAR: {
                    if (s.tag == TYPEVAR) {
                        //type-substitution does not preserve type-var types
                        //check that type var symbols and bounds are indeed the same
                        return t.tsym == s.tsym &&
                                visit(t.getUpperBound(), s.getUpperBound());
                    }
                    else {
                        //special case for s == ? super X, where upper(s) = u
                        //check that u == t, where u has been set by Type.withTypeVar
                        return s.isSuperBound() &&
                                !s.isExtendsBound() &&
                                visit(t, upperBound(s));
                    }
                }
                default:
                    throw new AssertionError("isSameType " + t.tag);
                }
            }

            @Override
            public Boolean visitWildcardType(WildcardType t, Type s) {
                if (s.tag >= firstPartialTag)
                    return visit(s, t);
                else
                    return false;
            }

            @Override
            public Boolean visitClassType(ClassType t, Type s) {
                if (t == s)
                    return true;

                if (s.tag >= firstPartialTag)
                    return visit(s, t);

                if (s.isSuperBound() && !s.isExtendsBound())
                    return visit(t, upperBound(s)) && visit(t, lowerBound(s));

                if (t.isCompound() && s.isCompound()) {
                    if (!visit(supertype(t), supertype(s)))
                        return false;

                    HashSet<SingletonType> set = new HashSet<SingletonType>();
                    for (Type x : interfaces(t))
                        set.add(new SingletonType(x));
                    for (Type x : interfaces(s)) {
                        if (!set.remove(new SingletonType(x)))
                            return false;
                    }
                    return (set.isEmpty());
                }
                return t.tsym == s.tsym
                    && visit(t.getEnclosingType(), s.getEnclosingType())
                    && containsTypeEquivalent(t.getTypeArguments(), s.getTypeArguments());
            }

            @Override
            public Boolean visitArrayType(ArrayType t, Type s) {
                if (t == s)
                    return true;

                if (s.tag >= firstPartialTag)
                    return visit(s, t);

                return s.tag == ARRAY
                    && containsTypeEquivalent(t.elemtype, elemtype(s));
            }

            @Override
            public Boolean visitMethodType(MethodType t, Type s) {
                // isSameType for methods does not take thrown
                // exceptions into account!
                return hasSameArgs(t, s) && visit(t.getReturnType(), s.getReturnType());
            }

            @Override
            public Boolean visitPackageType(PackageType t, Type s) {
                return t == s;
            }

            @Override
            public Boolean visitForAll(ForAll t, Type s) {
                if (s.tag != FORALL)
                    return false;

                ForAll forAll = (ForAll)s;
                return hasSameBounds(t, forAll)
                    && visit(t.qtype, subst(forAll.qtype, forAll.tvars, t.tvars));
            }

            @Override
            public Boolean visitUndetVar(UndetVar t, Type s) {
                if (s.tag == WILDCARD)
                    // FIXME, this might be leftovers from before capture conversion
                    return false;

                if (t == s || t.qtype == s || s.tag == ERROR || s.tag == UNKNOWN)
                    return true;

                if (t.inst != null)
                    return visit(t.inst, s);

                t.inst = fromUnknownFun.apply(s);
                for (List<Type> l = t.lobounds; l.nonEmpty(); l = l.tail) {
                    if (!isSubtype(l.head, t.inst))
                        return false;
                }
                for (List<Type> l = t.hibounds; l.nonEmpty(); l = l.tail) {
                    if (!isSubtype(t.inst, l.head))
                        return false;
                }
                return true;
            }

            @Override
            public Boolean visitErrorType(ErrorType t, Type s) {
                return true;
            }
        };
    // </editor-fold>

    // <editor-fold defaultstate="collapsed" desc="fromUnknownFun">
    /**
     * A mapping that turns all unknown types in this type to fresh
     * unknown variables.
     */
    public Mapping fromUnknownFun = new Mapping("fromUnknownFun") {
            public Type apply(Type t) {
                if (t.tag == UNKNOWN) return new UndetVar(t);
                else return t.map(this);
            }
        };
    // </editor-fold>

    // <editor-fold defaultstate="collapsed" desc="Contains Type">
    public boolean containedBy(Type t, Type s) {
        switch (t.tag) {
        case UNDETVAR:
            if (s.tag == WILDCARD) {
                UndetVar undetvar = (UndetVar)t;
                WildcardType wt = (WildcardType)s;
                switch(wt.kind) {
                    case UNBOUND: //similar to ? extends Object
                    case EXTENDS: {
                        Type bound = upperBound(s);
                        // We should check the new upper bound against any of the
                        // undetvar's lower bounds.
                        for (Type t2 : undetvar.lobounds) {
                            if (!isSubtype(t2, bound))
                                return false;
                        }
                        undetvar.hibounds = undetvar.hibounds.prepend(bound);
                        break;
                    }
                    case SUPER: {
                        Type bound = lowerBound(s);
                        // We should check the new lower bound against any of the
                        // undetvar's lower bounds.
                        for (Type t2 : undetvar.hibounds) {
                            if (!isSubtype(bound, t2))
                                return false;
                        }
                        undetvar.lobounds = undetvar.lobounds.prepend(bound);
                        break;
                    }
                }
                return true;
            } else {
                return isSameType(t, s);
            }
        case ERROR:
            return true;
        default:
            return containsType(s, t);
        }
    }

    boolean containsType(List<Type> ts, List<Type> ss) {
        while (ts.nonEmpty() && ss.nonEmpty()
               && containsType(ts.head, ss.head)) {
            ts = ts.tail;
            ss = ss.tail;
        }
        return ts.isEmpty() && ss.isEmpty();
    }

    /**
     * Check if t contains s.
     *
     * <p>T contains S if:
     *
     * <p>{@code L(T) <: L(S) && U(S) <: U(T)}
     *
     * <p>This relation is only used by ClassType.isSubtype(), that
     * is,
     *
     * <p>{@code C<S> <: C<T> if T contains S.}
     *
     * <p>Because of F-bounds, this relation can lead to infinite
     * recursion.  Thus we must somehow break that recursion.  Notice
     * that containsType() is only called from ClassType.isSubtype().
     * Since the arguments have already been checked against their
     * bounds, we know:
     *
     * <p>{@code U(S) <: U(T) if T is "super" bound (U(T) *is* the bound)}
     *
     * <p>{@code L(T) <: L(S) if T is "extends" bound (L(T) is bottom)}
     *
     * @param t a type
     * @param s a type
     */
    public boolean containsType(Type t, Type s) {
        return containsType.visit(t, s);
    }
    // where
        private TypeRelation containsType = new TypeRelation() {

            private Type U(Type t) {
                while (t.tag == WILDCARD) {
                    WildcardType w = (WildcardType)t;
                    if (w.isSuperBound())
                        return w.bound == null ? syms.objectType : w.bound.bound;
                    else
                        t = w.type;
                }
                return t;
            }

            private Type L(Type t) {
                while (t.tag == WILDCARD) {
                    WildcardType w = (WildcardType)t;
                    if (w.isExtendsBound())
                        return syms.botType;
                    else
                        t = w.type;
                }
                return t;
            }

            public Boolean visitType(Type t, Type s) {
                if (s.tag >= firstPartialTag)
                    return containedBy(s, t);
                else
                    return isSameType(t, s);
            }

//            void debugContainsType(WildcardType t, Type s) {
//                System.err.println();
//                System.err.format(" does %s contain %s?%n", t, s);
//                System.err.format(" %s U(%s) <: U(%s) %s = %s%n",
//                                  upperBound(s), s, t, U(t),
//                                  t.isSuperBound()
//                                  || isSubtypeNoCapture(upperBound(s), U(t)));
//                System.err.format(" %s L(%s) <: L(%s) %s = %s%n",
//                                  L(t), t, s, lowerBound(s),
//                                  t.isExtendsBound()
//                                  || isSubtypeNoCapture(L(t), lowerBound(s)));
//                System.err.println();
//            }

            @Override
            public Boolean visitWildcardType(WildcardType t, Type s) {
                if (s.tag >= firstPartialTag)
                    return containedBy(s, t);
                else {
//                    debugContainsType(t, s);
                    return isSameWildcard(t, s)
                        || isCaptureOf(s, t)
                        || ((t.isExtendsBound() || isSubtypeNoCapture(L(t), lowerBound(s))) &&
                            (t.isSuperBound() || isSubtypeNoCapture(upperBound(s), U(t))));
                }
            }

            @Override
            public Boolean visitUndetVar(UndetVar t, Type s) {
                if (s.tag != WILDCARD)
                    return isSameType(t, s);
                else
                    return false;
            }

            @Override
            public Boolean visitErrorType(ErrorType t, Type s) {
                return true;
            }
        };

    public boolean isCaptureOf(Type s, WildcardType t) {
        if (s.tag != TYPEVAR || !((TypeVar)s).isCaptured())
            return false;
        return isSameWildcard(t, ((CapturedType)s).wildcard);
    }

    public boolean isSameWildcard(WildcardType t, Type s) {
        if (s.tag != WILDCARD)
            return false;
        WildcardType w = (WildcardType)s;
        return w.kind == t.kind && w.type == t.type;
    }

    public boolean containsTypeEquivalent(List<Type> ts, List<Type> ss) {
        while (ts.nonEmpty() && ss.nonEmpty()
               && containsTypeEquivalent(ts.head, ss.head)) {
            ts = ts.tail;
            ss = ss.tail;
        }
        return ts.isEmpty() && ss.isEmpty();
    }
    // </editor-fold>

    // <editor-fold defaultstate="collapsed" desc="isCastable">
    public boolean isCastable(Type t, Type s) {
        return isCastable(t, s, Warner.noWarnings);
    }

    /**
     * Is t is castable to s?<br>
     * s is assumed to be an erased type.<br>
     * (not defined for Method and ForAll types).
     */
    public boolean isCastable(Type t, Type s, Warner warn) {
        if (t == s)
            return true;

        if (t.isPrimitive() != s.isPrimitive())
            return allowBoxing && (
                    isConvertible(t, s, warn)
<<<<<<< HEAD
                    || (allowObjectToPrimitiveCast && isConvertible(s, t, warn)));
=======
                    || (allowObjectToPrimitiveCast &&
                        s.isPrimitive() &&
                        isSubtype(boxedClass(s).type, t)));
>>>>>>> dd75cb17
        if (warn != warnStack.head) {
            try {
                warnStack = warnStack.prepend(warn);
                checkUnsafeVarargsConversion(t, s, warn);
                return isCastable.visit(t,s);
            } finally {
                warnStack = warnStack.tail;
            }
        } else {
            return isCastable.visit(t,s);
        }
    }
    // where
        private TypeRelation isCastable = new TypeRelation() {

            public Boolean visitType(Type t, Type s) {
                if (s.tag == ERROR)
                    return true;

                switch (t.tag) {
                case BYTE: case CHAR: case SHORT: case INT: case LONG: case FLOAT:
                case DOUBLE:
                    return s.tag <= DOUBLE;
                case BOOLEAN:
                    return s.tag == BOOLEAN;
                case VOID:
                    return false;
                case BOT:
                    return isSubtype(t, s);
                default:
                    throw new AssertionError();
                }
            }

            @Override
            public Boolean visitWildcardType(WildcardType t, Type s) {
                return isCastable(upperBound(t), s, warnStack.head);
            }

            @Override
            public Boolean visitClassType(ClassType t, Type s) {
                if (s.tag == ERROR || s.tag == BOT)
                    return true;

                if (s.tag == TYPEVAR) {
                    if (isCastable(t, s.getUpperBound(), Warner.noWarnings)) {
                        warnStack.head.warn(LintCategory.UNCHECKED);
                        return true;
                    } else {
                        return false;
                    }
                }

                if (t.isCompound()) {
                    Warner oldWarner = warnStack.head;
                    warnStack.head = Warner.noWarnings;
                    if (!visit(supertype(t), s))
                        return false;
                    for (Type intf : interfaces(t)) {
                        if (!visit(intf, s))
                            return false;
                    }
                    if (warnStack.head.hasLint(LintCategory.UNCHECKED))
                        oldWarner.warn(LintCategory.UNCHECKED);
                    return true;
                }

                if (s.isCompound()) {
                    // call recursively to reuse the above code
                    return visitClassType((ClassType)s, t);
                }

                if (s.tag == CLASS || s.tag == ARRAY) {
                    boolean upcast;
                    if ((upcast = isSubtype(erasure(t), erasure(s)))
                        || isSubtype(erasure(s), erasure(t))) {
                        if (!upcast && s.tag == ARRAY) {
                            if (!isReifiable(s))
                                warnStack.head.warn(LintCategory.UNCHECKED);
                            return true;
                        } else if (s.isRaw()) {
                            return true;
                        } else if (t.isRaw()) {
                            if (!isUnbounded(s))
                                warnStack.head.warn(LintCategory.UNCHECKED);
                            return true;
                        }
                        // Assume |a| <: |b|
                        final Type a = upcast ? t : s;
                        final Type b = upcast ? s : t;
                        final boolean HIGH = true;
                        final boolean LOW = false;
                        final boolean DONT_REWRITE_TYPEVARS = false;
                        Type aHigh = rewriteQuantifiers(a, HIGH, DONT_REWRITE_TYPEVARS);
                        Type aLow  = rewriteQuantifiers(a, LOW,  DONT_REWRITE_TYPEVARS);
                        Type bHigh = rewriteQuantifiers(b, HIGH, DONT_REWRITE_TYPEVARS);
                        Type bLow  = rewriteQuantifiers(b, LOW,  DONT_REWRITE_TYPEVARS);
                        Type lowSub = asSub(bLow, aLow.tsym);
                        Type highSub = (lowSub == null) ? null : asSub(bHigh, aHigh.tsym);
                        if (highSub == null) {
                            final boolean REWRITE_TYPEVARS = true;
                            aHigh = rewriteQuantifiers(a, HIGH, REWRITE_TYPEVARS);
                            aLow  = rewriteQuantifiers(a, LOW,  REWRITE_TYPEVARS);
                            bHigh = rewriteQuantifiers(b, HIGH, REWRITE_TYPEVARS);
                            bLow  = rewriteQuantifiers(b, LOW,  REWRITE_TYPEVARS);
                            lowSub = asSub(bLow, aLow.tsym);
                            highSub = (lowSub == null) ? null : asSub(bHigh, aHigh.tsym);
                        }
                        if (highSub != null) {
                            if (!(a.tsym == highSub.tsym && a.tsym == lowSub.tsym)) {
                                Assert.error(a.tsym + " != " + highSub.tsym + " != " + lowSub.tsym);
                            }
                            if (!disjointTypes(aHigh.allparams(), highSub.allparams())
                                && !disjointTypes(aHigh.allparams(), lowSub.allparams())
                                && !disjointTypes(aLow.allparams(), highSub.allparams())
                                && !disjointTypes(aLow.allparams(), lowSub.allparams())) {
                                if (upcast ? giveWarning(a, b) :
                                    giveWarning(b, a))
                                    warnStack.head.warn(LintCategory.UNCHECKED);
                                return true;
                            }
                        }
                        if (isReifiable(s))
                            return isSubtypeUnchecked(a, b);
                        else
                            return isSubtypeUnchecked(a, b, warnStack.head);
                    }

                    // Sidecast
                    if (s.tag == CLASS) {
                        if ((s.tsym.flags() & INTERFACE) != 0) {
                            return ((t.tsym.flags() & FINAL) == 0)
                                ? sideCast(t, s, warnStack.head)
                                : sideCastFinal(t, s, warnStack.head);
                        } else if ((t.tsym.flags() & INTERFACE) != 0) {
                            return ((s.tsym.flags() & FINAL) == 0)
                                ? sideCast(t, s, warnStack.head)
                                : sideCastFinal(t, s, warnStack.head);
                        } else {
                            // unrelated class types
                            return false;
                        }
                    }
                }
                return false;
            }

            @Override
            public Boolean visitArrayType(ArrayType t, Type s) {
                switch (s.tag) {
                case ERROR:
                case BOT:
                    return true;
                case TYPEVAR:
                    if (isCastable(s, t, Warner.noWarnings)) {
                        warnStack.head.warn(LintCategory.UNCHECKED);
                        return true;
                    } else {
                        return false;
                    }
                case CLASS:
                    return isSubtype(t, s);
                case ARRAY:
                    if (elemtype(t).tag <= lastBaseTag ||
                            elemtype(s).tag <= lastBaseTag) {
                        return elemtype(t).tag == elemtype(s).tag;
                    } else {
                        return visit(elemtype(t), elemtype(s));
                    }
                default:
                    return false;
                }
            }

            @Override
            public Boolean visitTypeVar(TypeVar t, Type s) {
                switch (s.tag) {
                case ERROR:
                case BOT:
                    return true;
                case TYPEVAR:
                    if (isSubtype(t, s)) {
                        return true;
                    } else if (isCastable(t.bound, s, Warner.noWarnings)) {
                        warnStack.head.warn(LintCategory.UNCHECKED);
                        return true;
                    } else {
                        return false;
                    }
                default:
                    return isCastable(t.bound, s, warnStack.head);
                }
            }

            @Override
            public Boolean visitErrorType(ErrorType t, Type s) {
                return true;
            }
        };
    // </editor-fold>

    // <editor-fold defaultstate="collapsed" desc="disjointTypes">
    public boolean disjointTypes(List<Type> ts, List<Type> ss) {
        while (ts.tail != null && ss.tail != null) {
            if (disjointType(ts.head, ss.head)) return true;
            ts = ts.tail;
            ss = ss.tail;
        }
        return false;
    }

    /**
     * Two types or wildcards are considered disjoint if it can be
     * proven that no type can be contained in both. It is
     * conservative in that it is allowed to say that two types are
     * not disjoint, even though they actually are.
     *
     * The type C<X> is castable to C<Y> exactly if X and Y are not
     * disjoint.
     */
    public boolean disjointType(Type t, Type s) {
        return disjointType.visit(t, s);
    }
    // where
        private TypeRelation disjointType = new TypeRelation() {

            private Set<TypePair> cache = new HashSet<TypePair>();

            public Boolean visitType(Type t, Type s) {
                if (s.tag == WILDCARD)
                    return visit(s, t);
                else
                    return notSoftSubtypeRecursive(t, s) || notSoftSubtypeRecursive(s, t);
            }

            private boolean isCastableRecursive(Type t, Type s) {
                TypePair pair = new TypePair(t, s);
                if (cache.add(pair)) {
                    try {
                        return Types.this.isCastable(t, s);
                    } finally {
                        cache.remove(pair);
                    }
                } else {
                    return true;
                }
            }

            private boolean notSoftSubtypeRecursive(Type t, Type s) {
                TypePair pair = new TypePair(t, s);
                if (cache.add(pair)) {
                    try {
                        return Types.this.notSoftSubtype(t, s);
                    } finally {
                        cache.remove(pair);
                    }
                } else {
                    return false;
                }
            }

            @Override
            public Boolean visitWildcardType(WildcardType t, Type s) {
                if (t.isUnbound())
                    return false;

                if (s.tag != WILDCARD) {
                    if (t.isExtendsBound())
                        return notSoftSubtypeRecursive(s, t.type);
                    else // isSuperBound()
                        return notSoftSubtypeRecursive(t.type, s);
                }

                if (s.isUnbound())
                    return false;

                if (t.isExtendsBound()) {
                    if (s.isExtendsBound())
                        return !isCastableRecursive(t.type, upperBound(s));
                    else if (s.isSuperBound())
                        return notSoftSubtypeRecursive(lowerBound(s), t.type);
                } else if (t.isSuperBound()) {
                    if (s.isExtendsBound())
                        return notSoftSubtypeRecursive(t.type, upperBound(s));
                }
                return false;
            }
        };
    // </editor-fold>

    // <editor-fold defaultstate="collapsed" desc="lowerBoundArgtypes">
    /**
     * Returns the lower bounds of the formals of a method.
     */
    public List<Type> lowerBoundArgtypes(Type t) {
        return map(t.getParameterTypes(), lowerBoundMapping);
    }
    private final Mapping lowerBoundMapping = new Mapping("lowerBound") {
            public Type apply(Type t) {
                return lowerBound(t);
            }
        };
    // </editor-fold>

    // <editor-fold defaultstate="collapsed" desc="notSoftSubtype">
    /**
     * This relation answers the question: is impossible that
     * something of type `t' can be a subtype of `s'? This is
     * different from the question "is `t' not a subtype of `s'?"
     * when type variables are involved: Integer is not a subtype of T
     * where <T extends Number> but it is not true that Integer cannot
     * possibly be a subtype of T.
     */
    public boolean notSoftSubtype(Type t, Type s) {
        if (t == s) return false;
        if (t.tag == TYPEVAR) {
            TypeVar tv = (TypeVar) t;
            return !isCastable(tv.bound,
                               relaxBound(s),
                               Warner.noWarnings);
        }
        if (s.tag != WILDCARD)
            s = upperBound(s);

        return !isSubtype(t, relaxBound(s));
    }

    private Type relaxBound(Type t) {
        if (t.tag == TYPEVAR) {
            while (t.tag == TYPEVAR)
                t = t.getUpperBound();
            t = rewriteQuantifiers(t, true, true);
        }
        return t;
    }
    // </editor-fold>

    // <editor-fold defaultstate="collapsed" desc="isReifiable">
    public boolean isReifiable(Type t) {
        return isReifiable.visit(t);
    }
    // where
        private UnaryVisitor<Boolean> isReifiable = new UnaryVisitor<Boolean>() {

            public Boolean visitType(Type t, Void ignored) {
                return true;
            }

            @Override
            public Boolean visitClassType(ClassType t, Void ignored) {
                if (t.isCompound())
                    return false;
                else {
                    if (!t.isParameterized())
                        return true;

                    for (Type param : t.allparams()) {
                        if (!param.isUnbound())
                            return false;
                    }
                    return true;
                }
            }

            @Override
            public Boolean visitArrayType(ArrayType t, Void ignored) {
                return visit(t.elemtype);
            }

            @Override
            public Boolean visitTypeVar(TypeVar t, Void ignored) {
                return false;
            }
        };
    // </editor-fold>

    // <editor-fold defaultstate="collapsed" desc="Array Utils">
    public boolean isArray(Type t) {
        while (t.tag == WILDCARD)
            t = upperBound(t);
        return t.tag == ARRAY;
    }

    /**
     * The element type of an array.
     */
    public Type elemtype(Type t) {
        switch (t.tag) {
        case WILDCARD:
            return elemtype(upperBound(t));
        case ARRAY:
            return ((ArrayType)t).elemtype;
        case FORALL:
            return elemtype(((ForAll)t).qtype);
        case ERROR:
            return t;
        default:
            return null;
        }
    }

    public Type elemtypeOrType(Type t) {
        Type elemtype = elemtype(t);
        return elemtype != null ?
            elemtype :
            t;
    }

    /**
     * Mapping to take element type of an arraytype
     */
    private Mapping elemTypeFun = new Mapping ("elemTypeFun") {
        public Type apply(Type t) { return elemtype(t); }
    };

    /**
     * The number of dimensions of an array type.
     */
    public int dimensions(Type t) {
        int result = 0;
        while (t.tag == ARRAY) {
            result++;
            t = elemtype(t);
        }
        return result;
    }
    // </editor-fold>

    // <editor-fold defaultstate="collapsed" desc="asSuper">
    /**
     * Return the (most specific) base type of t that starts with the
     * given symbol.  If none exists, return null.
     *
     * @param t a type
     * @param sym a symbol
     */
    public Type asSuper(Type t, Symbol sym) {
        return asSuper.visit(t, sym);
    }
    // where
        private SimpleVisitor<Type,Symbol> asSuper = new SimpleVisitor<Type,Symbol>() {

            public Type visitType(Type t, Symbol sym) {
                return null;
            }

            @Override
            public Type visitClassType(ClassType t, Symbol sym) {
                if (t.tsym == sym)
                    return t;

                Type st = supertype(t);
                if (st.tag == CLASS || st.tag == TYPEVAR || st.tag == ERROR) {
                    Type x = asSuper(st, sym);
                    if (x != null)
                        return x;
                }
                if ((sym.flags() & INTERFACE) != 0) {
                    for (List<Type> l = interfaces(t); l.nonEmpty(); l = l.tail) {
                        Type x = asSuper(l.head, sym);
                        if (x != null)
                            return x;
                    }
                }
                return null;
            }

            @Override
            public Type visitArrayType(ArrayType t, Symbol sym) {
                return isSubtype(t, sym.type) ? sym.type : null;
            }

            @Override
            public Type visitTypeVar(TypeVar t, Symbol sym) {
                if (t.tsym == sym)
                    return t;
                else
                    return asSuper(t.bound, sym);
            }

            @Override
            public Type visitErrorType(ErrorType t, Symbol sym) {
                return t;
            }
        };

    /**
     * Return the base type of t or any of its outer types that starts
     * with the given symbol.  If none exists, return null.
     *
     * @param t a type
     * @param sym a symbol
     */
    public Type asOuterSuper(Type t, Symbol sym) {
        switch (t.tag) {
        case CLASS:
            do {
                Type s = asSuper(t, sym);
                if (s != null) return s;
                t = t.getEnclosingType();
            } while (t.tag == CLASS);
            return null;
        case ARRAY:
            return isSubtype(t, sym.type) ? sym.type : null;
        case TYPEVAR:
            return asSuper(t, sym);
        case ERROR:
            return t;
        default:
            return null;
        }
    }

    /**
     * Return the base type of t or any of its enclosing types that
     * starts with the given symbol.  If none exists, return null.
     *
     * @param t a type
     * @param sym a symbol
     */
    public Type asEnclosingSuper(Type t, Symbol sym) {
        switch (t.tag) {
        case CLASS:
            do {
                Type s = asSuper(t, sym);
                if (s != null) return s;
                Type outer = t.getEnclosingType();
                t = (outer.tag == CLASS) ? outer :
                    (t.tsym.owner.enclClass() != null) ? t.tsym.owner.enclClass().type :
                    Type.noType;
            } while (t.tag == CLASS);
            return null;
        case ARRAY:
            return isSubtype(t, sym.type) ? sym.type : null;
        case TYPEVAR:
            return asSuper(t, sym);
        case ERROR:
            return t;
        default:
            return null;
        }
    }
    // </editor-fold>

    // <editor-fold defaultstate="collapsed" desc="memberType">
    /**
     * The type of given symbol, seen as a member of t.
     *
     * @param t a type
     * @param sym a symbol
     */
    public Type memberType(Type t, Symbol sym) {
        return (sym.flags() & STATIC) != 0
            ? sym.type
            : memberType.visit(t, sym);
        }
    // where
        private SimpleVisitor<Type,Symbol> memberType = new SimpleVisitor<Type,Symbol>() {

            public Type visitType(Type t, Symbol sym) {
                return sym.type;
            }

            @Override
            public Type visitWildcardType(WildcardType t, Symbol sym) {
                return memberType(upperBound(t), sym);
            }

            @Override
            public Type visitClassType(ClassType t, Symbol sym) {
                Symbol owner = sym.owner;
                long flags = sym.flags();
                if (((flags & STATIC) == 0) && owner.type.isParameterized()) {
                    Type base = asOuterSuper(t, owner);
                    //if t is an intersection type T = CT & I1 & I2 ... & In
                    //its supertypes CT, I1, ... In might contain wildcards
                    //so we need to go through capture conversion
                    base = t.isCompound() ? capture(base) : base;
                    if (base != null) {
                        List<Type> ownerParams = owner.type.allparams();
                        List<Type> baseParams = base.allparams();
                        if (ownerParams.nonEmpty()) {
                            if (baseParams.isEmpty()) {
                                // then base is a raw type
                                return erasure(sym.type);
                            } else {
                                return subst(sym.type, ownerParams, baseParams);
                            }
                        }
                    }
                }
                return sym.type;
            }

            @Override
            public Type visitTypeVar(TypeVar t, Symbol sym) {
                return memberType(t.bound, sym);
            }

            @Override
            public Type visitErrorType(ErrorType t, Symbol sym) {
                return t;
            }
        };
    // </editor-fold>

    // <editor-fold defaultstate="collapsed" desc="isAssignable">
    public boolean isAssignable(Type t, Type s) {
        return isAssignable(t, s, Warner.noWarnings);
    }

    /**
     * Is t assignable to s?<br>
     * Equivalent to subtype except for constant values and raw
     * types.<br>
     * (not defined for Method and ForAll types)
     */
    public boolean isAssignable(Type t, Type s, Warner warn) {
        if (t.tag == ERROR)
            return true;
        if (t.tag <= INT && t.constValue() != null) {
            int value = ((Number)t.constValue()).intValue();
            switch (s.tag) {
            case BYTE:
                if (Byte.MIN_VALUE <= value && value <= Byte.MAX_VALUE)
                    return true;
                break;
            case CHAR:
                if (Character.MIN_VALUE <= value && value <= Character.MAX_VALUE)
                    return true;
                break;
            case SHORT:
                if (Short.MIN_VALUE <= value && value <= Short.MAX_VALUE)
                    return true;
                break;
            case INT:
                return true;
            case CLASS:
                switch (unboxedType(s).tag) {
                case BYTE:
                case CHAR:
                case SHORT:
                    return isAssignable(t, unboxedType(s), warn);
                }
                break;
            }
        }
        return isConvertible(t, s, warn);
    }
    // </editor-fold>

    // <editor-fold defaultstate="collapsed" desc="erasure">
    /**
     * The erasure of t {@code |t|} -- the type that results when all
     * type parameters in t are deleted.
     */
    public Type erasure(Type t) {
        return erasure(t, false);
    }
    //where
    private Type erasure(Type t, boolean recurse) {
        if (t.tag <= lastBaseTag)
            return t; /* fast special case */
        else
            return erasure.visit(t, recurse);
        }
    // where
        private SimpleVisitor<Type, Boolean> erasure = new SimpleVisitor<Type, Boolean>() {
            public Type visitType(Type t, Boolean recurse) {
                if (t.tag <= lastBaseTag)
                    return t; /*fast special case*/
                else
                    return t.map(recurse ? erasureRecFun : erasureFun);
            }

            @Override
            public Type visitWildcardType(WildcardType t, Boolean recurse) {
                return erasure(upperBound(t), recurse);
            }

            @Override
            public Type visitClassType(ClassType t, Boolean recurse) {
                Type erased = t.tsym.erasure(Types.this);
                if (recurse) {
                    erased = new ErasedClassType(erased.getEnclosingType(),erased.tsym);
                }
                return erased;
            }

            @Override
            public Type visitTypeVar(TypeVar t, Boolean recurse) {
                return erasure(t.bound, recurse);
            }

            @Override
            public Type visitErrorType(ErrorType t, Boolean recurse) {
                return t;
            }
        };

    private Mapping erasureFun = new Mapping ("erasure") {
            public Type apply(Type t) { return erasure(t); }
        };

    private Mapping erasureRecFun = new Mapping ("erasureRecursive") {
        public Type apply(Type t) { return erasureRecursive(t); }
    };

    public List<Type> erasure(List<Type> ts) {
        return Type.map(ts, erasureFun);
    }

    public Type erasureRecursive(Type t) {
        return erasure(t, true);
    }

    public List<Type> erasureRecursive(List<Type> ts) {
        return Type.map(ts, erasureRecFun);
    }
    // </editor-fold>

    // <editor-fold defaultstate="collapsed" desc="makeCompoundType">
    /**
     * Make a compound type from non-empty list of types
     *
     * @param bounds            the types from which the compound type is formed
     * @param supertype         is objectType if all bounds are interfaces,
     *                          null otherwise.
     */
    public Type makeCompoundType(List<Type> bounds,
                                 Type supertype) {
        ClassSymbol bc =
            new ClassSymbol(ABSTRACT|PUBLIC|SYNTHETIC|COMPOUND|ACYCLIC,
                            Type.moreInfo
                                ? names.fromString(bounds.toString())
                                : names.empty,
                            syms.noSymbol);
        if (bounds.head.tag == TYPEVAR)
            // error condition, recover
                bc.erasure_field = syms.objectType;
            else
                bc.erasure_field = erasure(bounds.head);
            bc.members_field = new Scope(bc);
        ClassType bt = (ClassType)bc.type;
        bt.allparams_field = List.nil();
        if (supertype != null) {
            bt.supertype_field = supertype;
            bt.interfaces_field = bounds;
        } else {
            bt.supertype_field = bounds.head;
            bt.interfaces_field = bounds.tail;
        }
        Assert.check(bt.supertype_field.tsym.completer != null
                || !bt.supertype_field.isInterface(),
            bt.supertype_field);
        return bt;
    }

    /**
     * Same as {@link #makeCompoundType(List,Type)}, except that the
     * second parameter is computed directly. Note that this might
     * cause a symbol completion.  Hence, this version of
     * makeCompoundType may not be called during a classfile read.
     */
    public Type makeCompoundType(List<Type> bounds) {
        Type supertype = (bounds.head.tsym.flags() & INTERFACE) != 0 ?
            supertype(bounds.head) : null;
        return makeCompoundType(bounds, supertype);
    }

    /**
     * A convenience wrapper for {@link #makeCompoundType(List)}; the
     * arguments are converted to a list and passed to the other
     * method.  Note that this might cause a symbol completion.
     * Hence, this version of makeCompoundType may not be called
     * during a classfile read.
     */
    public Type makeCompoundType(Type bound1, Type bound2) {
        return makeCompoundType(List.of(bound1, bound2));
    }
    // </editor-fold>

    // <editor-fold defaultstate="collapsed" desc="supertype">
    public Type supertype(Type t) {
        return supertype.visit(t);
    }
    // where
        private UnaryVisitor<Type> supertype = new UnaryVisitor<Type>() {

            public Type visitType(Type t, Void ignored) {
                // A note on wildcards: there is no good way to
                // determine a supertype for a super bounded wildcard.
                return null;
            }

            @Override
            public Type visitClassType(ClassType t, Void ignored) {
                if (t.supertype_field == null) {
                    Type supertype = ((ClassSymbol)t.tsym).getSuperclass();
                    // An interface has no superclass; its supertype is Object.
                    if (t.isInterface())
                        supertype = ((ClassType)t.tsym.type).supertype_field;
                    if (t.supertype_field == null) {
                        List<Type> actuals = classBound(t).allparams();
                        List<Type> formals = t.tsym.type.allparams();
                        if (t.hasErasedSupertypes()) {
                            t.supertype_field = erasureRecursive(supertype);
                        } else if (formals.nonEmpty()) {
                            t.supertype_field = subst(supertype, formals, actuals);
                        }
                        else {
                            t.supertype_field = supertype;
                        }
                    }
                }
                return t.supertype_field;
            }

            /**
             * The supertype is always a class type. If the type
             * variable's bounds start with a class type, this is also
             * the supertype.  Otherwise, the supertype is
             * java.lang.Object.
             */
            @Override
            public Type visitTypeVar(TypeVar t, Void ignored) {
                if (t.bound.tag == TYPEVAR ||
                    (!t.bound.isCompound() && !t.bound.isInterface())) {
                    return t.bound;
                } else {
                    return supertype(t.bound);
                }
            }

            @Override
            public Type visitArrayType(ArrayType t, Void ignored) {
                if (t.elemtype.isPrimitive() || isSameType(t.elemtype, syms.objectType))
                    return arraySuperType();
                else
                    return new ArrayType(supertype(t.elemtype), t.tsym);
            }

            @Override
            public Type visitErrorType(ErrorType t, Void ignored) {
                return t;
            }
        };
    // </editor-fold>

    // <editor-fold defaultstate="collapsed" desc="interfaces">
    /**
     * Return the interfaces implemented by this class.
     */
    public List<Type> interfaces(Type t) {
        return interfaces.visit(t);
    }
    // where
        private UnaryVisitor<List<Type>> interfaces = new UnaryVisitor<List<Type>>() {

            public List<Type> visitType(Type t, Void ignored) {
                return List.nil();
            }

            @Override
            public List<Type> visitClassType(ClassType t, Void ignored) {
                if (t.interfaces_field == null) {
                    List<Type> interfaces = ((ClassSymbol)t.tsym).getInterfaces();
                    if (t.interfaces_field == null) {
                        // If t.interfaces_field is null, then t must
                        // be a parameterized type (not to be confused
                        // with a generic type declaration).
                        // Terminology:
                        //    Parameterized type: List<String>
                        //    Generic type declaration: class List<E> { ... }
                        // So t corresponds to List<String> and
                        // t.tsym.type corresponds to List<E>.
                        // The reason t must be parameterized type is
                        // that completion will happen as a side
                        // effect of calling
                        // ClassSymbol.getInterfaces.  Since
                        // t.interfaces_field is null after
                        // completion, we can assume that t is not the
                        // type of a class/interface declaration.
                        Assert.check(t != t.tsym.type, t);
                        List<Type> actuals = t.allparams();
                        List<Type> formals = t.tsym.type.allparams();
                        if (t.hasErasedSupertypes()) {
                            t.interfaces_field = erasureRecursive(interfaces);
                        } else if (formals.nonEmpty()) {
                            t.interfaces_field =
                                upperBounds(subst(interfaces, formals, actuals));
                        }
                        else {
                            t.interfaces_field = interfaces;
                        }
                    }
                }
                return t.interfaces_field;
            }

            @Override
            public List<Type> visitTypeVar(TypeVar t, Void ignored) {
                if (t.bound.isCompound())
                    return interfaces(t.bound);

                if (t.bound.isInterface())
                    return List.of(t.bound);

                return List.nil();
            }
        };
    // </editor-fold>

    // <editor-fold defaultstate="collapsed" desc="isDerivedRaw">
    Map<Type,Boolean> isDerivedRawCache = new HashMap<Type,Boolean>();

    public boolean isDerivedRaw(Type t) {
        Boolean result = isDerivedRawCache.get(t);
        if (result == null) {
            result = isDerivedRawInternal(t);
            isDerivedRawCache.put(t, result);
        }
        return result;
    }

    public boolean isDerivedRawInternal(Type t) {
        if (t.isErroneous())
            return false;
        return
            t.isRaw() ||
            supertype(t) != null && isDerivedRaw(supertype(t)) ||
            isDerivedRaw(interfaces(t));
    }

    public boolean isDerivedRaw(List<Type> ts) {
        List<Type> l = ts;
        while (l.nonEmpty() && !isDerivedRaw(l.head)) l = l.tail;
        return l.nonEmpty();
    }
    // </editor-fold>

    // <editor-fold defaultstate="collapsed" desc="setBounds">
    /**
     * Set the bounds field of the given type variable to reflect a
     * (possibly multiple) list of bounds.
     * @param t                 a type variable
     * @param bounds            the bounds, must be nonempty
     * @param supertype         is objectType if all bounds are interfaces,
     *                          null otherwise.
     */
    public void setBounds(TypeVar t, List<Type> bounds, Type supertype) {
        if (bounds.tail.isEmpty())
            t.bound = bounds.head;
        else
            t.bound = makeCompoundType(bounds, supertype);
        t.rank_field = -1;
    }

    /**
     * Same as {@link #setBounds(Type.TypeVar,List,Type)}, except that
     * third parameter is computed directly, as follows: if all
     * all bounds are interface types, the computed supertype is Object,
     * otherwise the supertype is simply left null (in this case, the supertype
     * is assumed to be the head of the bound list passed as second argument).
     * Note that this check might cause a symbol completion. Hence, this version of
     * setBounds may not be called during a classfile read.
     */
    public void setBounds(TypeVar t, List<Type> bounds) {
        Type supertype = (bounds.head.tsym.flags() & INTERFACE) != 0 ?
            syms.objectType : null;
        setBounds(t, bounds, supertype);
        t.rank_field = -1;
    }
    // </editor-fold>

    // <editor-fold defaultstate="collapsed" desc="getBounds">
    /**
     * Return list of bounds of the given type variable.
     */
    public List<Type> getBounds(TypeVar t) {
        if (t.bound.isErroneous() || !t.bound.isCompound())
            return List.of(t.bound);
        else if ((erasure(t).tsym.flags() & INTERFACE) == 0)
            return interfaces(t).prepend(supertype(t));
        else
            // No superclass was given in bounds.
            // In this case, supertype is Object, erasure is first interface.
            return interfaces(t);
    }
    // </editor-fold>

    // <editor-fold defaultstate="collapsed" desc="classBound">
    /**
     * If the given type is a (possibly selected) type variable,
     * return the bounding class of this type, otherwise return the
     * type itself.
     */
    public Type classBound(Type t) {
        return classBound.visit(t);
    }
    // where
        private UnaryVisitor<Type> classBound = new UnaryVisitor<Type>() {

            public Type visitType(Type t, Void ignored) {
                return t;
            }

            @Override
            public Type visitClassType(ClassType t, Void ignored) {
                Type outer1 = classBound(t.getEnclosingType());
                if (outer1 != t.getEnclosingType())
                    return new ClassType(outer1, t.getTypeArguments(), t.tsym);
                else
                    return t;
            }

            @Override
            public Type visitTypeVar(TypeVar t, Void ignored) {
                return classBound(supertype(t));
            }

            @Override
            public Type visitErrorType(ErrorType t, Void ignored) {
                return t;
            }
        };
    // </editor-fold>

    // <editor-fold defaultstate="collapsed" desc="sub signature / override equivalence">
    /**
     * Returns true iff the first signature is a <em>sub
     * signature</em> of the other.  This is <b>not</b> an equivalence
     * relation.
     *
     * @jls section 8.4.2.
     * @see #overrideEquivalent(Type t, Type s)
     * @param t first signature (possibly raw).
     * @param s second signature (could be subjected to erasure).
     * @return true if t is a sub signature of s.
     */
    public boolean isSubSignature(Type t, Type s) {
        return isSubSignature(t, s, true);
    }

    public boolean isSubSignature(Type t, Type s, boolean strict) {
        return hasSameArgs(t, s, strict) || hasSameArgs(t, erasure(s), strict);
    }

    /**
     * Returns true iff these signatures are related by <em>override
     * equivalence</em>.  This is the natural extension of
     * isSubSignature to an equivalence relation.
     *
     * @jls section 8.4.2.
     * @see #isSubSignature(Type t, Type s)
     * @param t a signature (possible raw, could be subjected to
     * erasure).
     * @param s a signature (possible raw, could be subjected to
     * erasure).
     * @return true if either argument is a sub signature of the other.
     */
    public boolean overrideEquivalent(Type t, Type s) {
        return hasSameArgs(t, s) ||
            hasSameArgs(t, erasure(s)) || hasSameArgs(erasure(t), s);
    }

    // <editor-fold defaultstate="collapsed" desc="Determining method implementation in given site">
    class ImplementationCache {

        private WeakHashMap<MethodSymbol, SoftReference<Map<TypeSymbol, Entry>>> _map =
                new WeakHashMap<MethodSymbol, SoftReference<Map<TypeSymbol, Entry>>>();

        class Entry {
            final MethodSymbol cachedImpl;
            final Filter<Symbol> implFilter;
            final boolean checkResult;
            final int prevMark;

            public Entry(MethodSymbol cachedImpl,
                    Filter<Symbol> scopeFilter,
                    boolean checkResult,
                    int prevMark) {
                this.cachedImpl = cachedImpl;
                this.implFilter = scopeFilter;
                this.checkResult = checkResult;
                this.prevMark = prevMark;
            }

            boolean matches(Filter<Symbol> scopeFilter, boolean checkResult, int mark) {
                return this.implFilter == scopeFilter &&
                        this.checkResult == checkResult &&
                        this.prevMark == mark;
            }
        }

        MethodSymbol get(MethodSymbol ms, TypeSymbol origin, boolean checkResult, Filter<Symbol> implFilter) {
            SoftReference<Map<TypeSymbol, Entry>> ref_cache = _map.get(ms);
            Map<TypeSymbol, Entry> cache = ref_cache != null ? ref_cache.get() : null;
            if (cache == null) {
                cache = new HashMap<TypeSymbol, Entry>();
                _map.put(ms, new SoftReference<Map<TypeSymbol, Entry>>(cache));
            }
            Entry e = cache.get(origin);
            CompoundScope members = membersClosure(origin.type);
            if (e == null ||
                    !e.matches(implFilter, checkResult, members.getMark())) {
                MethodSymbol impl = implementationInternal(ms, origin, checkResult, implFilter);
                cache.put(origin, new Entry(impl, implFilter, checkResult, members.getMark()));
                return impl;
            }
            else {
                return e.cachedImpl;
            }
        }

        private MethodSymbol implementationInternal(MethodSymbol ms, TypeSymbol origin, boolean checkResult, Filter<Symbol> implFilter) {
            for (Type t = origin.type; t.tag == CLASS || t.tag == TYPEVAR; t = supertype(t)) {
                while (t.tag == TYPEVAR)
                    t = t.getUpperBound();
                TypeSymbol c = t.tsym;
                for (Scope.Entry e = c.members().lookup(ms.name, implFilter);
                     e.scope != null;
                     e = e.next(implFilter)) {
                    if (e.sym != null &&
                             e.sym.overrides(ms, origin, Types.this, checkResult))
                        return (MethodSymbol)e.sym;
                }
            }
            return null;
        }
    }

    private ImplementationCache implCache = new ImplementationCache();

    public MethodSymbol implementation(MethodSymbol ms, TypeSymbol origin, boolean checkResult, Filter<Symbol> implFilter) {
        return implCache.get(ms, origin, checkResult, implFilter);
    }
    // </editor-fold>

    // <editor-fold defaultstate="collapsed" desc="compute transitive closure of all members in given site">
    public CompoundScope membersClosure(Type site) {
        return membersClosure.visit(site);
    }

    UnaryVisitor<CompoundScope> membersClosure = new UnaryVisitor<CompoundScope>() {

        public CompoundScope visitType(Type t, Void s) {
            return null;
        }

        @Override
        public CompoundScope visitClassType(ClassType t, Void s) {
            ClassSymbol csym = (ClassSymbol)t.tsym;
            if (csym.membersClosure == null) {
                CompoundScope membersClosure = new CompoundScope(csym);
                for (Type i : interfaces(t)) {
                    membersClosure.addSubScope(visit(i));
                }
                membersClosure.addSubScope(visit(supertype(t)));
                membersClosure.addSubScope(csym.members());
                csym.membersClosure = membersClosure;
            }
            return csym.membersClosure;
        }

        @Override
        public CompoundScope visitTypeVar(TypeVar t, Void s) {
            return visit(t.getUpperBound());
        }
    };
    // </editor-fold>

    /**
     * Does t have the same arguments as s?  It is assumed that both
     * types are (possibly polymorphic) method types.  Monomorphic
     * method types "have the same arguments", if their argument lists
     * are equal.  Polymorphic method types "have the same arguments",
     * if they have the same arguments after renaming all type
     * variables of one to corresponding type variables in the other,
     * where correspondence is by position in the type parameter list.
     */
    public boolean hasSameArgs(Type t, Type s) {
        return hasSameArgs(t, s, true);
    }

    public boolean hasSameArgs(Type t, Type s, boolean strict) {
        return hasSameArgs(t, s, strict ? hasSameArgs_strict : hasSameArgs_nonstrict);
    }

    private boolean hasSameArgs(Type t, Type s, TypeRelation hasSameArgs) {
        return hasSameArgs.visit(t, s);
    }
    // where
        private class HasSameArgs extends TypeRelation {

            boolean strict;

            public HasSameArgs(boolean strict) {
                this.strict = strict;
            }

            public Boolean visitType(Type t, Type s) {
                throw new AssertionError();
            }

            @Override
            public Boolean visitMethodType(MethodType t, Type s) {
                return s.tag == METHOD
                    && containsTypeEquivalent(t.argtypes, s.getParameterTypes());
            }

            @Override
            public Boolean visitForAll(ForAll t, Type s) {
                if (s.tag != FORALL)
                    return strict ? false : visitMethodType(t.asMethodType(), s);

                ForAll forAll = (ForAll)s;
                return hasSameBounds(t, forAll)
                    && visit(t.qtype, subst(forAll.qtype, forAll.tvars, t.tvars));
            }

            @Override
            public Boolean visitErrorType(ErrorType t, Type s) {
                return false;
            }
        };

        TypeRelation hasSameArgs_strict = new HasSameArgs(true);
        TypeRelation hasSameArgs_nonstrict = new HasSameArgs(false);

    // </editor-fold>

    // <editor-fold defaultstate="collapsed" desc="subst">
    public List<Type> subst(List<Type> ts,
                            List<Type> from,
                            List<Type> to) {
        return new Subst(from, to).subst(ts);
    }

    /**
     * Substitute all occurrences of a type in `from' with the
     * corresponding type in `to' in 't'. Match lists `from' and `to'
     * from the right: If lists have different length, discard leading
     * elements of the longer list.
     */
    public Type subst(Type t, List<Type> from, List<Type> to) {
        return new Subst(from, to).subst(t);
    }

    private class Subst extends UnaryVisitor<Type> {
        List<Type> from;
        List<Type> to;

        public Subst(List<Type> from, List<Type> to) {
            int fromLength = from.length();
            int toLength = to.length();
            while (fromLength > toLength) {
                fromLength--;
                from = from.tail;
            }
            while (fromLength < toLength) {
                toLength--;
                to = to.tail;
            }
            this.from = from;
            this.to = to;
        }

        Type subst(Type t) {
            if (from.tail == null)
                return t;
            else
                return visit(t);
            }

        List<Type> subst(List<Type> ts) {
            if (from.tail == null)
                return ts;
            boolean wild = false;
            if (ts.nonEmpty() && from.nonEmpty()) {
                Type head1 = subst(ts.head);
                List<Type> tail1 = subst(ts.tail);
                if (head1 != ts.head || tail1 != ts.tail)
                    return tail1.prepend(head1);
            }
            return ts;
        }

        public Type visitType(Type t, Void ignored) {
            return t;
        }

        @Override
        public Type visitMethodType(MethodType t, Void ignored) {
            List<Type> argtypes = subst(t.argtypes);
            Type restype = subst(t.restype);
            List<Type> thrown = subst(t.thrown);
            if (argtypes == t.argtypes &&
                restype == t.restype &&
                thrown == t.thrown)
                return t;
            else
                return new MethodType(argtypes, restype, thrown, t.tsym);
        }

        @Override
        public Type visitTypeVar(TypeVar t, Void ignored) {
            for (List<Type> from = this.from, to = this.to;
                 from.nonEmpty();
                 from = from.tail, to = to.tail) {
                if (t == from.head) {
                    return to.head.withTypeVar(t);
                }
            }
            return t;
        }

        @Override
        public Type visitClassType(ClassType t, Void ignored) {
            if (!t.isCompound()) {
                List<Type> typarams = t.getTypeArguments();
                List<Type> typarams1 = subst(typarams);
                Type outer = t.getEnclosingType();
                Type outer1 = subst(outer);
                if (typarams1 == typarams && outer1 == outer)
                    return t;
                else
                    return new ClassType(outer1, typarams1, t.tsym);
            } else {
                Type st = subst(supertype(t));
                List<Type> is = upperBounds(subst(interfaces(t)));
                if (st == supertype(t) && is == interfaces(t))
                    return t;
                else
                    return makeCompoundType(is.prepend(st));
            }
        }

        @Override
        public Type visitWildcardType(WildcardType t, Void ignored) {
            Type bound = t.type;
            if (t.kind != BoundKind.UNBOUND)
                bound = subst(bound);
            if (bound == t.type) {
                return t;
            } else {
                if (t.isExtendsBound() && bound.isExtendsBound())
                    bound = upperBound(bound);
                return new WildcardType(bound, t.kind, syms.boundClass, t.bound);
            }
        }

        @Override
        public Type visitArrayType(ArrayType t, Void ignored) {
            Type elemtype = subst(t.elemtype);
            if (elemtype == t.elemtype)
                return t;
            else
                return new ArrayType(upperBound(elemtype), t.tsym);
        }

        @Override
        public Type visitForAll(ForAll t, Void ignored) {
            if (Type.containsAny(to, t.tvars)) {
                //perform alpha-renaming of free-variables in 't'
                //if 'to' types contain variables that are free in 't'
                List<Type> freevars = newInstances(t.tvars);
                t = new ForAll(freevars,
                        Types.this.subst(t.qtype, t.tvars, freevars));
            }
            List<Type> tvars1 = substBounds(t.tvars, from, to);
            Type qtype1 = subst(t.qtype);
            if (tvars1 == t.tvars && qtype1 == t.qtype) {
                return t;
            } else if (tvars1 == t.tvars) {
                return new ForAll(tvars1, qtype1);
            } else {
                return new ForAll(tvars1, Types.this.subst(qtype1, t.tvars, tvars1));
            }
        }

        @Override
        public Type visitErrorType(ErrorType t, Void ignored) {
            return t;
        }
    }

    public List<Type> substBounds(List<Type> tvars,
                                  List<Type> from,
                                  List<Type> to) {
        if (tvars.isEmpty())
            return tvars;
        ListBuffer<Type> newBoundsBuf = lb();
        boolean changed = false;
        // calculate new bounds
        for (Type t : tvars) {
            TypeVar tv = (TypeVar) t;
            Type bound = subst(tv.bound, from, to);
            if (bound != tv.bound)
                changed = true;
            newBoundsBuf.append(bound);
        }
        if (!changed)
            return tvars;
        ListBuffer<Type> newTvars = lb();
        // create new type variables without bounds
        for (Type t : tvars) {
            newTvars.append(new TypeVar(t.tsym, null, syms.botType));
        }
        // the new bounds should use the new type variables in place
        // of the old
        List<Type> newBounds = newBoundsBuf.toList();
        from = tvars;
        to = newTvars.toList();
        for (; !newBounds.isEmpty(); newBounds = newBounds.tail) {
            newBounds.head = subst(newBounds.head, from, to);
        }
        newBounds = newBoundsBuf.toList();
        // set the bounds of new type variables to the new bounds
        for (Type t : newTvars.toList()) {
            TypeVar tv = (TypeVar) t;
            tv.bound = newBounds.head;
            newBounds = newBounds.tail;
        }
        return newTvars.toList();
    }

    public TypeVar substBound(TypeVar t, List<Type> from, List<Type> to) {
        Type bound1 = subst(t.bound, from, to);
        if (bound1 == t.bound)
            return t;
        else {
            // create new type variable without bounds
            TypeVar tv = new TypeVar(t.tsym, null, syms.botType);
            // the new bound should use the new type variable in place
            // of the old
            tv.bound = subst(bound1, List.<Type>of(t), List.<Type>of(tv));
            return tv;
        }
    }
    // </editor-fold>

    // <editor-fold defaultstate="collapsed" desc="hasSameBounds">
    /**
     * Does t have the same bounds for quantified variables as s?
     */
    boolean hasSameBounds(ForAll t, ForAll s) {
        List<Type> l1 = t.tvars;
        List<Type> l2 = s.tvars;
        while (l1.nonEmpty() && l2.nonEmpty() &&
               isSameType(l1.head.getUpperBound(),
                          subst(l2.head.getUpperBound(),
                                s.tvars,
                                t.tvars))) {
            l1 = l1.tail;
            l2 = l2.tail;
        }
        return l1.isEmpty() && l2.isEmpty();
    }
    // </editor-fold>

    // <editor-fold defaultstate="collapsed" desc="newInstances">
    /** Create new vector of type variables from list of variables
     *  changing all recursive bounds from old to new list.
     */
    public List<Type> newInstances(List<Type> tvars) {
        List<Type> tvars1 = Type.map(tvars, newInstanceFun);
        for (List<Type> l = tvars1; l.nonEmpty(); l = l.tail) {
            TypeVar tv = (TypeVar) l.head;
            tv.bound = subst(tv.bound, tvars, tvars1);
        }
        return tvars1;
    }
    static private Mapping newInstanceFun = new Mapping("newInstanceFun") {
            public Type apply(Type t) { return new TypeVar(t.tsym, t.getUpperBound(), t.getLowerBound()); }
        };
    // </editor-fold>

    public Type createMethodTypeWithParameters(Type original, List<Type> newParams) {
        return original.accept(methodWithParameters, newParams);
    }
    // where
        private final MapVisitor<List<Type>> methodWithParameters = new MapVisitor<List<Type>>() {
            public Type visitType(Type t, List<Type> newParams) {
                throw new IllegalArgumentException("Not a method type: " + t);
            }
            public Type visitMethodType(MethodType t, List<Type> newParams) {
                return new MethodType(newParams, t.restype, t.thrown, t.tsym);
            }
            public Type visitForAll(ForAll t, List<Type> newParams) {
                return new ForAll(t.tvars, t.qtype.accept(this, newParams));
            }
        };

    public Type createMethodTypeWithThrown(Type original, List<Type> newThrown) {
        return original.accept(methodWithThrown, newThrown);
    }
    // where
        private final MapVisitor<List<Type>> methodWithThrown = new MapVisitor<List<Type>>() {
            public Type visitType(Type t, List<Type> newThrown) {
                throw new IllegalArgumentException("Not a method type: " + t);
            }
            public Type visitMethodType(MethodType t, List<Type> newThrown) {
                return new MethodType(t.argtypes, t.restype, newThrown, t.tsym);
            }
            public Type visitForAll(ForAll t, List<Type> newThrown) {
                return new ForAll(t.tvars, t.qtype.accept(this, newThrown));
            }
        };

    public Type createMethodTypeWithReturn(Type original, Type newReturn) {
        return original.accept(methodWithReturn, newReturn);
    }
    // where
        private final MapVisitor<Type> methodWithReturn = new MapVisitor<Type>() {
            public Type visitType(Type t, Type newReturn) {
                throw new IllegalArgumentException("Not a method type: " + t);
            }
            public Type visitMethodType(MethodType t, Type newReturn) {
                return new MethodType(t.argtypes, newReturn, t.thrown, t.tsym);
            }
            public Type visitForAll(ForAll t, Type newReturn) {
                return new ForAll(t.tvars, t.qtype.accept(this, newReturn));
            }
        };

    // <editor-fold defaultstate="collapsed" desc="createErrorType">
    public Type createErrorType(Type originalType) {
        return new ErrorType(originalType, syms.errSymbol);
    }

    public Type createErrorType(ClassSymbol c, Type originalType) {
        return new ErrorType(c, originalType);
    }

    public Type createErrorType(Name name, TypeSymbol container, Type originalType) {
        return new ErrorType(name, container, originalType);
    }
    // </editor-fold>

    // <editor-fold defaultstate="collapsed" desc="rank">
    /**
     * The rank of a class is the length of the longest path between
     * the class and java.lang.Object in the class inheritance
     * graph. Undefined for all but reference types.
     */
    public int rank(Type t) {
        switch(t.tag) {
        case CLASS: {
            ClassType cls = (ClassType)t;
            if (cls.rank_field < 0) {
                Name fullname = cls.tsym.getQualifiedName();
                if (fullname == names.java_lang_Object)
                    cls.rank_field = 0;
                else {
                    int r = rank(supertype(cls));
                    for (List<Type> l = interfaces(cls);
                         l.nonEmpty();
                         l = l.tail) {
                        if (rank(l.head) > r)
                            r = rank(l.head);
                    }
                    cls.rank_field = r + 1;
                }
            }
            return cls.rank_field;
        }
        case TYPEVAR: {
            TypeVar tvar = (TypeVar)t;
            if (tvar.rank_field < 0) {
                int r = rank(supertype(tvar));
                for (List<Type> l = interfaces(tvar);
                     l.nonEmpty();
                     l = l.tail) {
                    if (rank(l.head) > r) r = rank(l.head);
                }
                tvar.rank_field = r + 1;
            }
            return tvar.rank_field;
        }
        case ERROR:
            return 0;
        default:
            throw new AssertionError();
        }
    }
    // </editor-fold>

    /**
     * Helper method for generating a string representation of a given type
     * accordingly to a given locale
     */
    public String toString(Type t, Locale locale) {
        return Printer.createStandardPrinter(messages).visit(t, locale);
    }

    /**
     * Helper method for generating a string representation of a given type
     * accordingly to a given locale
     */
    public String toString(Symbol t, Locale locale) {
        return Printer.createStandardPrinter(messages).visit(t, locale);
    }

    // <editor-fold defaultstate="collapsed" desc="toString">
    /**
     * This toString is slightly more descriptive than the one on Type.
     *
     * @deprecated Types.toString(Type t, Locale l) provides better support
     * for localization
     */
    @Deprecated
    public String toString(Type t) {
        if (t.tag == FORALL) {
            ForAll forAll = (ForAll)t;
            return typaramsString(forAll.tvars) + forAll.qtype;
        }
        return "" + t;
    }
    // where
        private String typaramsString(List<Type> tvars) {
            StringBuilder s = new StringBuilder();
            s.append('<');
            boolean first = true;
            for (Type t : tvars) {
                if (!first) s.append(", ");
                first = false;
                appendTyparamString(((TypeVar)t), s);
            }
            s.append('>');
            return s.toString();
        }
        private void appendTyparamString(TypeVar t, StringBuilder buf) {
            buf.append(t);
            if (t.bound == null ||
                t.bound.tsym.getQualifiedName() == names.java_lang_Object)
                return;
            buf.append(" extends "); // Java syntax; no need for i18n
            Type bound = t.bound;
            if (!bound.isCompound()) {
                buf.append(bound);
            } else if ((erasure(t).tsym.flags() & INTERFACE) == 0) {
                buf.append(supertype(t));
                for (Type intf : interfaces(t)) {
                    buf.append('&');
                    buf.append(intf);
                }
            } else {
                // No superclass was given in bounds.
                // In this case, supertype is Object, erasure is first interface.
                boolean first = true;
                for (Type intf : interfaces(t)) {
                    if (!first) buf.append('&');
                    first = false;
                    buf.append(intf);
                }
            }
        }
    // </editor-fold>

    // <editor-fold defaultstate="collapsed" desc="Determining least upper bounds of types">
    /**
     * A cache for closures.
     *
     * <p>A closure is a list of all the supertypes and interfaces of
     * a class or interface type, ordered by ClassSymbol.precedes
     * (that is, subclasses come first, arbitrary but fixed
     * otherwise).
     */
    private Map<Type,List<Type>> closureCache = new HashMap<Type,List<Type>>();

    /**
     * Returns the closure of a class or interface type.
     */
    public List<Type> closure(Type t) {
        List<Type> cl = closureCache.get(t);
        if (cl == null) {
            Type st = supertype(t);
            if (!t.isCompound()) {
                if (st.tag == CLASS) {
                    cl = insert(closure(st), t);
                } else if (st.tag == TYPEVAR) {
                    cl = closure(st).prepend(t);
                } else {
                    cl = List.of(t);
                }
            } else {
                cl = closure(supertype(t));
            }
            for (List<Type> l = interfaces(t); l.nonEmpty(); l = l.tail)
                cl = union(cl, closure(l.head));
            closureCache.put(t, cl);
        }
        return cl;
    }

    /**
     * Insert a type in a closure
     */
    public List<Type> insert(List<Type> cl, Type t) {
        if (cl.isEmpty() || t.tsym.precedes(cl.head.tsym, this)) {
            return cl.prepend(t);
        } else if (cl.head.tsym.precedes(t.tsym, this)) {
            return insert(cl.tail, t).prepend(cl.head);
        } else {
            return cl;
        }
    }

    /**
     * Form the union of two closures
     */
    public List<Type> union(List<Type> cl1, List<Type> cl2) {
        if (cl1.isEmpty()) {
            return cl2;
        } else if (cl2.isEmpty()) {
            return cl1;
        } else if (cl1.head.tsym.precedes(cl2.head.tsym, this)) {
            return union(cl1.tail, cl2).prepend(cl1.head);
        } else if (cl2.head.tsym.precedes(cl1.head.tsym, this)) {
            return union(cl1, cl2.tail).prepend(cl2.head);
        } else {
            return union(cl1.tail, cl2.tail).prepend(cl1.head);
        }
    }

    /**
     * Intersect two closures
     */
    public List<Type> intersect(List<Type> cl1, List<Type> cl2) {
        if (cl1 == cl2)
            return cl1;
        if (cl1.isEmpty() || cl2.isEmpty())
            return List.nil();
        if (cl1.head.tsym.precedes(cl2.head.tsym, this))
            return intersect(cl1.tail, cl2);
        if (cl2.head.tsym.precedes(cl1.head.tsym, this))
            return intersect(cl1, cl2.tail);
        if (isSameType(cl1.head, cl2.head))
            return intersect(cl1.tail, cl2.tail).prepend(cl1.head);
        if (cl1.head.tsym == cl2.head.tsym &&
            cl1.head.tag == CLASS && cl2.head.tag == CLASS) {
            if (cl1.head.isParameterized() && cl2.head.isParameterized()) {
                Type merge = merge(cl1.head,cl2.head);
                return intersect(cl1.tail, cl2.tail).prepend(merge);
            }
            if (cl1.head.isRaw() || cl2.head.isRaw())
                return intersect(cl1.tail, cl2.tail).prepend(erasure(cl1.head));
        }
        return intersect(cl1.tail, cl2.tail);
    }
    // where
        class TypePair {
            final Type t1;
            final Type t2;
            TypePair(Type t1, Type t2) {
                this.t1 = t1;
                this.t2 = t2;
            }
            @Override
            public int hashCode() {
                return 127 * Types.hashCode(t1) + Types.hashCode(t2);
            }
            @Override
            public boolean equals(Object obj) {
                if (!(obj instanceof TypePair))
                    return false;
                TypePair typePair = (TypePair)obj;
                return isSameType(t1, typePair.t1)
                    && isSameType(t2, typePair.t2);
            }
        }
        Set<TypePair> mergeCache = new HashSet<TypePair>();
        private Type merge(Type c1, Type c2) {
            ClassType class1 = (ClassType) c1;
            List<Type> act1 = class1.getTypeArguments();
            ClassType class2 = (ClassType) c2;
            List<Type> act2 = class2.getTypeArguments();
            ListBuffer<Type> merged = new ListBuffer<Type>();
            List<Type> typarams = class1.tsym.type.getTypeArguments();

            while (act1.nonEmpty() && act2.nonEmpty() && typarams.nonEmpty()) {
                if (containsType(act1.head, act2.head)) {
                    merged.append(act1.head);
                } else if (containsType(act2.head, act1.head)) {
                    merged.append(act2.head);
                } else {
                    TypePair pair = new TypePair(c1, c2);
                    Type m;
                    if (mergeCache.add(pair)) {
                        m = new WildcardType(lub(upperBound(act1.head),
                                                 upperBound(act2.head)),
                                             BoundKind.EXTENDS,
                                             syms.boundClass);
                        mergeCache.remove(pair);
                    } else {
                        m = new WildcardType(syms.objectType,
                                             BoundKind.UNBOUND,
                                             syms.boundClass);
                    }
                    merged.append(m.withTypeVar(typarams.head));
                }
                act1 = act1.tail;
                act2 = act2.tail;
                typarams = typarams.tail;
            }
            Assert.check(act1.isEmpty() && act2.isEmpty() && typarams.isEmpty());
            return new ClassType(class1.getEnclosingType(), merged.toList(), class1.tsym);
        }

    /**
     * Return the minimum type of a closure, a compound type if no
     * unique minimum exists.
     */
    private Type compoundMin(List<Type> cl) {
        if (cl.isEmpty()) return syms.objectType;
        List<Type> compound = closureMin(cl);
        if (compound.isEmpty())
            return null;
        else if (compound.tail.isEmpty())
            return compound.head;
        else
            return makeCompoundType(compound);
    }

    /**
     * Return the minimum types of a closure, suitable for computing
     * compoundMin or glb.
     */
    private List<Type> closureMin(List<Type> cl) {
        ListBuffer<Type> classes = lb();
        ListBuffer<Type> interfaces = lb();
        while (!cl.isEmpty()) {
            Type current = cl.head;
            if (current.isInterface())
                interfaces.append(current);
            else
                classes.append(current);
            ListBuffer<Type> candidates = lb();
            for (Type t : cl.tail) {
                if (!isSubtypeNoCapture(current, t))
                    candidates.append(t);
            }
            cl = candidates.toList();
        }
        return classes.appendList(interfaces).toList();
    }

    /**
     * Return the least upper bound of pair of types.  if the lub does
     * not exist return null.
     */
    public Type lub(Type t1, Type t2) {
        return lub(List.of(t1, t2));
    }

    /**
     * Return the least upper bound (lub) of set of types.  If the lub
     * does not exist return the type of null (bottom).
     */
    public Type lub(List<Type> ts) {
        final int ARRAY_BOUND = 1;
        final int CLASS_BOUND = 2;
        int boundkind = 0;
        for (Type t : ts) {
            switch (t.tag) {
            case CLASS:
                boundkind |= CLASS_BOUND;
                break;
            case ARRAY:
                boundkind |= ARRAY_BOUND;
                break;
            case  TYPEVAR:
                do {
                    t = t.getUpperBound();
                } while (t.tag == TYPEVAR);
                if (t.tag == ARRAY) {
                    boundkind |= ARRAY_BOUND;
                } else {
                    boundkind |= CLASS_BOUND;
                }
                break;
            default:
                if (t.isPrimitive())
                    return syms.errType;
            }
        }
        switch (boundkind) {
        case 0:
            return syms.botType;

        case ARRAY_BOUND:
            // calculate lub(A[], B[])
            List<Type> elements = Type.map(ts, elemTypeFun);
            for (Type t : elements) {
                if (t.isPrimitive()) {
                    // if a primitive type is found, then return
                    // arraySuperType unless all the types are the
                    // same
                    Type first = ts.head;
                    for (Type s : ts.tail) {
                        if (!isSameType(first, s)) {
                             // lub(int[], B[]) is Cloneable & Serializable
                            return arraySuperType();
                        }
                    }
                    // all the array types are the same, return one
                    // lub(int[], int[]) is int[]
                    return first;
                }
            }
            // lub(A[], B[]) is lub(A, B)[]
            return new ArrayType(lub(elements), syms.arrayClass);

        case CLASS_BOUND:
            // calculate lub(A, B)
            while (ts.head.tag != CLASS && ts.head.tag != TYPEVAR)
                ts = ts.tail;
            Assert.check(!ts.isEmpty());
            //step 1 - compute erased candidate set (EC)
            List<Type> cl = erasedSupertypes(ts.head);
            for (Type t : ts.tail) {
                if (t.tag == CLASS || t.tag == TYPEVAR)
                    cl = intersect(cl, erasedSupertypes(t));
            }
            //step 2 - compute minimal erased candidate set (MEC)
            List<Type> mec = closureMin(cl);
            //step 3 - for each element G in MEC, compute lci(Inv(G))
            List<Type> candidates = List.nil();
            for (Type erasedSupertype : mec) {
                List<Type> lci = List.of(asSuper(ts.head, erasedSupertype.tsym));
                for (Type t : ts) {
                    lci = intersect(lci, List.of(asSuper(t, erasedSupertype.tsym)));
                }
                candidates = candidates.appendList(lci);
            }
            //step 4 - let MEC be { G1, G2 ... Gn }, then we have that
            //lub = lci(Inv(G1)) & lci(Inv(G2)) & ... & lci(Inv(Gn))
            return compoundMin(candidates);

        default:
            // calculate lub(A, B[])
            List<Type> classes = List.of(arraySuperType());
            for (Type t : ts) {
                if (t.tag != ARRAY) // Filter out any arrays
                    classes = classes.prepend(t);
            }
            // lub(A, B[]) is lub(A, arraySuperType)
            return lub(classes);
        }
    }
    // where
        List<Type> erasedSupertypes(Type t) {
            ListBuffer<Type> buf = lb();
            for (Type sup : closure(t)) {
                if (sup.tag == TYPEVAR) {
                    buf.append(sup);
                } else {
                    buf.append(erasure(sup));
                }
            }
            return buf.toList();
        }

        private Type arraySuperType = null;
        private Type arraySuperType() {
            // initialized lazily to avoid problems during compiler startup
            if (arraySuperType == null) {
                synchronized (this) {
                    if (arraySuperType == null) {
                        // JLS 10.8: all arrays implement Cloneable and Serializable.
                        arraySuperType = makeCompoundType(List.of(syms.serializableType,
                                                                  syms.cloneableType),
                                                          syms.objectType);
                    }
                }
            }
            return arraySuperType;
        }
    // </editor-fold>

    // <editor-fold defaultstate="collapsed" desc="Greatest lower bound">
    public Type glb(List<Type> ts) {
        Type t1 = ts.head;
        for (Type t2 : ts.tail) {
            if (t1.isErroneous())
                return t1;
            t1 = glb(t1, t2);
        }
        return t1;
    }
    //where
    public Type glb(Type t, Type s) {
        if (s == null)
            return t;
        else if (t.isPrimitive() || s.isPrimitive())
            return syms.errType;
        else if (isSubtypeNoCapture(t, s))
            return t;
        else if (isSubtypeNoCapture(s, t))
            return s;

        List<Type> closure = union(closure(t), closure(s));
        List<Type> bounds = closureMin(closure);

        if (bounds.isEmpty()) {             // length == 0
            return syms.objectType;
        } else if (bounds.tail.isEmpty()) { // length == 1
            return bounds.head;
        } else {                            // length > 1
            int classCount = 0;
            for (Type bound : bounds)
                if (!bound.isInterface())
                    classCount++;
            if (classCount > 1)
                return createErrorType(t);
        }
        return makeCompoundType(bounds);
    }
    // </editor-fold>

    // <editor-fold defaultstate="collapsed" desc="hashCode">
    /**
     * Compute a hash code on a type.
     */
    public static int hashCode(Type t) {
        return hashCode.visit(t);
    }
    // where
        private static final UnaryVisitor<Integer> hashCode = new UnaryVisitor<Integer>() {

            public Integer visitType(Type t, Void ignored) {
                return t.tag;
            }

            @Override
            public Integer visitClassType(ClassType t, Void ignored) {
                int result = visit(t.getEnclosingType());
                result *= 127;
                result += t.tsym.flatName().hashCode();
                for (Type s : t.getTypeArguments()) {
                    result *= 127;
                    result += visit(s);
                }
                return result;
            }

            @Override
            public Integer visitWildcardType(WildcardType t, Void ignored) {
                int result = t.kind.hashCode();
                if (t.type != null) {
                    result *= 127;
                    result += visit(t.type);
                }
                return result;
            }

            @Override
            public Integer visitArrayType(ArrayType t, Void ignored) {
                return visit(t.elemtype) + 12;
            }

            @Override
            public Integer visitTypeVar(TypeVar t, Void ignored) {
                return System.identityHashCode(t.tsym);
            }

            @Override
            public Integer visitUndetVar(UndetVar t, Void ignored) {
                return System.identityHashCode(t);
            }

            @Override
            public Integer visitErrorType(ErrorType t, Void ignored) {
                return 0;
            }
        };
    // </editor-fold>

    // <editor-fold defaultstate="collapsed" desc="Return-Type-Substitutable">
    /**
     * Does t have a result that is a subtype of the result type of s,
     * suitable for covariant returns?  It is assumed that both types
     * are (possibly polymorphic) method types.  Monomorphic method
     * types are handled in the obvious way.  Polymorphic method types
     * require renaming all type variables of one to corresponding
     * type variables in the other, where correspondence is by
     * position in the type parameter list. */
    public boolean resultSubtype(Type t, Type s, Warner warner) {
        List<Type> tvars = t.getTypeArguments();
        List<Type> svars = s.getTypeArguments();
        Type tres = t.getReturnType();
        Type sres = subst(s.getReturnType(), svars, tvars);
        return covariantReturnType(tres, sres, warner);
    }

    /**
     * Return-Type-Substitutable.
     * @jls section 8.4.5
     */
    public boolean returnTypeSubstitutable(Type r1, Type r2) {
        if (hasSameArgs(r1, r2))
            return resultSubtype(r1, r2, Warner.noWarnings);
        else
            return covariantReturnType(r1.getReturnType(),
                                       erasure(r2.getReturnType()),
                                       Warner.noWarnings);
    }

    public boolean returnTypeSubstitutable(Type r1,
                                           Type r2, Type r2res,
                                           Warner warner) {
        if (isSameType(r1.getReturnType(), r2res))
            return true;
        if (r1.getReturnType().isPrimitive() || r2res.isPrimitive())
            return false;

        if (hasSameArgs(r1, r2))
            return covariantReturnType(r1.getReturnType(), r2res, warner);
        if (!allowCovariantReturns)
            return false;
        if (isSubtypeUnchecked(r1.getReturnType(), r2res, warner))
            return true;
        if (!isSubtype(r1.getReturnType(), erasure(r2res)))
            return false;
        warner.warn(LintCategory.UNCHECKED);
        return true;
    }

    /**
     * Is t an appropriate return type in an overrider for a
     * method that returns s?
     */
    public boolean covariantReturnType(Type t, Type s, Warner warner) {
        return
            isSameType(t, s) ||
            allowCovariantReturns &&
            !t.isPrimitive() &&
            !s.isPrimitive() &&
            isAssignable(t, s, warner);
    }
    // </editor-fold>

    // <editor-fold defaultstate="collapsed" desc="Box/unbox support">
    /**
     * Return the class that boxes the given primitive.
     */
    public ClassSymbol boxedClass(Type t) {
        return reader.enterClass(syms.boxedName[t.tag]);
    }

    /**
     * Return the boxed type if 't' is primitive, otherwise return 't' itself.
     */
    public Type boxedTypeOrType(Type t) {
        return t.isPrimitive() ?
            boxedClass(t).type :
            t;
    }

    /**
     * Return the primitive type corresponding to a boxed type.
     */
    public Type unboxedType(Type t) {
        if (allowBoxing) {
            for (int i=0; i<syms.boxedName.length; i++) {
                Name box = syms.boxedName[i];
                if (box != null &&
                    asSuper(t, reader.enterClass(box)) != null)
                    return syms.typeOfTag[i];
            }
        }
        return Type.noType;
    }
    // </editor-fold>

    // <editor-fold defaultstate="collapsed" desc="Capture conversion">
    /*
     * JLS 5.1.10 Capture Conversion:
     *
     * Let G name a generic type declaration with n formal type
     * parameters A1 ... An with corresponding bounds U1 ... Un. There
     * exists a capture conversion from G<T1 ... Tn> to G<S1 ... Sn>,
     * where, for 1 <= i <= n:
     *
     * + If Ti is a wildcard type argument (4.5.1) of the form ? then
     *   Si is a fresh type variable whose upper bound is
     *   Ui[A1 := S1, ..., An := Sn] and whose lower bound is the null
     *   type.
     *
     * + If Ti is a wildcard type argument of the form ? extends Bi,
     *   then Si is a fresh type variable whose upper bound is
     *   glb(Bi, Ui[A1 := S1, ..., An := Sn]) and whose lower bound is
     *   the null type, where glb(V1,... ,Vm) is V1 & ... & Vm. It is
     *   a compile-time error if for any two classes (not interfaces)
     *   Vi and Vj,Vi is not a subclass of Vj or vice versa.
     *
     * + If Ti is a wildcard type argument of the form ? super Bi,
     *   then Si is a fresh type variable whose upper bound is
     *   Ui[A1 := S1, ..., An := Sn] and whose lower bound is Bi.
     *
     * + Otherwise, Si = Ti.
     *
     * Capture conversion on any type other than a parameterized type
     * (4.5) acts as an identity conversion (5.1.1). Capture
     * conversions never require a special action at run time and
     * therefore never throw an exception at run time.
     *
     * Capture conversion is not applied recursively.
     */
    /**
     * Capture conversion as specified by the JLS.
     */

    public List<Type> capture(List<Type> ts) {
        List<Type> buf = List.nil();
        for (Type t : ts) {
            buf = buf.prepend(capture(t));
        }
        return buf.reverse();
    }
    public Type capture(Type t) {
        if (t.tag != CLASS)
            return t;
        if (t.getEnclosingType() != Type.noType) {
            Type capturedEncl = capture(t.getEnclosingType());
            if (capturedEncl != t.getEnclosingType()) {
                Type type1 = memberType(capturedEncl, t.tsym);
                t = subst(type1, t.tsym.type.getTypeArguments(), t.getTypeArguments());
            }
        }
        ClassType cls = (ClassType)t;
        if (cls.isRaw() || !cls.isParameterized())
            return cls;

        ClassType G = (ClassType)cls.asElement().asType();
        List<Type> A = G.getTypeArguments();
        List<Type> T = cls.getTypeArguments();
        List<Type> S = freshTypeVariables(T);

        List<Type> currentA = A;
        List<Type> currentT = T;
        List<Type> currentS = S;
        boolean captured = false;
        while (!currentA.isEmpty() &&
               !currentT.isEmpty() &&
               !currentS.isEmpty()) {
            if (currentS.head != currentT.head) {
                captured = true;
                WildcardType Ti = (WildcardType)currentT.head;
                Type Ui = currentA.head.getUpperBound();
                CapturedType Si = (CapturedType)currentS.head;
                if (Ui == null)
                    Ui = syms.objectType;
                switch (Ti.kind) {
                case UNBOUND:
                    Si.bound = subst(Ui, A, S);
                    Si.lower = syms.botType;
                    break;
                case EXTENDS:
                    Si.bound = glb(Ti.getExtendsBound(), subst(Ui, A, S));
                    Si.lower = syms.botType;
                    break;
                case SUPER:
                    Si.bound = subst(Ui, A, S);
                    Si.lower = Ti.getSuperBound();
                    break;
                }
                if (Si.bound == Si.lower)
                    currentS.head = Si.bound;
            }
            currentA = currentA.tail;
            currentT = currentT.tail;
            currentS = currentS.tail;
        }
        if (!currentA.isEmpty() || !currentT.isEmpty() || !currentS.isEmpty())
            return erasure(t); // some "rare" type involved

        if (captured)
            return new ClassType(cls.getEnclosingType(), S, cls.tsym);
        else
            return t;
    }
    // where
        public List<Type> freshTypeVariables(List<Type> types) {
            ListBuffer<Type> result = lb();
            for (Type t : types) {
                if (t.tag == WILDCARD) {
                    Type bound = ((WildcardType)t).getExtendsBound();
                    if (bound == null)
                        bound = syms.objectType;
                    result.append(new CapturedType(capturedName,
                                                   syms.noSymbol,
                                                   bound,
                                                   syms.botType,
                                                   (WildcardType)t));
                } else {
                    result.append(t);
                }
            }
            return result.toList();
        }
    // </editor-fold>

    // <editor-fold defaultstate="collapsed" desc="Internal utility methods">
    private List<Type> upperBounds(List<Type> ss) {
        if (ss.isEmpty()) return ss;
        Type head = upperBound(ss.head);
        List<Type> tail = upperBounds(ss.tail);
        if (head != ss.head || tail != ss.tail)
            return tail.prepend(head);
        else
            return ss;
    }

    private boolean sideCast(Type from, Type to, Warner warn) {
        // We are casting from type $from$ to type $to$, which are
        // non-final unrelated types.  This method
        // tries to reject a cast by transferring type parameters
        // from $to$ to $from$ by common superinterfaces.
        boolean reverse = false;
        Type target = to;
        if ((to.tsym.flags() & INTERFACE) == 0) {
            Assert.check((from.tsym.flags() & INTERFACE) != 0);
            reverse = true;
            to = from;
            from = target;
        }
        List<Type> commonSupers = superClosure(to, erasure(from));
        boolean giveWarning = commonSupers.isEmpty();
        // The arguments to the supers could be unified here to
        // get a more accurate analysis
        while (commonSupers.nonEmpty()) {
            Type t1 = asSuper(from, commonSupers.head.tsym);
            Type t2 = commonSupers.head; // same as asSuper(to, commonSupers.head.tsym);
            if (disjointTypes(t1.getTypeArguments(), t2.getTypeArguments()))
                return false;
            giveWarning = giveWarning || (reverse ? giveWarning(t2, t1) : giveWarning(t1, t2));
            commonSupers = commonSupers.tail;
        }
        if (giveWarning && !isReifiable(reverse ? from : to))
            warn.warn(LintCategory.UNCHECKED);
        if (!allowCovariantReturns)
            // reject if there is a common method signature with
            // incompatible return types.
            chk.checkCompatibleAbstracts(warn.pos(), from, to);
        return true;
    }

    private boolean sideCastFinal(Type from, Type to, Warner warn) {
        // We are casting from type $from$ to type $to$, which are
        // unrelated types one of which is final and the other of
        // which is an interface.  This method
        // tries to reject a cast by transferring type parameters
        // from the final class to the interface.
        boolean reverse = false;
        Type target = to;
        if ((to.tsym.flags() & INTERFACE) == 0) {
            Assert.check((from.tsym.flags() & INTERFACE) != 0);
            reverse = true;
            to = from;
            from = target;
        }
        Assert.check((from.tsym.flags() & FINAL) != 0);
        Type t1 = asSuper(from, to.tsym);
        if (t1 == null) return false;
        Type t2 = to;
        if (disjointTypes(t1.getTypeArguments(), t2.getTypeArguments()))
            return false;
        if (!allowCovariantReturns)
            // reject if there is a common method signature with
            // incompatible return types.
            chk.checkCompatibleAbstracts(warn.pos(), from, to);
        if (!isReifiable(target) &&
            (reverse ? giveWarning(t2, t1) : giveWarning(t1, t2)))
            warn.warn(LintCategory.UNCHECKED);
        return true;
    }

    private boolean giveWarning(Type from, Type to) {
        Type subFrom = asSub(from, to.tsym);
        return to.isParameterized() &&
                (!(isUnbounded(to) ||
                isSubtype(from, to) ||
                ((subFrom != null) && containsType(to.allparams(), subFrom.allparams()))));
    }

    private List<Type> superClosure(Type t, Type s) {
        List<Type> cl = List.nil();
        for (List<Type> l = interfaces(t); l.nonEmpty(); l = l.tail) {
            if (isSubtype(s, erasure(l.head))) {
                cl = insert(cl, l.head);
            } else {
                cl = union(cl, superClosure(l.head, s));
            }
        }
        return cl;
    }

    private boolean containsTypeEquivalent(Type t, Type s) {
        return
            isSameType(t, s) || // shortcut
            containsType(t, s) && containsType(s, t);
    }

    // <editor-fold defaultstate="collapsed" desc="adapt">
    /**
     * Adapt a type by computing a substitution which maps a source
     * type to a target type.
     *
     * @param source    the source type
     * @param target    the target type
     * @param from      the type variables of the computed substitution
     * @param to        the types of the computed substitution.
     */
    public void adapt(Type source,
                       Type target,
                       ListBuffer<Type> from,
                       ListBuffer<Type> to) throws AdaptFailure {
        new Adapter(from, to).adapt(source, target);
    }

    class Adapter extends SimpleVisitor<Void, Type> {

        ListBuffer<Type> from;
        ListBuffer<Type> to;
        Map<Symbol,Type> mapping;

        Adapter(ListBuffer<Type> from, ListBuffer<Type> to) {
            this.from = from;
            this.to = to;
            mapping = new HashMap<Symbol,Type>();
        }

        public void adapt(Type source, Type target) throws AdaptFailure {
            visit(source, target);
            List<Type> fromList = from.toList();
            List<Type> toList = to.toList();
            while (!fromList.isEmpty()) {
                Type val = mapping.get(fromList.head.tsym);
                if (toList.head != val)
                    toList.head = val;
                fromList = fromList.tail;
                toList = toList.tail;
            }
        }

        @Override
        public Void visitClassType(ClassType source, Type target) throws AdaptFailure {
            if (target.tag == CLASS)
                adaptRecursive(source.allparams(), target.allparams());
            return null;
        }

        @Override
        public Void visitArrayType(ArrayType source, Type target) throws AdaptFailure {
            if (target.tag == ARRAY)
                adaptRecursive(elemtype(source), elemtype(target));
            return null;
        }

        @Override
        public Void visitWildcardType(WildcardType source, Type target) throws AdaptFailure {
            if (source.isExtendsBound())
                adaptRecursive(upperBound(source), upperBound(target));
            else if (source.isSuperBound())
                adaptRecursive(lowerBound(source), lowerBound(target));
            return null;
        }

        @Override
        public Void visitTypeVar(TypeVar source, Type target) throws AdaptFailure {
            // Check to see if there is
            // already a mapping for $source$, in which case
            // the old mapping will be merged with the new
            Type val = mapping.get(source.tsym);
            if (val != null) {
                if (val.isSuperBound() && target.isSuperBound()) {
                    val = isSubtype(lowerBound(val), lowerBound(target))
                        ? target : val;
                } else if (val.isExtendsBound() && target.isExtendsBound()) {
                    val = isSubtype(upperBound(val), upperBound(target))
                        ? val : target;
                } else if (!isSameType(val, target)) {
                    throw new AdaptFailure();
                }
            } else {
                val = target;
                from.append(source);
                to.append(target);
            }
            mapping.put(source.tsym, val);
            return null;
        }

        @Override
        public Void visitType(Type source, Type target) {
            return null;
        }

        private Set<TypePair> cache = new HashSet<TypePair>();

        private void adaptRecursive(Type source, Type target) {
            TypePair pair = new TypePair(source, target);
            if (cache.add(pair)) {
                try {
                    visit(source, target);
                } finally {
                    cache.remove(pair);
                }
            }
        }

        private void adaptRecursive(List<Type> source, List<Type> target) {
            if (source.length() == target.length()) {
                while (source.nonEmpty()) {
                    adaptRecursive(source.head, target.head);
                    source = source.tail;
                    target = target.tail;
                }
            }
        }
    }

    public static class AdaptFailure extends RuntimeException {
        static final long serialVersionUID = -7490231548272701566L;
    }

    private void adaptSelf(Type t,
                           ListBuffer<Type> from,
                           ListBuffer<Type> to) {
        try {
            //if (t.tsym.type != t)
                adapt(t.tsym.type, t, from, to);
        } catch (AdaptFailure ex) {
            // Adapt should never fail calculating a mapping from
            // t.tsym.type to t as there can be no merge problem.
            throw new AssertionError(ex);
        }
    }
    // </editor-fold>

    /**
     * Rewrite all type variables (universal quantifiers) in the given
     * type to wildcards (existential quantifiers).  This is used to
     * determine if a cast is allowed.  For example, if high is true
     * and {@code T <: Number}, then {@code List<T>} is rewritten to
     * {@code List<?  extends Number>}.  Since {@code List<Integer> <:
     * List<? extends Number>} a {@code List<T>} can be cast to {@code
     * List<Integer>} with a warning.
     * @param t a type
     * @param high if true return an upper bound; otherwise a lower
     * bound
     * @param rewriteTypeVars only rewrite captured wildcards if false;
     * otherwise rewrite all type variables
     * @return the type rewritten with wildcards (existential
     * quantifiers) only
     */
    private Type rewriteQuantifiers(Type t, boolean high, boolean rewriteTypeVars) {
        return new Rewriter(high, rewriteTypeVars).visit(t);
    }

    class Rewriter extends UnaryVisitor<Type> {

        boolean high;
        boolean rewriteTypeVars;

        Rewriter(boolean high, boolean rewriteTypeVars) {
            this.high = high;
            this.rewriteTypeVars = rewriteTypeVars;
        }

        @Override
        public Type visitClassType(ClassType t, Void s) {
            ListBuffer<Type> rewritten = new ListBuffer<Type>();
            boolean changed = false;
            for (Type arg : t.allparams()) {
                Type bound = visit(arg);
                if (arg != bound) {
                    changed = true;
                }
                rewritten.append(bound);
            }
            if (changed)
                return subst(t.tsym.type,
                        t.tsym.type.allparams(),
                        rewritten.toList());
            else
                return t;
        }

        public Type visitType(Type t, Void s) {
            return high ? upperBound(t) : lowerBound(t);
        }

        @Override
        public Type visitCapturedType(CapturedType t, Void s) {
            Type bound = visitWildcardType(t.wildcard, null);
            return (bound.contains(t)) ?
                    erasure(bound) :
                    bound;
        }

        @Override
        public Type visitTypeVar(TypeVar t, Void s) {
            if (rewriteTypeVars) {
                Type bound = high ?
                    (t.bound.contains(t) ?
                        erasure(t.bound) :
                        visit(t.bound)) :
                    syms.botType;
                return rewriteAsWildcardType(bound, t);
            }
            else
                return t;
        }

        @Override
        public Type visitWildcardType(WildcardType t, Void s) {
            Type bound = high ? t.getExtendsBound() :
                                t.getSuperBound();
            if (bound == null)
            bound = high ? syms.objectType : syms.botType;
            return rewriteAsWildcardType(visit(bound), t.bound);
        }

        private Type rewriteAsWildcardType(Type bound, TypeVar formal) {
            return high ?
                makeExtendsWildcard(B(bound), formal) :
                makeSuperWildcard(B(bound), formal);
        }

        Type B(Type t) {
            while (t.tag == WILDCARD) {
                WildcardType w = (WildcardType)t;
                t = high ?
                    w.getExtendsBound() :
                    w.getSuperBound();
                if (t == null) {
                    t = high ? syms.objectType : syms.botType;
                }
            }
            return t;
        }
    }


    /**
     * Create a wildcard with the given upper (extends) bound; create
     * an unbounded wildcard if bound is Object.
     *
     * @param bound the upper bound
     * @param formal the formal type parameter that will be
     * substituted by the wildcard
     */
    private WildcardType makeExtendsWildcard(Type bound, TypeVar formal) {
        if (bound == syms.objectType) {
            return new WildcardType(syms.objectType,
                                    BoundKind.UNBOUND,
                                    syms.boundClass,
                                    formal);
        } else {
            return new WildcardType(bound,
                                    BoundKind.EXTENDS,
                                    syms.boundClass,
                                    formal);
        }
    }

    /**
     * Create a wildcard with the given lower (super) bound; create an
     * unbounded wildcard if bound is bottom (type of {@code null}).
     *
     * @param bound the lower bound
     * @param formal the formal type parameter that will be
     * substituted by the wildcard
     */
    private WildcardType makeSuperWildcard(Type bound, TypeVar formal) {
        if (bound.tag == BOT) {
            return new WildcardType(syms.objectType,
                                    BoundKind.UNBOUND,
                                    syms.boundClass,
                                    formal);
        } else {
            return new WildcardType(bound,
                                    BoundKind.SUPER,
                                    syms.boundClass,
                                    formal);
        }
    }

    /**
     * A wrapper for a type that allows use in sets.
     */
    class SingletonType {
        final Type t;
        SingletonType(Type t) {
            this.t = t;
        }
        public int hashCode() {
            return Types.hashCode(t);
        }
        public boolean equals(Object obj) {
            return (obj instanceof SingletonType) &&
                isSameType(t, ((SingletonType)obj).t);
        }
        public String toString() {
            return t.toString();
        }
    }
    // </editor-fold>

    // <editor-fold defaultstate="collapsed" desc="Visitors">
    /**
     * A default visitor for types.  All visitor methods except
     * visitType are implemented by delegating to visitType.  Concrete
     * subclasses must provide an implementation of visitType and can
     * override other methods as needed.
     *
     * @param <R> the return type of the operation implemented by this
     * visitor; use Void if no return type is needed.
     * @param <S> the type of the second argument (the first being the
     * type itself) of the operation implemented by this visitor; use
     * Void if a second argument is not needed.
     */
    public static abstract class DefaultTypeVisitor<R,S> implements Type.Visitor<R,S> {
        final public R visit(Type t, S s)               { return t.accept(this, s); }
        public R visitClassType(ClassType t, S s)       { return visitType(t, s); }
        public R visitWildcardType(WildcardType t, S s) { return visitType(t, s); }
        public R visitArrayType(ArrayType t, S s)       { return visitType(t, s); }
        public R visitMethodType(MethodType t, S s)     { return visitType(t, s); }
        public R visitPackageType(PackageType t, S s)   { return visitType(t, s); }
        public R visitTypeVar(TypeVar t, S s)           { return visitType(t, s); }
        public R visitCapturedType(CapturedType t, S s) { return visitType(t, s); }
        public R visitForAll(ForAll t, S s)             { return visitType(t, s); }
        public R visitUndetVar(UndetVar t, S s)         { return visitType(t, s); }
        public R visitErrorType(ErrorType t, S s)       { return visitType(t, s); }
    }

    /**
     * A default visitor for symbols.  All visitor methods except
     * visitSymbol are implemented by delegating to visitSymbol.  Concrete
     * subclasses must provide an implementation of visitSymbol and can
     * override other methods as needed.
     *
     * @param <R> the return type of the operation implemented by this
     * visitor; use Void if no return type is needed.
     * @param <S> the type of the second argument (the first being the
     * symbol itself) of the operation implemented by this visitor; use
     * Void if a second argument is not needed.
     */
    public static abstract class DefaultSymbolVisitor<R,S> implements Symbol.Visitor<R,S> {
        final public R visit(Symbol s, S arg)                   { return s.accept(this, arg); }
        public R visitClassSymbol(ClassSymbol s, S arg)         { return visitSymbol(s, arg); }
        public R visitMethodSymbol(MethodSymbol s, S arg)       { return visitSymbol(s, arg); }
        public R visitOperatorSymbol(OperatorSymbol s, S arg)   { return visitSymbol(s, arg); }
        public R visitPackageSymbol(PackageSymbol s, S arg)     { return visitSymbol(s, arg); }
        public R visitTypeSymbol(TypeSymbol s, S arg)           { return visitSymbol(s, arg); }
        public R visitVarSymbol(VarSymbol s, S arg)             { return visitSymbol(s, arg); }
    }

    /**
     * A <em>simple</em> visitor for types.  This visitor is simple as
     * captured wildcards, for-all types (generic methods), and
     * undetermined type variables (part of inference) are hidden.
     * Captured wildcards are hidden by treating them as type
     * variables and the rest are hidden by visiting their qtypes.
     *
     * @param <R> the return type of the operation implemented by this
     * visitor; use Void if no return type is needed.
     * @param <S> the type of the second argument (the first being the
     * type itself) of the operation implemented by this visitor; use
     * Void if a second argument is not needed.
     */
    public static abstract class SimpleVisitor<R,S> extends DefaultTypeVisitor<R,S> {
        @Override
        public R visitCapturedType(CapturedType t, S s) {
            return visitTypeVar(t, s);
        }
        @Override
        public R visitForAll(ForAll t, S s) {
            return visit(t.qtype, s);
        }
        @Override
        public R visitUndetVar(UndetVar t, S s) {
            return visit(t.qtype, s);
        }
    }

    /**
     * A plain relation on types.  That is a 2-ary function on the
     * form Type&nbsp;&times;&nbsp;Type&nbsp;&rarr;&nbsp;Boolean.
     * <!-- In plain text: Type x Type -> Boolean -->
     */
    public static abstract class TypeRelation extends SimpleVisitor<Boolean,Type> {}

    /**
     * A convenience visitor for implementing operations that only
     * require one argument (the type itself), that is, unary
     * operations.
     *
     * @param <R> the return type of the operation implemented by this
     * visitor; use Void if no return type is needed.
     */
    public static abstract class UnaryVisitor<R> extends SimpleVisitor<R,Void> {
        final public R visit(Type t) { return t.accept(this, null); }
    }

    /**
     * A visitor for implementing a mapping from types to types.  The
     * default behavior of this class is to implement the identity
     * mapping (mapping a type to itself).  This can be overridden in
     * subclasses.
     *
     * @param <S> the type of the second argument (the first being the
     * type itself) of this mapping; use Void if a second argument is
     * not needed.
     */
    public static class MapVisitor<S> extends DefaultTypeVisitor<Type,S> {
        final public Type visit(Type t) { return t.accept(this, null); }
        public Type visitType(Type t, S s) { return t; }
    }
    // </editor-fold>


    // <editor-fold defaultstate="collapsed" desc="Annotation support">

    public RetentionPolicy getRetention(Attribute.Compound a) {
        RetentionPolicy vis = RetentionPolicy.CLASS; // the default
        Attribute.Compound c = a.type.tsym.attribute(syms.retentionType.tsym);
        if (c != null) {
            Attribute value = c.member(names.value);
            if (value != null && value instanceof Attribute.Enum) {
                Name levelName = ((Attribute.Enum)value).value.name;
                if (levelName == names.SOURCE) vis = RetentionPolicy.SOURCE;
                else if (levelName == names.CLASS) vis = RetentionPolicy.CLASS;
                else if (levelName == names.RUNTIME) vis = RetentionPolicy.RUNTIME;
                else ;// /* fail soft */ throw new AssertionError(levelName);
            }
        }
        return vis;
    }
    // </editor-fold>
}<|MERGE_RESOLUTION|>--- conflicted
+++ resolved
@@ -955,13 +955,9 @@
         if (t.isPrimitive() != s.isPrimitive())
             return allowBoxing && (
                     isConvertible(t, s, warn)
-<<<<<<< HEAD
-                    || (allowObjectToPrimitiveCast && isConvertible(s, t, warn)));
-=======
                     || (allowObjectToPrimitiveCast &&
                         s.isPrimitive() &&
                         isSubtype(boxedClass(s).type, t)));
->>>>>>> dd75cb17
         if (warn != warnStack.head) {
             try {
                 warnStack = warnStack.prepend(warn);
