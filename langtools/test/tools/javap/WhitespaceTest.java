--- conflicted
+++ resolved
@@ -57,16 +57,11 @@
             if (line.endsWith(" "))
                 error("line has trailing whitespace: " + line);
             int comment = line.indexOf(doubleSlash);
-<<<<<<< HEAD
-            if (comment > 0 && line.charAt(comment - 1) != ' ' && !line.contains("file:///"))
-                error("no space before comment: " + line);
-=======
             if (comment > 0 && line.charAt(comment - 1) != ' ') {
                 // make allowance for URLs
                 if (!line.matches(".*\\bfile:/{3}.*"))
                     error("no space before comment: " + line);
             }
->>>>>>> 14ec115e
             if (line.matches(" +}"))
                 error("bad indentation: " + line);
         }
