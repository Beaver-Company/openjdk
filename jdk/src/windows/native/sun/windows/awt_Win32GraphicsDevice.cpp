--- conflicted
+++ resolved
@@ -1021,56 +1021,20 @@
                                              // with the WWindowPeer object
     HWND hWnd = window->GetHWnd();
 
-<<<<<<< HEAD
+    jobject target = env->GetObjectField(windowPeer, AwtObject::targetID);
+    jboolean alwaysOnTop = JNU_GetFieldByName(env, NULL, target, "alwaysOnTop", "Z").z;
+    env->DeleteLocalRef(target);
+
     if (!::SetWindowPos(hWnd, HWND_NOTOPMOST, 0, 0, 0, 0,
                         SWP_NOMOVE|SWP_NOOWNERZORDER|SWP_NOSIZE))
     {
         J2dTraceLn1(J2D_TRACE_ERROR,
                     "Error %d unsetting topmost attribute to fs window",
                     ::GetLastError());
-=======
-    if (useDD) {
-        HMONITOR monitor = (HMONITOR)AwtWin32GraphicsDevice::GetMonitor(screen);
-        /**
-         * We call SendMessage with a timeout of 1000 ms because we would like
-         * this call to be synchronous, but we want to avoid any possibility
-         * of deadlocking here.
-         */
-        DWORD_PTR eventResult;
-        LRESULT sendResult;
-        sendResult = ::SendMessageTimeout(hWnd, WM_AWT_DD_EXIT_FULLSCREEN,
-                                          (WPARAM)monitor, NULL,
-                                          SMTO_NORMAL, 1000, &eventResult);
-        if (sendResult == 0) {
-            // Not the end of the world, but we would like to know about
-            // it and fix the problem/deadlock if one exists
-            int error = GetLastError();
-            if (error == 0) {
-                J2dTraceLn(J2D_TRACE_ERROR,
-                           "SendMessage(EXIT_FULLSCREEN) timed out");
-            } else {
-                J2dTraceLn1(J2D_TRACE_ERROR,
-                            "SendMessage(EXIT_FULLSCREEN) failed with error %d",
-                            error);
-            }
-        }
-    } else {
-        jobject target = env->GetObjectField(windowPeer, AwtObject::targetID);
-        jboolean alwaysOnTop = JNU_GetFieldByName(env, NULL, target, "alwaysOnTop", "Z").z;
-        env->DeleteLocalRef(target);
-
-        if (!::SetWindowPos(hWnd, HWND_NOTOPMOST, 0, 0, 0, 0,
-                            SWP_NOMOVE|SWP_NOOWNERZORDER|SWP_NOSIZE))
-        {
-            J2dTraceLn1(J2D_TRACE_ERROR,
-                        "Error %d unsetting topmost attribute to fs window",
-                        ::GetLastError());
-        }
-
-        // We should restore alwaysOnTop state as it's anyway dropped here
-        Java_sun_awt_windows_WWindowPeer_setAlwaysOnTopNative(env, windowPeer, alwaysOnTop);
->>>>>>> 5a4df609
-    }
+    }
+
+    // We should restore alwaysOnTop state as it's anyway dropped here
+    Java_sun_awt_windows_WWindowPeer_setAlwaysOnTopNative(env, windowPeer, alwaysOnTop);
 
     CATCH_BAD_ALLOC;
 }
