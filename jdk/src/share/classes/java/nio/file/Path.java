--- conflicted
+++ resolved
@@ -72,11 +72,7 @@
  * directory and is UTF-8 encoded.
  * <pre>
  *     Path path = FileSystems.getDefault().getPath("logs", "access.log");
-<<<<<<< HEAD
- *     BufferReader reader = Files.newBufferedReader(path, StandardCharset.UTF_8);
-=======
  *     BufferReader reader = Files.newBufferedReader(path, StandardCharsets.UTF_8);
->>>>>>> d1392b15
  * </pre>
  *
  * <a name="interop"><h4>Interoperability</h4></a>
