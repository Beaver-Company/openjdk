--- conflicted
+++ resolved
@@ -28,11 +28,7 @@
 import java.nio.ByteBuffer;
 import java.nio.CharBuffer;
 import java.nio.charset.Charset;
-<<<<<<< HEAD
-import java.nio.charset.StandardCharset;
-=======
 import java.nio.charset.StandardCharsets;
->>>>>>> d1392b15
 import java.nio.charset.CharsetDecoder;
 import java.nio.charset.CharsetEncoder;
 import java.nio.charset.CoderResult;
@@ -111,11 +107,7 @@
         if (isUTF8)
             return getBytes(s);
         if (utf8 == null)
-<<<<<<< HEAD
-            utf8 = new ZipCoder(StandardCharset.UTF_8);
-=======
             utf8 = new ZipCoder(StandardCharsets.UTF_8);
->>>>>>> d1392b15
         return utf8.getBytes(s);
     }
 
@@ -124,11 +116,7 @@
         if (isUTF8)
             return toString(ba, len);
         if (utf8 == null)
-<<<<<<< HEAD
-            utf8 = new ZipCoder(StandardCharset.UTF_8);
-=======
             utf8 = new ZipCoder(StandardCharsets.UTF_8);
->>>>>>> d1392b15
         return utf8.toString(ba, len);
     }
 
@@ -144,11 +132,7 @@
 
     private ZipCoder(Charset cs) {
         this.cs = cs;
-<<<<<<< HEAD
-        this.isUTF8 = cs.name().equals(StandardCharset.UTF_8.name());
-=======
         this.isUTF8 = cs.name().equals(StandardCharsets.UTF_8.name());
->>>>>>> d1392b15
     }
 
     static ZipCoder get(Charset charset) {
