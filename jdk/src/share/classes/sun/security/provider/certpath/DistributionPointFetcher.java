/*
 * Copyright (c) 2002, 2011, Oracle and/or its affiliates. All rights reserved.
 * DO NOT ALTER OR REMOVE COPYRIGHT NOTICES OR THIS FILE HEADER.
 *
 * This code is free software; you can redistribute it and/or modify it
 * under the terms of the GNU General Public License version 2 only, as
 * published by the Free Software Foundation.  Oracle designates this
 * particular file as subject to the "Classpath" exception as provided
 * by Oracle in the LICENSE file that accompanied this code.
 *
 * This code is distributed in the hope that it will be useful, but WITHOUT
 * ANY WARRANTY; without even the implied warranty of MERCHANTABILITY or
 * FITNESS FOR A PARTICULAR PURPOSE.  See the GNU General Public License
 * version 2 for more details (a copy is included in the LICENSE file that
 * accompanied this code).
 *
 * You should have received a copy of the GNU General Public License version
 * 2 along with this work; if not, write to the Free Software Foundation,
 * Inc., 51 Franklin St, Fifth Floor, Boston, MA 02110-1301 USA.
 *
 * Please contact Oracle, 500 Oracle Parkway, Redwood Shores, CA 94065 USA
 * or visit www.oracle.com if you need additional information or have any
 * questions.
 */

package sun.security.provider.certpath;

import java.io.*;
import java.net.URI;
import java.util.*;
import java.security.*;
import java.security.cert.*;
import javax.security.auth.x500.X500Principal;

import sun.security.action.GetBooleanAction;
import sun.security.util.Debug;
import sun.security.util.DerOutputStream;
import sun.security.x509.*;

/**
 * Class to obtain CRLs via the CRLDistributionPoints extension.
 * Note that the functionality of this class must be explicitly enabled
 * via a system property, see the USE_CRLDP variable below.
 *
 * This class uses the URICertStore class to fetch CRLs. The URICertStore
 * class also implements CRL caching: see the class description for more
 * information.
 *
 * @author Andreas Sterbenz
 * @author Sean Mullan
 * @since 1.4.2
 */
class DistributionPointFetcher {

    private static final Debug debug = Debug.getInstance("certpath");

    private static final boolean[] ALL_REASONS =
        {true, true, true, true, true, true, true, true, true};

    /**
     * Flag indicating whether support for the CRL distribution point
     * extension shall be enabled. Currently disabled by default for
     * compatibility and legal reasons.
     */
    private final static boolean USE_CRLDP = AccessController.doPrivileged
        (new GetBooleanAction("com.sun.security.enableCRLDP"));

    // singleton instance
    private static final DistributionPointFetcher INSTANCE =
        new DistributionPointFetcher();

    /**
     * Private instantiation only.
     */
    private DistributionPointFetcher() {}

    /**
     * Return a DistributionPointFetcher instance.
     */
    static DistributionPointFetcher getInstance() {
        return INSTANCE;
    }

    /**
     * Return the X509CRLs matching this selector. The selector must be
     * an X509CRLSelector with certificateChecking set.
     *
     * If CRLDP support is disabled, this method always returns an
     * empty set.
     */
    Collection<X509CRL> getCRLs(X509CRLSelector selector, boolean signFlag,
        PublicKey prevKey, String provider, List<CertStore> certStores,
<<<<<<< HEAD
        boolean[] reasonsMask,
        Set<TrustAnchor> trustAnchors) throws CertStoreException {
=======
        boolean[] reasonsMask, Set<TrustAnchor> trustAnchors,
        Date validity) throws CertStoreException {
>>>>>>> 0ffeebd5

        if (USE_CRLDP == false) {
            return Collections.emptySet();
        }
        X509Certificate cert = selector.getCertificateChecking();
        if (cert == null) {
            return Collections.emptySet();
        }
        try {
            X509CertImpl certImpl = X509CertImpl.toImpl(cert);
            if (debug != null) {
                debug.println("DistributionPointFetcher.getCRLs: Checking "
                        + "CRLDPs for " + certImpl.getSubjectX500Principal());
            }
            CRLDistributionPointsExtension ext =
                certImpl.getCRLDistributionPointsExtension();
            if (ext == null) {
                if (debug != null) {
                    debug.println("No CRLDP ext");
                }
                return Collections.emptySet();
            }
            List<DistributionPoint> points = (List<DistributionPoint>)ext.get(
                                        CRLDistributionPointsExtension.POINTS);
            Set<X509CRL> results = new HashSet<X509CRL>();
            for (Iterator<DistributionPoint> t = points.iterator();
                 t.hasNext() && !Arrays.equals(reasonsMask, ALL_REASONS); ) {
                DistributionPoint point = t.next();
                Collection<X509CRL> crls = getCRLs(selector, certImpl,
                    point, reasonsMask, signFlag, prevKey, provider,
<<<<<<< HEAD
                    certStores, trustAnchors);
=======
                    certStores, trustAnchors, validity);
>>>>>>> 0ffeebd5
                results.addAll(crls);
            }
            if (debug != null) {
                debug.println("Returning " + results.size() + " CRLs");
            }
            return results;
        } catch (CertificateException e) {
            return Collections.emptySet();
        } catch (IOException e) {
            return Collections.emptySet();
        }
    }

    /**
     * Download CRLs from the given distribution point, verify and return them.
     * See the top of the class for current limitations.
     */
    private Collection<X509CRL> getCRLs(X509CRLSelector selector,
        X509CertImpl certImpl, DistributionPoint point, boolean[] reasonsMask,
        boolean signFlag, PublicKey prevKey, String provider,
<<<<<<< HEAD
        List<CertStore> certStores, Set<TrustAnchor> trustAnchors) {
=======
        List<CertStore> certStores, Set<TrustAnchor> trustAnchors,
        Date validity) {
>>>>>>> 0ffeebd5

        // check for full name
        GeneralNames fullName = point.getFullName();
        if (fullName == null) {
            // check for relative name
            RDN relativeName = point.getRelativeName();
            if (relativeName == null) {
                return Collections.emptySet();
            }
            try {
                GeneralNames crlIssuers = point.getCRLIssuer();
                if (crlIssuers == null) {
                    fullName = getFullNames
                        ((X500Name) certImpl.getIssuerDN(), relativeName);
                } else {
                    // should only be one CRL Issuer
                    if (crlIssuers.size() != 1) {
                        return Collections.emptySet();
                    } else {
                        fullName = getFullNames
                            ((X500Name) crlIssuers.get(0).getName(), relativeName);
                    }
                }
            } catch (IOException ioe) {
                return Collections.emptySet();
            }
        }
        Collection<X509CRL> possibleCRLs = new ArrayList<X509CRL>();
        Collection<X509CRL> crls = new ArrayList<X509CRL>(2);
        for (Iterator<GeneralName> t = fullName.iterator(); t.hasNext(); ) {
            GeneralName name = t.next();
            if (name.getType() == GeneralNameInterface.NAME_DIRECTORY) {
                X500Name x500Name = (X500Name) name.getName();
                possibleCRLs.addAll(
                    getCRLs(x500Name, certImpl.getIssuerX500Principal(),
                            certStores));
            } else if (name.getType() == GeneralNameInterface.NAME_URI) {
                URIName uriName = (URIName)name.getName();
                X509CRL crl = getCRL(uriName);
                if (crl != null) {
                    possibleCRLs.add(crl);
                }
            }
        }

        for (X509CRL crl : possibleCRLs) {
            try {
                // make sure issuer is not set
                // we check the issuer in verifyCRLs method
                selector.setIssuerNames(null);
                if (selector.match(crl) && verifyCRL(certImpl, point, crl,
                        reasonsMask, signFlag, prevKey, provider, trustAnchors,
<<<<<<< HEAD
                        certStores)) {
=======
                        certStores, validity)) {
>>>>>>> 0ffeebd5
                    crls.add(crl);
                }
            } catch (Exception e) {
                // don't add the CRL
                if (debug != null) {
                    debug.println("Exception verifying CRL: " + e.getMessage());
                    e.printStackTrace();
                }
            }
        }
        return crls;
    }

    /**
     * Download CRL from given URI.
     */
    private X509CRL getCRL(URIName name) {
        URI uri = name.getURI();
        if (debug != null) {
            debug.println("Trying to fetch CRL from DP " + uri);
        }
        try {
            CertStore ucs = URICertStore.getInstance
                (new URICertStore.URICertStoreParameters(uri));
            Collection<? extends CRL> crls = ucs.getCRLs(null);
            if (crls.isEmpty()) {
                return null;
            } else {
                return (X509CRL) crls.iterator().next();
            }
        } catch (Exception e) {
            if (debug != null) {
                debug.println("Exception getting CRL from CertStore: " + e);
                e.printStackTrace();
            }
        }
        return null;
    }

    /**
     * Fetch CRLs from certStores.
     */
    private Collection<X509CRL> getCRLs(X500Name name,
        X500Principal certIssuer, List<CertStore> certStores)
    {
        if (debug != null) {
            debug.println("Trying to fetch CRL from DP " + name);
        }
        X509CRLSelector xcs = new X509CRLSelector();
        xcs.addIssuer(name.asX500Principal());
        xcs.addIssuer(certIssuer);
        Collection<X509CRL> crls = new ArrayList<X509CRL>();
        for (CertStore store : certStores) {
            try {
                for (CRL crl : store.getCRLs(xcs)) {
                    crls.add((X509CRL)crl);
                }
            } catch (CertStoreException cse) {
                // don't add the CRL
                if (debug != null) {
                    debug.println("Non-fatal exception while retrieving " +
                        "CRLs: " + cse);
                    cse.printStackTrace();
                }
            }
        }
        return crls;
    }

    /**
     * Verifies a CRL for the given certificate's Distribution Point to
     * ensure it is appropriate for checking the revocation status.
     *
     * @param certImpl the certificate whose revocation status is being checked
     * @param point one of the distribution points of the certificate
     * @param crl the CRL
     * @param reasonsMask the interim reasons mask
     * @param signFlag true if prevKey can be used to verify the CRL
     * @param prevKey the public key that verifies the certificate's signature
     * @param provider the Signature provider to use
     * @param trustAnchors a {@code Set} of {@code TrustAnchor}s
     * @param certStores a {@code List} of {@code CertStore}s to be used in
     *        finding certificates and CRLs
<<<<<<< HEAD
=======
     * @param validity the time for which the validity of the CRL issuer's
     *        certification path should be determined
>>>>>>> 0ffeebd5
     * @return true if ok, false if not
     */
    boolean verifyCRL(X509CertImpl certImpl, DistributionPoint point,
        X509CRL crl, boolean[] reasonsMask, boolean signFlag,
        PublicKey prevKey, String provider,
<<<<<<< HEAD
        Set<TrustAnchor> trustAnchors,
        List<CertStore> certStores) throws CRLException, IOException {
=======
        Set<TrustAnchor> trustAnchors, List<CertStore> certStores,
        Date validity) throws CRLException, IOException {
>>>>>>> 0ffeebd5

        boolean indirectCRL = false;
        X509CRLImpl crlImpl = X509CRLImpl.toImpl(crl);
        IssuingDistributionPointExtension idpExt =
            crlImpl.getIssuingDistributionPointExtension();
        X500Name certIssuer = (X500Name) certImpl.getIssuerDN();
        X500Name crlIssuer = (X500Name) crlImpl.getIssuerDN();

        // if crlIssuer is set, verify that it matches the issuer of the
        // CRL and the CRL contains an IDP extension with the indirectCRL
        // boolean asserted. Otherwise, verify that the CRL issuer matches the
        // certificate issuer.
        GeneralNames pointCrlIssuers = point.getCRLIssuer();
        X500Name pointCrlIssuer = null;
        if (pointCrlIssuers != null) {
            if (idpExt == null ||
                ((Boolean) idpExt.get
                    (IssuingDistributionPointExtension.INDIRECT_CRL)).equals
                        (Boolean.FALSE)) {
                return false;
            }
            boolean match = false;
            for (Iterator<GeneralName> t = pointCrlIssuers.iterator();
                 !match && t.hasNext(); ) {
                GeneralNameInterface name = t.next().getName();
                if (crlIssuer.equals(name) == true) {
                    pointCrlIssuer = (X500Name) name;
                    match = true;
                }
            }
            if (match == false) {
                return false;
            }

            // we accept the case that a CRL issuer provide status
            // information for itself.
            if (issues(certImpl, crlImpl, provider)) {
                // reset the public key used to verify the CRL's signature
                prevKey = certImpl.getPublicKey();
            } else {
                indirectCRL = true;
            }
        } else if (crlIssuer.equals(certIssuer) == false) {
            if (debug != null) {
                debug.println("crl issuer does not equal cert issuer");
            }
            return false;
        } else {
            // in case of self-issued indirect CRL issuer.
            byte[] certAKID = certImpl.getExtensionValue(
                                PKIXExtensions.AuthorityKey_Id.toString());
            byte[] crlAKID = crlImpl.getExtensionValue(
                                PKIXExtensions.AuthorityKey_Id.toString());

            if (certAKID == null || crlAKID == null) {
                // cannot recognize indirect CRL without AKID

                // we accept the case that a CRL issuer provide status
                // information for itself.
                if (issues(certImpl, crlImpl, provider)) {
                    // reset the public key used to verify the CRL's signature
                    prevKey = certImpl.getPublicKey();
                }
            } else if (!Arrays.equals(certAKID, crlAKID)) {
                // we accept the case that a CRL issuer provide status
                // information for itself.
                if (issues(certImpl, crlImpl, provider)) {
                    // reset the public key used to verify the CRL's signature
                    prevKey = certImpl.getPublicKey();
                } else {
                    indirectCRL = true;
                }
            }
        }

        if (!indirectCRL && !signFlag) {
            // cert's key cannot be used to verify the CRL
            return false;
        }

        if (idpExt != null) {
            DistributionPointName idpPoint = (DistributionPointName)
                idpExt.get(IssuingDistributionPointExtension.POINT);
            if (idpPoint != null) {
                GeneralNames idpNames = idpPoint.getFullName();
                if (idpNames == null) {
                    RDN relativeName = idpPoint.getRelativeName();
                    if (relativeName == null) {
                        if (debug != null) {
                           debug.println("IDP must be relative or full DN");
                        }
                        return false;
                    }
                    if (debug != null) {
                        debug.println("IDP relativeName:" + relativeName);
                    }
                    idpNames = getFullNames(crlIssuer, relativeName);
                }
                // if the DP name is present in the IDP CRL extension and the
                // DP field is present in the DP, then verify that one of the
                // names in the IDP matches one of the names in the DP
                if (point.getFullName() != null ||
                    point.getRelativeName() != null) {
                    GeneralNames pointNames = point.getFullName();
                    if (pointNames == null) {
                        RDN relativeName = point.getRelativeName();
                        if (relativeName == null) {
                            if (debug != null) {
                                debug.println("DP must be relative or full DN");
                            }
                            return false;
                        }
                        if (debug != null) {
                            debug.println("DP relativeName:" + relativeName);
                        }
                        if (indirectCRL) {
                            if (pointCrlIssuers.size() != 1) {
                                // RFC 3280: there must be only 1 CRL issuer
                                // name when relativeName is present
                                if (debug != null) {
                                    debug.println("must only be one CRL " +
                                        "issuer when relative name present");
                                }
                                return false;
                            }
                            pointNames = getFullNames
                                (pointCrlIssuer, relativeName);
                        } else {
                            pointNames = getFullNames(certIssuer, relativeName);
                        }
                    }
                    boolean match = false;
                    for (Iterator<GeneralName> i = idpNames.iterator();
                         !match && i.hasNext(); ) {
                        GeneralNameInterface idpName = i.next().getName();
                        if (debug != null) {
                            debug.println("idpName: " + idpName);
                        }
                        for (Iterator<GeneralName> p = pointNames.iterator();
                             !match && p.hasNext(); ) {
                            GeneralNameInterface pointName = p.next().getName();
                            if (debug != null) {
                                debug.println("pointName: " + pointName);
                            }
                            match = idpName.equals(pointName);
                        }
                    }
                    if (!match) {
                        if (debug != null) {
                            debug.println("IDP name does not match DP name");
                        }
                        return false;
                    }
                // if the DP name is present in the IDP CRL extension and the
                // DP field is absent from the DP, then verify that one of the
                // names in the IDP matches one of the names in the crlIssuer
                // field of the DP
                } else {
                    // verify that one of the names in the IDP matches one of
                    // the names in the cRLIssuer of the cert's DP
                    boolean match = false;
                    for (Iterator<GeneralName> t = pointCrlIssuers.iterator();
                         !match && t.hasNext(); ) {
                        GeneralNameInterface crlIssuerName = t.next().getName();
                        for (Iterator<GeneralName> i = idpNames.iterator();
                             !match && i.hasNext(); ) {
                            GeneralNameInterface idpName = i.next().getName();
                            match = crlIssuerName.equals(idpName);
                        }
                    }
                    if (!match) {
                        return false;
                    }
                }
            }

            // if the onlyContainsUserCerts boolean is asserted, verify that the
            // cert is not a CA cert
            Boolean b = (Boolean)
                idpExt.get(IssuingDistributionPointExtension.ONLY_USER_CERTS);
            if (b.equals(Boolean.TRUE) && certImpl.getBasicConstraints() != -1) {
                if (debug != null) {
                    debug.println("cert must be a EE cert");
                }
                return false;
            }

            // if the onlyContainsCACerts boolean is asserted, verify that the
            // cert is a CA cert
            b = (Boolean)
                idpExt.get(IssuingDistributionPointExtension.ONLY_CA_CERTS);
            if (b.equals(Boolean.TRUE) && certImpl.getBasicConstraints() == -1) {
                if (debug != null) {
                    debug.println("cert must be a CA cert");
                }
                return false;
            }

            // verify that the onlyContainsAttributeCerts boolean is not
            // asserted
            b = (Boolean) idpExt.get
                (IssuingDistributionPointExtension.ONLY_ATTRIBUTE_CERTS);
            if (b.equals(Boolean.TRUE)) {
                if (debug != null) {
                    debug.println("cert must not be an AA cert");
                }
                return false;
            }
        }

        // compute interim reasons mask
        boolean[] interimReasonsMask = new boolean[9];
        ReasonFlags reasons = null;
        if (idpExt != null) {
            reasons = (ReasonFlags)
                idpExt.get(IssuingDistributionPointExtension.REASONS);
        }

        boolean[] pointReasonFlags = point.getReasonFlags();
        if (reasons != null) {
            if (pointReasonFlags != null) {
                // set interim reasons mask to the intersection of
                // reasons in the DP and onlySomeReasons in the IDP
                boolean[] idpReasonFlags = reasons.getFlags();
                for (int i = 0; i < idpReasonFlags.length; i++) {
                    if (idpReasonFlags[i] && pointReasonFlags[i]) {
                        interimReasonsMask[i] = true;
                    }
                }
            } else {
                // set interim reasons mask to the value of
                // onlySomeReasons in the IDP (and clone it since we may
                // modify it)
                interimReasonsMask = reasons.getFlags().clone();
            }
        } else if (idpExt == null || reasons == null) {
            if (pointReasonFlags != null) {
                // set interim reasons mask to the value of DP reasons
                interimReasonsMask = pointReasonFlags.clone();
            } else {
                // set interim reasons mask to the special value all-reasons
                interimReasonsMask = new boolean[9];
                Arrays.fill(interimReasonsMask, true);
            }
        }

        // verify that interim reasons mask includes one or more reasons
        // not included in the reasons mask
        boolean oneOrMore = false;
        for (int i=0; i < interimReasonsMask.length && !oneOrMore; i++) {
            if (!reasonsMask[i] && interimReasonsMask[i]) {
                oneOrMore = true;
            }
        }
        if (!oneOrMore) {
            return false;
        }

        // Obtain and validate the certification path for the complete
        // CRL issuer (if indirect CRL). If a key usage extension is present
        // in the CRL issuer's certificate, verify that the cRLSign bit is set.
        if (indirectCRL) {
            X509CertSelector certSel = new X509CertSelector();
            certSel.setSubject(crlIssuer.asX500Principal());
            boolean[] crlSign = {false,false,false,false,false,false,true};
            certSel.setKeyUsage(crlSign);

            // Currently by default, forward builder does not enable
            // subject/authority key identifier identifying for target
            // certificate, instead, it only compares the CRL issuer and
            // the target certificate subject. If the certificate of the
            // delegated CRL issuer is a self-issued certificate, the
            // builder is unable to find the proper CRL issuer by issuer
            // name only, there is a potential dead loop on finding the
            // proper issuer. It is of great help to narrow the target
            // scope down to aware of authority key identifiers in the
            // selector, for the purposes of breaking the dead loop.
            AuthorityKeyIdentifierExtension akidext =
                                            crlImpl.getAuthKeyIdExtension();
            if (akidext != null) {
                KeyIdentifier akid = (KeyIdentifier)akidext.get(akidext.KEY_ID);
                if (akid != null) {
                    DerOutputStream derout = new DerOutputStream();
                    derout.putOctetString(akid.getIdentifier());
                    certSel.setSubjectKeyIdentifier(derout.toByteArray());
                }

                SerialNumber asn =
                    (SerialNumber)akidext.get(akidext.SERIAL_NUMBER);
                if (asn != null) {
                    certSel.setSerialNumber(asn.getNumber());
                }
                // the subject criterion will be set by builder automatically.
            }

            // by far, we have validated the previous certificate, we can
            // trust it during validating the CRL issuer.
            // Except the performance improvement, another benefit is to break
            // the dead loop while looking for the issuer back and forth
            // between the delegated self-issued certificate and its issuer.
            Set<TrustAnchor> newTrustAnchors = new HashSet<>(trustAnchors);

            if (prevKey != null) {
                // Add the previous certificate as a trust anchor.
                X500Principal principal = certImpl.getIssuerX500Principal();
                TrustAnchor temporary =
                        new TrustAnchor(principal, prevKey, null);
                newTrustAnchors.add(temporary);
            }

            PKIXBuilderParameters params = null;
            try {
                params = new PKIXBuilderParameters(newTrustAnchors, certSel);
            } catch (InvalidAlgorithmParameterException iape) {
                throw new CRLException(iape);
            }
            params.setCertStores(certStores);
            params.setSigProvider(provider);
            params.setDate(validity);
            try {
                CertPathBuilder builder = CertPathBuilder.getInstance("PKIX");
                PKIXCertPathBuilderResult result =
                    (PKIXCertPathBuilderResult) builder.build(params);
                prevKey = result.getPublicKey();
            } catch (Exception e) {
                throw new CRLException(e);
            }
        }

        // check the crl signature algorithm
        try {
            AlgorithmChecker.check(prevKey, crl);
        } catch (CertPathValidatorException cpve) {
            if (debug != null) {
                debug.println("CRL signature algorithm check failed: " + cpve);
            }
            return false;
        }

        // validate the signature on the CRL
        try {
            crl.verify(prevKey, provider);
        } catch (Exception e) {
            if (debug != null) {
                debug.println("CRL signature failed to verify");
            }
            return false;
        }

        // reject CRL if any unresolved critical extensions remain in the CRL.
        Set<String> unresCritExts = crl.getCriticalExtensionOIDs();
        // remove any that we have processed
        if (unresCritExts != null) {
            unresCritExts.remove
                (PKIXExtensions.IssuingDistributionPoint_Id.toString());
            if (!unresCritExts.isEmpty()) {
                if (debug != null) {
                    debug.println("Unrecognized critical extension(s) in CRL: "
                        + unresCritExts);
                    Iterator<String> i = unresCritExts.iterator();
                    while (i.hasNext())
                        debug.println(i.next());
                }
                return false;
            }
        }

        // update reasonsMask
        for (int i=0; i < interimReasonsMask.length; i++) {
            if (!reasonsMask[i] && interimReasonsMask[i]) {
                reasonsMask[i] = true;
            }
        }
        return true;
    }

    /**
     * Append relative name to the issuer name and return a new
     * GeneralNames object.
     */
    private GeneralNames getFullNames(X500Name issuer, RDN rdn)
        throws IOException {
        List<RDN> rdns = new ArrayList<RDN>(issuer.rdns());
        rdns.add(rdn);
        X500Name fullName = new X500Name(rdns.toArray(new RDN[0]));
        GeneralNames fullNames = new GeneralNames();
        fullNames.add(new GeneralName(fullName));
        return fullNames;
    }

    /** Verifies whether a CRL is issued by a certain certificate
     *
     * @param cert the certificate
     * @param crl the CRL to be verified
     * @param provider the name of the signature provider
     */
    private static boolean issues(X509CertImpl cert, X509CRLImpl crl,
            String provider) throws IOException {

        boolean matched = false;

        AdaptableX509CertSelector issuerSelector =
                                    new AdaptableX509CertSelector();

        // check certificate's key usage
        boolean[] usages = cert.getKeyUsage();
        if (usages != null) {
            usages[6] = true;       // cRLSign
            issuerSelector.setKeyUsage(usages);
        }

        // check certificate's subject
        X500Principal crlIssuer = crl.getIssuerX500Principal();
        issuerSelector.setSubject(crlIssuer);

        /*
         * Facilitate certification path construction with authority
         * key identifier and subject key identifier.
         *
         * In practice, conforming CAs MUST use the key identifier method,
         * and MUST include authority key identifier extension in all CRLs
         * issued. [section 5.2.1, RFC 2459]
         */
        AuthorityKeyIdentifierExtension crlAKID = crl.getAuthKeyIdExtension();
        if (crlAKID != null) {
            issuerSelector.parseAuthorityKeyIdentifierExtension(crlAKID);
        }

        matched = issuerSelector.match(cert);

        // if AKID is unreliable, verify the CRL signature with the cert
        if (matched && (crlAKID == null ||
                cert.getAuthorityKeyIdentifierExtension() == null)) {
            try {
                crl.verify(cert.getPublicKey(), provider);
                matched = true;
            } catch (Exception e) {
                matched = false;
            }
        }

        return matched;
    }
}<|MERGE_RESOLUTION|>--- conflicted
+++ resolved
@@ -90,13 +90,8 @@
      */
     Collection<X509CRL> getCRLs(X509CRLSelector selector, boolean signFlag,
         PublicKey prevKey, String provider, List<CertStore> certStores,
-<<<<<<< HEAD
-        boolean[] reasonsMask,
-        Set<TrustAnchor> trustAnchors) throws CertStoreException {
-=======
         boolean[] reasonsMask, Set<TrustAnchor> trustAnchors,
         Date validity) throws CertStoreException {
->>>>>>> 0ffeebd5
 
         if (USE_CRLDP == false) {
             return Collections.emptySet();
@@ -127,11 +122,7 @@
                 DistributionPoint point = t.next();
                 Collection<X509CRL> crls = getCRLs(selector, certImpl,
                     point, reasonsMask, signFlag, prevKey, provider,
-<<<<<<< HEAD
-                    certStores, trustAnchors);
-=======
                     certStores, trustAnchors, validity);
->>>>>>> 0ffeebd5
                 results.addAll(crls);
             }
             if (debug != null) {
@@ -152,12 +143,8 @@
     private Collection<X509CRL> getCRLs(X509CRLSelector selector,
         X509CertImpl certImpl, DistributionPoint point, boolean[] reasonsMask,
         boolean signFlag, PublicKey prevKey, String provider,
-<<<<<<< HEAD
-        List<CertStore> certStores, Set<TrustAnchor> trustAnchors) {
-=======
         List<CertStore> certStores, Set<TrustAnchor> trustAnchors,
         Date validity) {
->>>>>>> 0ffeebd5
 
         // check for full name
         GeneralNames fullName = point.getFullName();
@@ -210,11 +197,7 @@
                 selector.setIssuerNames(null);
                 if (selector.match(crl) && verifyCRL(certImpl, point, crl,
                         reasonsMask, signFlag, prevKey, provider, trustAnchors,
-<<<<<<< HEAD
-                        certStores)) {
-=======
                         certStores, validity)) {
->>>>>>> 0ffeebd5
                     crls.add(crl);
                 }
             } catch (Exception e) {
@@ -298,23 +281,15 @@
      * @param trustAnchors a {@code Set} of {@code TrustAnchor}s
      * @param certStores a {@code List} of {@code CertStore}s to be used in
      *        finding certificates and CRLs
-<<<<<<< HEAD
-=======
      * @param validity the time for which the validity of the CRL issuer's
      *        certification path should be determined
->>>>>>> 0ffeebd5
      * @return true if ok, false if not
      */
     boolean verifyCRL(X509CertImpl certImpl, DistributionPoint point,
         X509CRL crl, boolean[] reasonsMask, boolean signFlag,
         PublicKey prevKey, String provider,
-<<<<<<< HEAD
-        Set<TrustAnchor> trustAnchors,
-        List<CertStore> certStores) throws CRLException, IOException {
-=======
         Set<TrustAnchor> trustAnchors, List<CertStore> certStores,
         Date validity) throws CRLException, IOException {
->>>>>>> 0ffeebd5
 
         boolean indirectCRL = false;
         X509CRLImpl crlImpl = X509CRLImpl.toImpl(crl);
