--- conflicted
+++ resolved
@@ -69,11 +69,7 @@
     {"getDeclaredConstructors0","(Z)[" CTR, (void *)&JVM_GetClassDeclaredConstructors},
     {"getProtectionDomain0", "()" PD,       (void *)&JVM_GetProtectionDomain},
     {"getDeclaredClasses0",  "()[" CLS,      (void *)&JVM_GetDeclaredClasses},
-<<<<<<< HEAD
-    {"getDeclaringClass",   "()" CLS,      (void *)&JVM_GetDeclaringClass},
-=======
     {"getDeclaringClass0",   "()" CLS,      (void *)&JVM_GetDeclaringClass},
->>>>>>> 001b09a1
     {"getGenericSignature0", "()" STR,      (void *)&JVM_GetClassSignature},
     {"getRawAnnotations",      "()" BA,        (void *)&JVM_GetClassAnnotations},
     {"getConstantPool",     "()" CPL,       (void *)&JVM_GetClassConstantPool},
