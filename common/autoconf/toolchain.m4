--- conflicted
+++ resolved
@@ -654,48 +654,37 @@
     BASIC_FIXUP_EXECUTABLE(BUILD_CC)
     BASIC_PATH_PROGS(BUILD_CXX, [cl CC g++])
     BASIC_FIXUP_EXECUTABLE(BUILD_CXX)
-<<<<<<< HEAD
-    BASIC_PATH_PROGS(BUILD_LD, ld)
-    BASIC_FIXUP_EXECUTABLE(BUILD_LD)
-    BUILD_SYSROOT_CFLAGS=""
-    BUILD_SYSROOT_LDFLAGS=""
-=======
     BASIC_PATH_PROGS(BUILD_NM, nm)
     BASIC_FIXUP_EXECUTABLE(BUILD_NM)
     BASIC_PATH_PROGS(BUILD_AR, ar)
     BASIC_FIXUP_EXECUTABLE(BUILD_AR)
+    BUILD_SYSROOT_CFLAGS=""
+    BUILD_SYSROOT_LDFLAGS=""
     # Assume the C compiler is the assembler
     BUILD_AS="$BUILD_CC -c"
     # Just like for the target compiler, use the compiler as linker
     BUILD_LD="$BUILD_CC"
->>>>>>> 1e8fce31
   else
     # If we are not cross compiling, use the normal target compilers for
     # building the build platform executables.
     BUILD_CC="$CC"
     BUILD_CXX="$CXX"
     BUILD_LD="$LD"
-<<<<<<< HEAD
+    BUILD_NM="$NM"
+    BUILD_AS="$AS"
     BUILD_SYSROOT_CFLAGS="$SYSROOT_CFLAGS"
     BUILD_SYSROOT_LDFLAGS="$SYSROOT_LDFLAGS"
-=======
-    BUILD_NM="$NM"
-    BUILD_AS="$AS"
     BUILD_AR="$AR"
->>>>>>> 1e8fce31
   fi
 
   AC_SUBST(BUILD_CC)
   AC_SUBST(BUILD_CXX)
   AC_SUBST(BUILD_LD)
-<<<<<<< HEAD
+  AC_SUBST(BUILD_NM)
+  AC_SUBST(BUILD_AS)
   AC_SUBST(BUILD_SYSROOT_CFLAGS)
   AC_SUBST(BUILD_SYSROOT_LDFLAGS)
-=======
-  AC_SUBST(BUILD_NM)
-  AC_SUBST(BUILD_AS)
   AC_SUBST(BUILD_AR)
->>>>>>> 1e8fce31
 ])
 
 # Setup legacy variables that are still needed as alternative ways to refer to
