#
# Copyright (c) 2011, 2015, Oracle and/or its affiliates. All rights reserved.
# DO NOT ALTER OR REMOVE COPYRIGHT NOTICES OR THIS FILE HEADER.
#
# This code is free software; you can redistribute it and/or modify it
# under the terms of the GNU General Public License version 2 only, as
# published by the Free Software Foundation.  Oracle designates this
# particular file as subject to the "Classpath" exception as provided
# by Oracle in the LICENSE file that accompanied this code.
#
# This code is distributed in the hope that it will be useful, but WITHOUT
# ANY WARRANTY; without even the implied warranty of MERCHANTABILITY or
# FITNESS FOR A PARTICULAR PURPOSE.  See the GNU General Public License
# version 2 for more details (a copy is included in the LICENSE file that
# accompanied this code).
#
# You should have received a copy of the GNU General Public License version
# 2 along with this work; if not, write to the Free Software Foundation,
# Inc., 51 Franklin St, Fifth Floor, Boston, MA 02110-1301 USA.
#
# Please contact Oracle, 500 Oracle Parkway, Redwood Shores, CA 94065 USA
# or visit www.oracle.com if you need additional information or have any
# questions.
#

########################################################################
# This file is responsible for detecting, verifying and setting up the
# toolchain, i.e. the compiler, linker and related utilities. It will setup
# proper paths to the binaries, but it will not setup any flags.
#
# The binaries used is determined by the toolchain type, which is the family of
# compilers and related tools that are used.
########################################################################


# All valid toolchains, regardless of platform (used by help.m4)
VALID_TOOLCHAINS_all="gcc clang solstudio xlc microsoft"

# These toolchains are valid on different platforms
VALID_TOOLCHAINS_linux="gcc clang"
VALID_TOOLCHAINS_solaris="solstudio"
VALID_TOOLCHAINS_macosx="gcc clang"
VALID_TOOLCHAINS_aix="xlc"
VALID_TOOLCHAINS_windows="microsoft"

# Toolchain descriptions
TOOLCHAIN_DESCRIPTION_clang="clang/LLVM"
TOOLCHAIN_DESCRIPTION_gcc="GNU Compiler Collection"
TOOLCHAIN_DESCRIPTION_microsoft="Microsoft Visual Studio"
TOOLCHAIN_DESCRIPTION_solstudio="Oracle Solaris Studio"
TOOLCHAIN_DESCRIPTION_xlc="IBM XL C/C++"

# Setup a number of variables describing how native output files are
# named on this platform/toolchain.
AC_DEFUN([TOOLCHAIN_SETUP_FILENAME_PATTERNS],
[
  # Define filename patterns
  if test "x$OPENJDK_TARGET_OS" = xwindows; then
    LIBRARY_PREFIX=
    SHARED_LIBRARY_SUFFIX='.dll'
    STATIC_LIBRARY_SUFFIX='.lib'
    SHARED_LIBRARY='[$]1.dll'
    STATIC_LIBRARY='[$]1.lib'
    OBJ_SUFFIX='.obj'
    EXE_SUFFIX='.exe'
  else
    LIBRARY_PREFIX=lib
    SHARED_LIBRARY_SUFFIX='.so'
    STATIC_LIBRARY_SUFFIX='.a'
    SHARED_LIBRARY='lib[$]1.so'
    STATIC_LIBRARY='lib[$]1.a'
    OBJ_SUFFIX='.o'
    EXE_SUFFIX=''
    if test "x$OPENJDK_TARGET_OS" = xmacosx; then
      SHARED_LIBRARY='lib[$]1.dylib'
      SHARED_LIBRARY_SUFFIX='.dylib'
    fi
  fi

  AC_SUBST(LIBRARY_PREFIX)
  AC_SUBST(SHARED_LIBRARY_SUFFIX)
  AC_SUBST(STATIC_LIBRARY_SUFFIX)
  AC_SUBST(SHARED_LIBRARY)
  AC_SUBST(STATIC_LIBRARY)
  AC_SUBST(OBJ_SUFFIX)
  AC_SUBST(EXE_SUFFIX)
])

# Determine which toolchain type to use, and make sure it is valid for this
# platform. Setup various information about the selected toolchain.
AC_DEFUN_ONCE([TOOLCHAIN_DETERMINE_TOOLCHAIN_TYPE],
[
  AC_ARG_WITH(toolchain-type, [AS_HELP_STRING([--with-toolchain-type],
      [the toolchain type (or family) to use, use '--help' to show possible values @<:@platform dependent@:>@])])

  # Use indirect variable referencing
  toolchain_var_name=VALID_TOOLCHAINS_$OPENJDK_BUILD_OS
  VALID_TOOLCHAINS=${!toolchain_var_name}

  if test "x$OPENJDK_TARGET_OS" = xmacosx; then
    if test -n "$XCODEBUILD"; then
      # On Mac OS X, default toolchain to clang after Xcode 5
      XCODE_VERSION_OUTPUT=`"$XCODEBUILD" -version 2>&1 | $HEAD -n 1`
      $ECHO "$XCODE_VERSION_OUTPUT" | $GREP "Xcode " > /dev/null
      if test $? -ne 0; then
        AC_MSG_ERROR([Failed to determine Xcode version.])
      fi
      XCODE_MAJOR_VERSION=`$ECHO $XCODE_VERSION_OUTPUT | \
          $SED -e 's/^Xcode \(@<:@1-9@:>@@<:@0-9.@:>@*\)/\1/' | \
          $CUT -f 1 -d .`
      AC_MSG_NOTICE([Xcode major version: $XCODE_MAJOR_VERSION])
      if test $XCODE_MAJOR_VERSION -ge 5; then
          DEFAULT_TOOLCHAIN="clang"
      else
          DEFAULT_TOOLCHAIN="gcc"
      fi
    else
      # If Xcode is not installed, but the command line tools are
      # then we can't run xcodebuild. On these systems we should
      # default to clang
      DEFAULT_TOOLCHAIN="clang"
    fi
  else
    # First toolchain type in the list is the default
    DEFAULT_TOOLCHAIN=${VALID_TOOLCHAINS%% *}
  fi

  if test "x$with_toolchain_type" = xlist; then
    # List all toolchains
    AC_MSG_NOTICE([The following toolchains are valid on this platform:])
    for toolchain in $VALID_TOOLCHAINS; do
      toolchain_var_name=TOOLCHAIN_DESCRIPTION_$toolchain
      TOOLCHAIN_DESCRIPTION=${!toolchain_var_name}
      $PRINTF "  %-10s  %s\n" $toolchain "$TOOLCHAIN_DESCRIPTION"
    done

    exit 0
  elif test "x$with_toolchain_type" != x; then
    # User override; check that it is valid
    if test "x${VALID_TOOLCHAINS/$with_toolchain_type/}" = "x${VALID_TOOLCHAINS}"; then
      AC_MSG_NOTICE([Toolchain type $with_toolchain_type is not valid on this platform.])
      AC_MSG_NOTICE([Valid toolchains: $VALID_TOOLCHAINS.])
      AC_MSG_ERROR([Cannot continue.])
    fi
    TOOLCHAIN_TYPE=$with_toolchain_type
  else
    # No flag given, use default
    TOOLCHAIN_TYPE=$DEFAULT_TOOLCHAIN
  fi
  AC_SUBST(TOOLCHAIN_TYPE)

  TOOLCHAIN_CC_BINARY_clang="clang"
  TOOLCHAIN_CC_BINARY_gcc="gcc"
  TOOLCHAIN_CC_BINARY_microsoft="cl"
  TOOLCHAIN_CC_BINARY_solstudio="cc"
  TOOLCHAIN_CC_BINARY_xlc="xlc_r"

  TOOLCHAIN_CXX_BINARY_clang="clang++"
  TOOLCHAIN_CXX_BINARY_gcc="g++"
  TOOLCHAIN_CXX_BINARY_microsoft="cl"
  TOOLCHAIN_CXX_BINARY_solstudio="CC"
  TOOLCHAIN_CXX_BINARY_xlc="xlC_r"

  # Use indirect variable referencing
  toolchain_var_name=TOOLCHAIN_DESCRIPTION_$TOOLCHAIN_TYPE
  TOOLCHAIN_DESCRIPTION=${!toolchain_var_name}
  toolchain_var_name=TOOLCHAIN_CC_BINARY_$TOOLCHAIN_TYPE
  TOOLCHAIN_CC_BINARY=${!toolchain_var_name}
  toolchain_var_name=TOOLCHAIN_CXX_BINARY_$TOOLCHAIN_TYPE
  TOOLCHAIN_CXX_BINARY=${!toolchain_var_name}

  TOOLCHAIN_SETUP_FILENAME_PATTERNS

  if test "x$TOOLCHAIN_TYPE" = "x$DEFAULT_TOOLCHAIN"; then
    AC_MSG_NOTICE([Using default toolchain $TOOLCHAIN_TYPE ($TOOLCHAIN_DESCRIPTION)])
  else
    AC_MSG_NOTICE([Using user selected toolchain $TOOLCHAIN_TYPE ($TOOLCHAIN_DESCRIPTION). Default toolchain is $DEFAULT_TOOLCHAIN.])
  fi
])

# Before we start detecting the toolchain executables, we might need some
# special setup, e.g. additional paths etc.
AC_DEFUN_ONCE([TOOLCHAIN_PRE_DETECTION],
[
  # FIXME: Is this needed?
  AC_LANG(C++)

  # Store the CFLAGS etc passed to the configure script.
  ORG_CFLAGS="$CFLAGS"
  ORG_CXXFLAGS="$CXXFLAGS"

  # autoconf magic only relies on PATH, so update it if tools dir is specified
  OLD_PATH="$PATH"

  # On Windows, we need to detect the visual studio installation first.
  # This will change the PATH, but we need to keep that new PATH even
  # after toolchain detection is done, since the compiler (on x86) uses
  # it for DLL resolution in runtime.
  if test "x$OPENJDK_BUILD_OS" = "xwindows" \
      && test "x$TOOLCHAIN_TYPE" = "xmicrosoft"; then
    TOOLCHAIN_SETUP_VISUAL_STUDIO_ENV
    # Reset path to VS_PATH. It will include everything that was on PATH at the time we
    # ran TOOLCHAIN_SETUP_VISUAL_STUDIO_ENV.
    PATH="$VS_PATH"
    # The microsoft toolchain also requires INCLUDE and LIB to be set.
    export INCLUDE="$VS_INCLUDE"
    export LIB="$VS_LIB"
  fi

  # For solaris we really need solaris tools, and not the GNU equivalent.
  # The build tools on Solaris reside in /usr/ccs (C Compilation System),
  # so add that to path before starting to probe.
  # FIXME: This was originally only done for AS,NM,GNM,STRIP,OBJCOPY,OBJDUMP.
  if test "x$OPENJDK_BUILD_OS" = xsolaris; then
    PATH="/usr/ccs/bin:$PATH"
  fi

  # Finally add TOOLCHAIN_PATH at the beginning, to allow --with-tools-dir to
  # override all other locations.
  if test "x$TOOLCHAIN_PATH" != x; then
    PATH=$TOOLCHAIN_PATH:$PATH
  fi
])

# Restore path, etc
AC_DEFUN_ONCE([TOOLCHAIN_POST_DETECTION],
[
  # Restore old path.
  PATH="$OLD_PATH"

  # Restore the flags to the user specified values.
  # This is necessary since AC_PROG_CC defaults CFLAGS to "-g -O2"
  CFLAGS="$ORG_CFLAGS"
  CXXFLAGS="$ORG_CXXFLAGS"
])

# Check if a compiler is of the toolchain type we expect, and save the version
# information from it. If the compiler does not match the expected type,
# this function will abort using AC_MSG_ERROR. If it matches, the version will
# be stored in CC_VERSION_NUMBER/CXX_VERSION_NUMBER (as a dotted number), and
# the full version string in CC_VERSION_STRING/CXX_VERSION_STRING.
#
# $1 = compiler to test (CC or CXX)
# $2 = human readable name of compiler (C or C++)
AC_DEFUN([TOOLCHAIN_CHECK_COMPILER_VERSION],
[
  COMPILER=[$]$1
  COMPILER_NAME=$2

  if test "x$TOOLCHAIN_TYPE" = xsolstudio; then
    # cc -V output typically looks like
    #     cc: Sun C 5.12 Linux_i386 2011/11/16
    COMPILER_VERSION_OUTPUT=`$COMPILER -V 2>&1`
    # Check that this is likely to be the Solaris Studio cc.
    $ECHO "$COMPILER_VERSION_OUTPUT" | $GREP "^.*: Sun $COMPILER_NAME" > /dev/null
    if test $? -ne 0; then
      ALT_VERSION_OUTPUT=`$COMPILER --version 2>&1`
      AC_MSG_NOTICE([The $COMPILER_NAME compiler (located as $COMPILER) does not seem to be the required $TOOLCHAIN_TYPE compiler.])
      AC_MSG_NOTICE([The result from running with -V was: "$COMPILER_VERSION_OUTPUT"])
      AC_MSG_NOTICE([The result from running with --version was: "$ALT_VERSION_OUTPUT"])
      AC_MSG_ERROR([A $TOOLCHAIN_TYPE compiler is required. Try setting --with-tools-dir.])
    fi
    # Remove usage instructions (if present), and
    # collapse compiler output into a single line
    COMPILER_VERSION_STRING=`$ECHO $COMPILER_VERSION_OUTPUT | \
        $SED -e 's/ *@<:@Uu@:>@sage:.*//'`
    COMPILER_VERSION_NUMBER=`$ECHO $COMPILER_VERSION_OUTPUT | \
        $SED -e "s/^.*@<:@ ,\t@:>@$COMPILER_NAME@<:@ ,\t@:>@\(@<:@1-9@:>@\.@<:@0-9@:>@@<:@0-9@:>@*\).*/\1/"`
  elif test  "x$TOOLCHAIN_TYPE" = xxlc; then
    # xlc -qversion output typically looks like
    #     IBM XL C/C++ for AIX, V11.1 (5724-X13)
    #     Version: 11.01.0000.0015
    COMPILER_VERSION_OUTPUT=`$COMPILER -qversion 2>&1`
    # Check that this is likely to be the IBM XL C compiler.
    $ECHO "$COMPILER_VERSION_OUTPUT" | $GREP "IBM XL C" > /dev/null
    if test $? -ne 0; then
      ALT_VERSION_OUTPUT=`$COMPILER --version 2>&1`
      AC_MSG_NOTICE([The $COMPILER_NAME compiler (located as $COMPILER) does not seem to be the required $TOOLCHAIN_TYPE compiler.])
      AC_MSG_NOTICE([The result from running with -qversion was: "$COMPILER_VERSION_OUTPUT"])
      AC_MSG_NOTICE([The result from running with --version was: "$ALT_VERSION_OUTPUT"])
      AC_MSG_ERROR([A $TOOLCHAIN_TYPE compiler is required. Try setting --with-tools-dir.])
    fi
    # Collapse compiler output into a single line
    COMPILER_VERSION_STRING=`$ECHO $COMPILER_VERSION_OUTPUT`
    COMPILER_VERSION_NUMBER=`$ECHO $COMPILER_VERSION_OUTPUT | \
        $SED -e 's/^.*, V\(@<:@1-9@:>@@<:@0-9.@:>@*\).*$/\1/'`
  elif test  "x$TOOLCHAIN_TYPE" = xmicrosoft; then
    # There is no specific version flag, but all output starts with a version string.
    # First line typically looks something like:
    # Microsoft (R) 32-bit C/C++ Optimizing Compiler Version 16.00.40219.01 for 80x86
    COMPILER_VERSION_OUTPUT=`$COMPILER 2>&1 | $HEAD -n 1 | $TR -d '\r'`
    # Check that this is likely to be Microsoft CL.EXE.
    $ECHO "$COMPILER_VERSION_OUTPUT" | $GREP "Microsoft.*Compiler" > /dev/null
    if test $? -ne 0; then
      AC_MSG_NOTICE([The $COMPILER_NAME compiler (located as $COMPILER) does not seem to be the required $TOOLCHAIN_TYPE compiler.])
      AC_MSG_NOTICE([The result from running it was: "$COMPILER_VERSION_OUTPUT"])
      AC_MSG_ERROR([A $TOOLCHAIN_TYPE compiler is required. Try setting --with-tools-dir.])
    fi
    # Collapse compiler output into a single line
    COMPILER_VERSION_STRING=`$ECHO $COMPILER_VERSION_OUTPUT`
    COMPILER_VERSION_NUMBER=`$ECHO $COMPILER_VERSION_OUTPUT | \
        $SED -e 's/^.*ersion.\(@<:@1-9@:>@@<:@0-9.@:>@*\) .*$/\1/'`
  elif test  "x$TOOLCHAIN_TYPE" = xgcc; then
    # gcc --version output typically looks like
    #     gcc (Ubuntu/Linaro 4.8.1-10ubuntu9) 4.8.1
    #     Copyright (C) 2013 Free Software Foundation, Inc.
    #     This is free software; see the source for copying conditions.  There is NO
    #     warranty; not even for MERCHANTABILITY or FITNESS FOR A PARTICULAR PURPOSE.
    COMPILER_VERSION_OUTPUT=`$COMPILER --version 2>&1`
    # Check that this is likely to be GCC.
    $ECHO "$COMPILER_VERSION_OUTPUT" | $GREP "Free Software Foundation" > /dev/null
    if test $? -ne 0; then
      AC_MSG_NOTICE([The $COMPILER_NAME compiler (located as $COMPILER) does not seem to be the required $TOOLCHAIN_TYPE compiler.])
      AC_MSG_NOTICE([The result from running with --version was: "$COMPILER_VERSION"])
      AC_MSG_ERROR([A $TOOLCHAIN_TYPE compiler is required. Try setting --with-tools-dir.])
    fi
    # Remove Copyright and legalese from version string, and
    # collapse into a single line
    COMPILER_VERSION_STRING=`$ECHO $COMPILER_VERSION_OUTPUT | \
        $SED -e 's/ *Copyright .*//'`
    COMPILER_VERSION_NUMBER=`$ECHO $COMPILER_VERSION_OUTPUT | \
        $SED -e 's/^.* \(@<:@1-9@:>@\.@<:@0-9.@:>@*\) .*$/\1/'`
  elif test  "x$TOOLCHAIN_TYPE" = xclang; then
    # clang --version output typically looks like
    #    Apple LLVM version 5.0 (clang-500.2.79) (based on LLVM 3.3svn)
    #    clang version 3.3 (tags/RELEASE_33/final)
    # or
    #    Debian clang version 3.2-7ubuntu1 (tags/RELEASE_32/final) (based on LLVM 3.2)
    #    Target: x86_64-pc-linux-gnu
    #    Thread model: posix
    COMPILER_VERSION_OUTPUT=`$COMPILER --version 2>&1`
    # Check that this is likely to be clang
    $ECHO "$COMPILER_VERSION_OUTPUT" | $GREP "clang" > /dev/null
    if test $? -ne 0; then
      AC_MSG_NOTICE([The $COMPILER_NAME compiler (located as $COMPILER) does not seem to be the required $TOOLCHAIN_TYPE compiler.])
      AC_MSG_NOTICE([The result from running with --version was: "$COMPILER_VERSION_OUTPUT"])
      AC_MSG_ERROR([A $TOOLCHAIN_TYPE compiler is required. Try setting --with-tools-dir.])
    fi
    # Collapse compiler output into a single line
    COMPILER_VERSION_STRING=`$ECHO $COMPILER_VERSION_OUTPUT`
    COMPILER_VERSION_NUMBER=`$ECHO $COMPILER_VERSION_OUTPUT | \
        $SED -e 's/^.*clang version \(@<:@1-9@:>@@<:@0-9.@:>@*\).*$/\1/'`
  else
      AC_MSG_ERROR([Unknown toolchain type $TOOLCHAIN_TYPE.])
  fi
  # This sets CC_VERSION_NUMBER or CXX_VERSION_NUMBER. (This comment is a grep marker)
  $1_VERSION_NUMBER="$COMPILER_VERSION_NUMBER"
  # This sets CC_VERSION_STRING or CXX_VERSION_STRING. (This comment is a grep marker)
  $1_VERSION_STRING="$COMPILER_VERSION_STRING"

  AC_MSG_NOTICE([Using $TOOLCHAIN_TYPE $COMPILER_NAME compiler version $COMPILER_VERSION_NUMBER @<:@$COMPILER_VERSION_STRING@:>@])
])

# Try to locate the given C or C++ compiler in the path, or otherwise.
#
# $1 = compiler to test (CC or CXX)
# $2 = human readable name of compiler (C or C++)
# $3 = list of compiler names to search for
AC_DEFUN([TOOLCHAIN_FIND_COMPILER],
[
  COMPILER_NAME=$2
  SEARCH_LIST="$3"

  if test "x[$]$1" != x; then
    # User has supplied compiler name already, always let that override.
    AC_MSG_NOTICE([Will use user supplied compiler $1=[$]$1])
    if test "x`basename [$]$1`" = "x[$]$1"; then
      # A command without a complete path is provided, search $PATH.

      AC_PATH_PROGS(POTENTIAL_$1, [$]$1)
      if test "x$POTENTIAL_$1" != x; then
        $1=$POTENTIAL_$1
      else
        AC_MSG_ERROR([User supplied compiler $1=[$]$1 could not be found])
      fi
    else
      # Otherwise it might already be a complete path
      if test ! -x "[$]$1"; then
        AC_MSG_ERROR([User supplied compiler $1=[$]$1 does not exist])
      fi
    fi
  else
    # No user supplied value. Locate compiler ourselves.

    # If we are cross compiling, assume cross compilation tools follows the
    # cross compilation standard where they are prefixed with the autoconf
    # standard name for the target. For example the binary
    # i686-sun-solaris2.10-gcc will cross compile for i686-sun-solaris2.10.
    # If we are not cross compiling, then the default compiler name will be
    # used.

    $1=
    # If TOOLCHAIN_PATH is set, check for all compiler names in there first
    # before checking the rest of the PATH.
    # FIXME: Now that we prefix the TOOLS_DIR to the PATH in the PRE_DETECTION
    # step, this should not be necessary.
    if test -n "$TOOLCHAIN_PATH"; then
      PATH_save="$PATH"
      PATH="$TOOLCHAIN_PATH"
      AC_PATH_PROGS(TOOLCHAIN_PATH_$1, $SEARCH_LIST)
      $1=$TOOLCHAIN_PATH_$1
      PATH="$PATH_save"
    fi

    # AC_PATH_PROGS can't be run multiple times with the same variable,
    # so create a new name for this run.
    if test "x[$]$1" = x; then
      AC_PATH_PROGS(POTENTIAL_$1, $SEARCH_LIST)
      $1=$POTENTIAL_$1
    fi

    if test "x[$]$1" = x; then
      HELP_MSG_MISSING_DEPENDENCY([devkit])
      AC_MSG_ERROR([Could not find a $COMPILER_NAME compiler. $HELP_MSG])
    fi
  fi

  # Now we have a compiler binary in $1. Make sure it's okay.
  BASIC_FIXUP_EXECUTABLE($1)
  TEST_COMPILER="[$]$1"
  # Don't remove symbolic links on AIX because 'xlc_r' and 'xlC_r' may all be links
  # to 'xlc' but it is crucial that we invoke the compiler with the right name!
  if test "x$OPENJDK_BUILD_OS" != xaix; then
    # FIXME: This test should not be needed anymore; we don't do that for any platform.
    AC_MSG_CHECKING([resolved symbolic links for $1])
    BASIC_REMOVE_SYMBOLIC_LINKS(TEST_COMPILER)
    AC_MSG_RESULT([$TEST_COMPILER])
  fi
  AC_MSG_CHECKING([if $1 is disguised ccache])

  COMPILER_BASENAME=`$BASENAME "$TEST_COMPILER"`
  if test "x$COMPILER_BASENAME" = "xccache"; then
    AC_MSG_RESULT([yes, trying to find proper $COMPILER_NAME compiler])
    # We /usr/lib/ccache in the path, so cc is a symlink to /usr/bin/ccache.
    # We want to control ccache invocation ourselves, so ignore this cc and try
    # searching again.

    # Remove the path to the fake ccache cc from the PATH
    RETRY_COMPILER_SAVED_PATH="$PATH"
    COMPILER_DIRNAME=`$DIRNAME [$]$1`
    PATH="`$ECHO $PATH | $SED -e "s,$COMPILER_DIRNAME,,g" -e "s,::,:,g" -e "s,^:,,g"`"

    # Try again looking for our compiler
    AC_CHECK_TOOLS(PROPER_COMPILER_$1, $3)
    BASIC_FIXUP_EXECUTABLE(PROPER_COMPILER_$1)
    PATH="$RETRY_COMPILER_SAVED_PATH"

    AC_MSG_CHECKING([for resolved symbolic links for $1])
    BASIC_REMOVE_SYMBOLIC_LINKS(PROPER_COMPILER_$1)
    AC_MSG_RESULT([$PROPER_COMPILER_$1])
    $1="$PROPER_COMPILER_$1"
  else
    AC_MSG_RESULT([no, keeping $1])
  fi

  TOOLCHAIN_CHECK_COMPILER_VERSION([$1], [$COMPILER_NAME])
])

# Detect the core components of the toolchain, i.e. the compilers (CC and CXX),
# preprocessor (CPP and CXXCPP), the linker (LD), the assembler (AS) and the
# archiver (AR). Verify that the compilers are correct according to the
# toolchain type.
AC_DEFUN_ONCE([TOOLCHAIN_DETECT_TOOLCHAIN_CORE],
[
  #
  # Setup the compilers (CC and CXX)
  #
  TOOLCHAIN_FIND_COMPILER([CC], [C], $TOOLCHAIN_CC_BINARY)
  # Now that we have resolved CC ourself, let autoconf have its go at it
  AC_PROG_CC([$CC])

  TOOLCHAIN_FIND_COMPILER([CXX], [C++], $TOOLCHAIN_CXX_BINARY)
  # Now that we have resolved CXX ourself, let autoconf have its go at it
  AC_PROG_CXX([$CXX])

  #
  # Setup the preprocessor (CPP and CXXCPP)
  #
  AC_PROG_CPP
  BASIC_FIXUP_EXECUTABLE(CPP)
  AC_PROG_CXXCPP
  BASIC_FIXUP_EXECUTABLE(CXXCPP)

  #
  # Setup the linker (LD)
  #
  if test "x$TOOLCHAIN_TYPE" = xmicrosoft; then
    # In the Microsoft toolchain we have a separate LD command "link".
    # Make sure we reject /usr/bin/link (as determined in CYGWIN_LINK), which is
    # a cygwin program for something completely different.
    AC_CHECK_PROG([LD], [link],[link],,, [$CYGWIN_LINK])
    BASIC_FIXUP_EXECUTABLE(LD)
    # Verify that we indeed succeeded with this trick.
    AC_MSG_CHECKING([if the found link.exe is actually the Visual Studio linker])
    "$LD" --version > /dev/null
    if test $? -eq 0 ; then
      AC_MSG_RESULT([no])
      AC_MSG_ERROR([This is the Cygwin link tool. Please check your PATH and rerun configure.])
    else
      AC_MSG_RESULT([yes])
    fi
    LDCXX="$LD"
  else
    # All other toolchains use the compiler to link.
    LD="$CC"
    LDCXX="$CXX"
  fi
  AC_SUBST(LD)
  # FIXME: it should be CXXLD, according to standard (cf CXXCPP)
  AC_SUBST(LDCXX)

  #
  # Setup the assembler (AS)
  #
  if test "x$OPENJDK_TARGET_OS" = xsolaris; then
    # FIXME: should this really be solaris, or solstudio?
    BASIC_PATH_PROGS(AS, as)
    BASIC_FIXUP_EXECUTABLE(AS)
  else
    # FIXME: is this correct for microsoft?
    AS="$CC -c"
  fi
  AC_SUBST(AS)

  #
  # Setup the archiver (AR)
  #
  if test "x$TOOLCHAIN_TYPE" = xmicrosoft; then
    # The corresponding ar tool is lib.exe (used to create static libraries)
    AC_CHECK_PROG([AR], [lib],[lib],,,)
  else
    BASIC_CHECK_TOOLS(AR, ar)
  fi
  BASIC_FIXUP_EXECUTABLE(AR)
])

# Setup additional tools that is considered a part of the toolchain, but not the
# core part. Many of these are highly platform-specific and do not exist,
# and/or are not needed on all platforms.
AC_DEFUN_ONCE([TOOLCHAIN_DETECT_TOOLCHAIN_EXTRA],
[
  if test "x$OPENJDK_TARGET_OS" = "xmacosx"; then
    BASIC_PATH_PROGS(LIPO, lipo)
    BASIC_FIXUP_EXECUTABLE(LIPO)
  fi

  if test "x$TOOLCHAIN_TYPE" = xmicrosoft; then
    AC_CHECK_PROG([MT], [mt], [mt],,, [/usr/bin/mt])
    BASIC_FIXUP_EXECUTABLE(MT)
    # Setup the resource compiler (RC)
    AC_CHECK_PROG([RC], [rc], [rc],,, [/usr/bin/rc])
    BASIC_FIXUP_EXECUTABLE(RC)
    AC_CHECK_PROG([DUMPBIN], [dumpbin], [dumpbin],,,)
    BASIC_FIXUP_EXECUTABLE(DUMPBIN)
    # We need to check for 'msbuild.exe' because at the place where we expect to
    # find 'msbuild.exe' there's also a directory called 'msbuild' and configure
    # won't find the 'msbuild.exe' executable in that case (and the
    # 'ac_executable_extensions' is unusable due to performance reasons).
    # Notice that we intentionally don't fix up the path to MSBUILD because we
    # will call it in a DOS shell during freetype detection on Windows (see
    # 'LIB_SETUP_FREETYPE' in "libraries.m4"
    AC_CHECK_PROG([MSBUILD], [msbuild.exe], [msbuild.exe],,,)
  fi

  if test "x$OPENJDK_TARGET_OS" = xsolaris; then
    BASIC_PATH_PROGS(STRIP, strip)
    BASIC_FIXUP_EXECUTABLE(STRIP)
    BASIC_PATH_PROGS(NM, nm)
    BASIC_FIXUP_EXECUTABLE(NM)
    BASIC_PATH_PROGS(GNM, gnm)
    BASIC_FIXUP_EXECUTABLE(GNM)
  elif test "x$OPENJDK_TARGET_OS" != xwindows; then
    # FIXME: we should unify this with the solaris case above.
    BASIC_CHECK_TOOLS(STRIP, strip)
    BASIC_FIXUP_EXECUTABLE(STRIP)
    BASIC_CHECK_TOOLS(NM, nm)
    BASIC_FIXUP_EXECUTABLE(NM)
    GNM="$NM"
    AC_SUBST(GNM)
  fi

  # objcopy is used for moving debug symbols to separate files when
  # full debug symbols are enabled.
  if test "x$OPENJDK_TARGET_OS" = xsolaris || test "x$OPENJDK_TARGET_OS" = xlinux; then
    BASIC_CHECK_TOOLS(OBJCOPY, [gobjcopy objcopy])
    # Only call fixup if objcopy was found.
    if test -n "$OBJCOPY"; then
      BASIC_FIXUP_EXECUTABLE(OBJCOPY)
      if test "x$OPENJDK_BUILD_OS" = xsolaris; then
        # objcopy prior to 2.21.1 on solaris is broken and is not usable.
        # Rewrite objcopy version output to VALID_VERSION or BAD_VERSION.
        # - version number is last blank separate word on first line
        # - version number formats that have been seen:
        #   - <major>.<minor>
        #   - <major>.<minor>.<micro>
        OBJCOPY_VERSION=`$OBJCOPY --version | $HEAD -n 1`
        # The outer [ ] is to prevent m4 from eating the [] in the sed expression.
        [ OBJCOPY_VERSION_CHECK=`$ECHO $OBJCOPY_VERSION | $SED -n \
              -e 's/.* //' \
              -e '/^[01]\./b bad' \
              -e '/^2\./{' \
              -e '  s/^2\.//' \
              -e '  /^[0-9]$/b bad' \
              -e '  /^[0-9]\./b bad' \
              -e '  /^1[0-9]$/b bad' \
              -e '  /^1[0-9]\./b bad' \
              -e '  /^20\./b bad' \
              -e '  /^21\.0$/b bad' \
              -e '  /^21\.0\./b bad' \
              -e '}' \
              -e ':good' \
              -e 's/.*/VALID_VERSION/p' \
              -e 'q' \
              -e ':bad' \
              -e 's/.*/BAD_VERSION/p' \
              -e 'q'` ]
        if test "x$OBJCOPY_VERSION_CHECK" = xBAD_VERSION; then
          OBJCOPY=
          AC_MSG_WARN([Ignoring found objcopy since it is broken (prior to 2.21.1). No debug symbols will be generated.])
          AC_MSG_NOTICE([objcopy reports version $OBJCOPY_VERSION])
          AC_MSG_NOTICE([Note: patch 149063-01 or newer contains the correct Solaris 10 SPARC version])
          AC_MSG_NOTICE([Note: patch 149064-01 or newer contains the correct Solaris 10 X86 version])
          AC_MSG_NOTICE([Note: Solaris 11 Update 1 contains the correct version])
        fi
      fi
    fi
  fi

  BASIC_CHECK_TOOLS(OBJDUMP, [gobjdump objdump])
  if test "x$OBJDUMP" != x; then
    # Only used for compare.sh; we can live without it. BASIC_FIXUP_EXECUTABLE
    # bails if argument is missing.
    BASIC_FIXUP_EXECUTABLE(OBJDUMP)
  fi
])

# Setup the build tools (i.e, the compiler and linker used to build programs
# that should be run on the build platform, not the target platform, as a build
# helper). Since the non-cross-compile case uses the normal, target compilers
# for this, we can only do this after these have been setup.
AC_DEFUN_ONCE([TOOLCHAIN_SETUP_BUILD_COMPILERS],
[
  if test "x$COMPILE_TYPE" = "xcross"; then
    # Now we need to find a C/C++ compiler that can build executables for the
    # build platform. We can't use the AC_PROG_CC macro, since it can only be
    # used once. Also, we need to do this without adding a tools dir to the
    # path, otherwise we might pick up cross-compilers which don't use standard
    # naming.

    OLDPATH="$PATH"

    AC_ARG_WITH(build-devkit, [AS_HELP_STRING([--with-build-devkit],
        [Devkit to use for the build platform toolchain])])
    if test "x$with_build_devkit" = "xyes"; then
      AC_MSG_ERROR([--with-build-devkit must have a value])
    elif test -n "$with_build_devkit"; then
      if test ! -d "$with_build_devkit"; then
        AC_MSG_ERROR([--with-build-devkit points to non existing dir: $with_build_devkit])
      else
        BASIC_FIXUP_PATH([with_build_devkit])
        BUILD_DEVKIT_ROOT="$with_build_devkit"
        # Check for a meta data info file in the root of the devkit
        if test -f "$BUILD_DEVKIT_ROOT/devkit.info"; then
          # Process devkit.info so that existing devkit variables are not
          # modified by this
          $SED -e "s/^DEVKIT_/BUILD_DEVKIT_/g" \
              -e "s/\$DEVKIT_ROOT/\$BUILD_DEVKIT_ROOT/g" \
              -e "s/\$host/\$build/g" \
              $BUILD_DEVKIT_ROOT/devkit.info \
              > $CONFIGURESUPPORT_OUTPUTDIR/build-devkit.info
          . $CONFIGURESUPPORT_OUTPUTDIR/build-devkit.info
          # This potentially sets the following:
          # A descriptive name of the devkit
          BASIC_EVAL_DEVKIT_VARIABLE([BUILD_DEVKIT_NAME])
          # Corresponds to --with-extra-path
          BASIC_EVAL_DEVKIT_VARIABLE([BUILD_DEVKIT_EXTRA_PATH])
          # Corresponds to --with-toolchain-path
          BASIC_EVAL_DEVKIT_VARIABLE([BUILD_DEVKIT_TOOLCHAIN_PATH])
          # Corresponds to --with-sysroot
          BASIC_EVAL_DEVKIT_VARIABLE([BUILD_DEVKIT_SYSROOT])
          # Skip the Window specific parts
        fi

        AC_MSG_CHECKING([for build platform devkit])
        if test "x$BUILD_DEVKIT_NAME" != x; then
          AC_MSG_RESULT([$BUILD_DEVKIT_NAME in $BUILD_DEVKIT_ROOT])
        else
          AC_MSG_RESULT([$BUILD_DEVKIT_ROOT])
        fi

        BUILD_SYSROOT="$BUILD_DEVKIT_SYSROOT"
        FLAGS_SETUP_SYSROOT_FLAGS([BUILD_])

         # Fallback default of just /bin if DEVKIT_PATH is not defined
        if test "x$BUILD_DEVKIT_TOOLCHAIN_PATH" = x; then
          BUILD_DEVKIT_TOOLCHAIN_PATH="$BUILD_DEVKIT_ROOT/bin"
        fi
        PATH="$BUILD_DEVKIT_TOOLCHAIN_PATH:$BUILD_DEVKIT_EXTRA_PATH"
      fi
    fi

    # FIXME: we should list the discovered compilers as an exclude pattern!
    # If we do that, we can do this detection before POST_DETECTION, and still
    # find the build compilers in the tools dir, if needed.
    BASIC_REQUIRE_PROGS(BUILD_CC, [cl cc gcc])
    BASIC_FIXUP_EXECUTABLE(BUILD_CC)
    BASIC_REQUIRE_PROGS(BUILD_CXX, [cl CC g++])
    BASIC_FIXUP_EXECUTABLE(BUILD_CXX)
<<<<<<< HEAD
    BUILD_LD="$BUILD_CC"

    PATH="$OLDPATH"
=======
    BASIC_PATH_PROGS(BUILD_NM, nm)
    BASIC_FIXUP_EXECUTABLE(BUILD_NM)
    BASIC_PATH_PROGS(BUILD_AR, ar)
    BASIC_FIXUP_EXECUTABLE(BUILD_AR)
    BUILD_SYSROOT_CFLAGS=""
    BUILD_SYSROOT_LDFLAGS=""
    # Assume the C compiler is the assembler
    BUILD_AS="$BUILD_CC -c"
    # Just like for the target compiler, use the compiler as linker
    BUILD_LD="$BUILD_CC"
>>>>>>> a98c5477
  else
    # If we are not cross compiling, use the normal target compilers for
    # building the build platform executables.
    BUILD_CC="$CC"
    BUILD_CXX="$CXX"
    BUILD_LD="$LD"
    BUILD_NM="$NM"
    BUILD_AS="$AS"
    BUILD_SYSROOT_CFLAGS="$SYSROOT_CFLAGS"
    BUILD_SYSROOT_LDFLAGS="$SYSROOT_LDFLAGS"
    BUILD_AR="$AR"
  fi

  AC_SUBST(BUILD_CC)
  AC_SUBST(BUILD_CXX)
  AC_SUBST(BUILD_LD)
  AC_SUBST(BUILD_NM)
  AC_SUBST(BUILD_AS)
  AC_SUBST(BUILD_SYSROOT_CFLAGS)
  AC_SUBST(BUILD_SYSROOT_LDFLAGS)
  AC_SUBST(BUILD_AR)
])

# Setup legacy variables that are still needed as alternative ways to refer to
# parts of the toolchain.
AC_DEFUN_ONCE([TOOLCHAIN_SETUP_LEGACY],
[
  if test "x$TOOLCHAIN_TYPE" = xmicrosoft; then
    # For hotspot, we need these in Windows mixed path,
    # so rewrite them all. Need added .exe suffix.
    HOTSPOT_CXX="$CXX.exe"
    HOTSPOT_LD="$LD.exe"
    HOTSPOT_MT="$MT.exe"
    HOTSPOT_RC="$RC.exe"
    BASIC_WINDOWS_REWRITE_AS_WINDOWS_MIXED_PATH(HOTSPOT_CXX)
    BASIC_WINDOWS_REWRITE_AS_WINDOWS_MIXED_PATH(HOTSPOT_LD)
    BASIC_WINDOWS_REWRITE_AS_WINDOWS_MIXED_PATH(HOTSPOT_MT)
    BASIC_WINDOWS_REWRITE_AS_WINDOWS_MIXED_PATH(HOTSPOT_RC)
    AC_SUBST(HOTSPOT_MT)
    AC_SUBST(HOTSPOT_RC)
  else
    HOTSPOT_CXX="$CXX"
    HOTSPOT_LD="$LD"
  fi
  AC_SUBST(HOTSPOT_CXX)
  AC_SUBST(HOTSPOT_LD)

  if test  "x$TOOLCHAIN_TYPE" = xclang; then
    USE_CLANG=true
  fi
  AC_SUBST(USE_CLANG)
])

# Do some additional checks on the detected tools.
AC_DEFUN_ONCE([TOOLCHAIN_MISC_CHECKS],
[
  # The package path is used only on macosx?
  # FIXME: clean this up, and/or move it elsewhere.
  PACKAGE_PATH=/opt/local
  AC_SUBST(PACKAGE_PATH)

  # Check for extra potential brokenness.
  if test  "x$TOOLCHAIN_TYPE" = xmicrosoft; then
    # On Windows, double-check that we got the right compiler.
    CC_VERSION_OUTPUT=`$CC 2>&1 | $HEAD -n 1 | $TR -d '\r'`
    COMPILER_CPU_TEST=`$ECHO $CC_VERSION_OUTPUT | $SED -n "s/^.* \(.*\)$/\1/p"`
    if test "x$OPENJDK_TARGET_CPU" = "xx86"; then
      if test "x$COMPILER_CPU_TEST" != "x80x86" -a "x$COMPILER_CPU_TEST" != "xx86"; then
        AC_MSG_ERROR([Target CPU mismatch. We are building for $OPENJDK_TARGET_CPU but CL is for "$COMPILER_CPU_TEST"; expected "80x86" or "x86".])
      fi
    elif test "x$OPENJDK_TARGET_CPU" = "xx86_64"; then
      if test "x$COMPILER_CPU_TEST" != "xx64"; then
        AC_MSG_ERROR([Target CPU mismatch. We are building for $OPENJDK_TARGET_CPU but CL is for "$COMPILER_CPU_TEST"; expected "x64".])
      fi
    fi
  fi

  if test "x$TOOLCHAIN_TYPE" = xgcc; then
    # If this is a --hash-style=gnu system, use --hash-style=both, why?
    HAS_GNU_HASH=`$CC -dumpspecs 2>/dev/null | $GREP 'hash-style=gnu'`
    # This is later checked when setting flags.

    # "-Og" suppported for GCC 4.8 and later
    CFLAG_OPTIMIZE_DEBUG_FLAG="-Og"
    FLAGS_COMPILER_CHECK_ARGUMENTS([$CFLAG_OPTIMIZE_DEBUG_FLAG],
      [HAS_CFLAG_OPTIMIZE_DEBUG=true],
      [HAS_CFLAG_OPTIMIZE_DEBUG=false])

    # "-z relro" supported in GNU binutils 2.17 and later
    LINKER_RELRO_FLAG="-Xlinker -z -Xlinker relro"
    FLAGS_LINKER_CHECK_ARGUMENTS([$LINKER_RELRO_FLAG],
      [HAS_LINKER_RELRO=true],
      [HAS_LINKER_RELRO=false])

    # "-z now" supported in GNU binutils 2.11 and later
    LINKER_NOW_FLAG="-Xlinker -z -Xlinker now"
    FLAGS_LINKER_CHECK_ARGUMENTS([$LINKER_NOW_FLAG],
      [HAS_LINKER_NOW=true],
      [HAS_LINKER_NOW=false])
  fi

  # Check for broken SuSE 'ld' for which 'Only anonymous version tag is allowed
  # in executable.'
  USING_BROKEN_SUSE_LD=no
  if test "x$OPENJDK_TARGET_OS" = xlinux && test "x$TOOLCHAIN_TYPE" = xgcc; then
    AC_MSG_CHECKING([for broken SuSE 'ld' which only understands anonymous version tags in executables])
    $ECHO "SUNWprivate_1.1 { local: *; };" > version-script.map
    $ECHO "int main() { }" > main.c
    if $CXX -Xlinker -version-script=version-script.map main.c 2>&AS_MESSAGE_LOG_FD >&AS_MESSAGE_LOG_FD; then
      AC_MSG_RESULT(no)
      USING_BROKEN_SUSE_LD=no
    else
      AC_MSG_RESULT(yes)
      USING_BROKEN_SUSE_LD=yes
    fi
    rm -rf version-script.map main.c a.out
  fi
  AC_SUBST(USING_BROKEN_SUSE_LD)
])

# Setup the JTReg Regression Test Harness.
AC_DEFUN_ONCE([TOOLCHAIN_SETUP_JTREG],
[
  AC_ARG_WITH(jtreg, [AS_HELP_STRING([--with-jtreg],
      [Regression Test Harness @<:@probed@:>@])],
      [],
      [with_jtreg=no])

  if test "x$with_jtreg" = xno; then
    # jtreg disabled
    AC_MSG_CHECKING([for jtreg])
    AC_MSG_RESULT(no)
  else
    if test "x$with_jtreg" != xyes; then
      # with path specified.
      JT_HOME="$with_jtreg"
    fi

    if test "x$JT_HOME" != x; then
      AC_MSG_CHECKING([for jtreg])

      # use JT_HOME enviroment var.
      BASIC_FIXUP_PATH([JT_HOME])

      # jtreg win32 script works for everybody
      JTREGEXE="$JT_HOME/bin/jtreg"

      if test ! -f "$JTREGEXE"; then
        AC_MSG_ERROR([JTReg executable does not exist: $JTREGEXE])
      fi

      AC_MSG_RESULT($JTREGEXE)
    else
      # try to find jtreg on path
      BASIC_REQUIRE_PROGS(JTREGEXE, jtreg)
      JT_HOME="`$DIRNAME $JTREGEXE`"
    fi
  fi

  AC_SUBST(JT_HOME)
  AC_SUBST(JTREGEXE)
])<|MERGE_RESOLUTION|>--- conflicted
+++ resolved
@@ -706,22 +706,16 @@
     BASIC_FIXUP_EXECUTABLE(BUILD_CC)
     BASIC_REQUIRE_PROGS(BUILD_CXX, [cl CC g++])
     BASIC_FIXUP_EXECUTABLE(BUILD_CXX)
-<<<<<<< HEAD
-    BUILD_LD="$BUILD_CC"
-
-    PATH="$OLDPATH"
-=======
     BASIC_PATH_PROGS(BUILD_NM, nm)
     BASIC_FIXUP_EXECUTABLE(BUILD_NM)
     BASIC_PATH_PROGS(BUILD_AR, ar)
     BASIC_FIXUP_EXECUTABLE(BUILD_AR)
+    PATH="$OLDPATH"
     BUILD_SYSROOT_CFLAGS=""
-    BUILD_SYSROOT_LDFLAGS=""
     # Assume the C compiler is the assembler
     BUILD_AS="$BUILD_CC -c"
     # Just like for the target compiler, use the compiler as linker
     BUILD_LD="$BUILD_CC"
->>>>>>> a98c5477
   else
     # If we are not cross compiling, use the normal target compilers for
     # building the build platform executables.
