--- conflicted
+++ resolved
@@ -72,11 +72,7 @@
       AC_MSG_ERROR([The path of $1, which resolves as "$path", is not found.])
     fi
 
-<<<<<<< HEAD
-    $1="`cd "$path"; $THEPWDCMD`" 
-=======
     $1="`cd "$path"; $THEPWDCMD -L`" 
->>>>>>> 5d65cea1
   fi
 ])
 
