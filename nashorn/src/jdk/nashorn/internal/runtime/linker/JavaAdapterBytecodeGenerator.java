--- conflicted
+++ resolved
@@ -134,15 +134,8 @@
  * implemented securely.
  */
 final class JavaAdapterBytecodeGenerator {
-<<<<<<< HEAD
-    private static final Type CONTEXT_TYPE       = Type.getType(Context.class);
-    private static final Type OBJECT_TYPE        = Type.getType(Object.class);
-    private static final Type SCRIPT_OBJECT_TYPE = Type.getType(ScriptObject.class);
-    private static final Type GLOBAL_TYPE        = Type.getType(Global.class);
-    private static final Type CLASS_TYPE         = Type.getType(Class.class);
-=======
-    static final Type OBJECT_TYPE = Type.getType(Object.class);
->>>>>>> 79b9156c
+    private static final Type OBJECT_TYPE = Type.getType(Object.class);
+    private static final Type CLASS_TYPE  = Type.getType(Class.class);
 
     static final String OBJECT_TYPE_NAME  = OBJECT_TYPE.getInternalName();
 
@@ -176,17 +169,12 @@
     private static final String UNSUPPORTED_OPERATION_TYPE_NAME = UNSUPPORTED_OPERATION_TYPE.getInternalName();
 
     private static final String METHOD_HANDLE_TYPE_DESCRIPTOR = METHOD_HANDLE_TYPE.getDescriptor();
-<<<<<<< HEAD
-    private static final String GET_GLOBAL_METHOD_DESCRIPTOR = Type.getMethodDescriptor(GLOBAL_TYPE);
+    private static final String GET_GLOBAL_METHOD_DESCRIPTOR = Type.getMethodDescriptor(OBJECT_TYPE);
     private static final String GET_CLASS_METHOD_DESCRIPTOR = Type.getMethodDescriptor(CLASS_TYPE);
     private static final String EXPORT_RETURN_VALUE_METHOD_DESCRIPTOR = Type.getMethodDescriptor(OBJECT_TYPE, OBJECT_TYPE);
     private static final String GET_CONVERTER_METHOD_DESCRIPTOR = Type.getMethodDescriptor(METHOD_HANDLE_TYPE, CLASS_TYPE);
     private static final String TO_CHAR_PRIMITIVE_METHOD_DESCRIPTOR = Type.getMethodDescriptor(Type.CHAR_TYPE, OBJECT_TYPE);
     private static final String TO_STRING_METHOD_DESCRIPTOR = Type.getMethodDescriptor(STRING_TYPE, OBJECT_TYPE);
-=======
-    private static final String GET_GLOBAL_METHOD_DESCRIPTOR = Type.getMethodDescriptor(OBJECT_TYPE);
-    private static final String GET_CLASS_METHOD_DESCRIPTOR = Type.getMethodDescriptor(Type.getType(Class.class));
->>>>>>> 79b9156c
 
     // Package used when the adapter can't be defined in the adaptee's package (either because it's sealed, or because
     // it's a java.* package.
