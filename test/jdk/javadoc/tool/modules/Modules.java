--- conflicted
+++ resolved
@@ -532,29 +532,17 @@
         new ModuleBuilder(tb, "L")
                 .comment("The L module.")
                 .exports("openL")
-<<<<<<< HEAD
-                .requiresPublic("P")
+                . requiresTransitive("P")
                 .classes("package openL; /** Class L open */ public class L { }")
                 .classes("package closedL;  /** Class L closed */ public class L { }")
-=======
-                .requiresTransitive("P")
-                .classes("package openL; /** Klass L open */ public class L { }")
-                .classes("package closedL;  /** Klass L closed */ public class L { }")
->>>>>>> 6508baac
                 .write(src);
 
         new ModuleBuilder(tb, "N")
                 .comment("The N module.")
                 .exports("openN")
-<<<<<<< HEAD
-                .requiresPublic("O")
+                .requiresTransitive("O")
                 .classes("package openN; /** Class N open */ public class N  { }")
                 .classes("package closedN; /** Class N closed */ public class N { }")
-=======
-                .requiresTransitive("O")
-                .classes("package openN; /** Klass N open */ public class N  { }")
-                .classes("package closedN; /** Klass N closed */ public class N { }")
->>>>>>> 6508baac
                 .write(src);
 
         new ModuleBuilder(tb, "O")
