--- conflicted
+++ resolved
@@ -29,11 +29,7 @@
  * @modules jdk.compiler/com.sun.tools.javac.api
  *          jdk.compiler/com.sun.tools.javac.main
  *          jdk.jdeps/com.sun.tools.javap
-<<<<<<< HEAD
-=======
  *          jdk.jshell/jdk.jshell:open
- * @library /tools/lib
->>>>>>> 9319249a
  * @build toolbox.ToolBox toolbox.JarTask toolbox.JavacTask
  * @build KullaTesting TestingInputStream Compiler
  * @run testng CompletionSuggestionTest
