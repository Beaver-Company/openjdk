/*
 * Copyright (c) 2014, Oracle and/or its affiliates. All rights reserved.
 * DO NOT ALTER OR REMOVE COPYRIGHT NOTICES OR THIS FILE HEADER.
 *
 * This code is free software; you can redistribute it and/or modify it
 * under the terms of the GNU General Public License version 2 only, as
 * published by the Free Software Foundation.
 *
 * This code is distributed in the hope that it will be useful, but WITHOUT
 * ANY WARRANTY; without even the implied warranty of MERCHANTABILITY or
 * FITNESS FOR A PARTICULAR PURPOSE.  See the GNU General Public License
 * version 2 for more details (a copy is included in the LICENSE file that
 * accompanied this code).
 *
 * You should have received a copy of the GNU General Public License version
 * 2 along with this work; if not, write to the Free Software Foundation,
 * Inc., 51 Franklin St, Fifth Floor, Boston, MA 02110-1301 USA.
 *
 * Please contact Oracle, 500 Oracle Parkway, Redwood Shores, CA 94065 USA
 * or visit www.oracle.com if you need additional information or have any
 * questions.
 */

/*
 * @test
 * @summary Basic test of jrt file system provider
 * @run testng Basic
 */

import java.io.InputStream;
import java.io.DataInputStream;
import java.nio.file.DirectoryStream;
import java.nio.file.InvalidPathException;
import java.nio.file.Files;
import java.nio.file.FileSystem;
import java.nio.file.FileSystems;
import java.nio.file.Path;
import java.nio.file.PathMatcher;
import java.nio.file.Paths;
import java.net.URI;
import java.util.Collections;
import java.util.Iterator;
import java.util.Map;
import java.util.NoSuchElementException;
import java.util.stream.Stream;

import org.testng.annotations.DataProvider;
import org.testng.annotations.Test;

import static org.testng.Assert.assertEquals;
import static org.testng.Assert.assertNotEquals;
import static org.testng.Assert.assertTrue;
import static org.testng.Assert.assertFalse;

/**
 * Basic tests for jrt:/ file system provider.
 */

public class Basic {

    // Checks that the given FileSystem is a jrt file system.
    private void checkFileSystem(FileSystem fs) {
        assertTrue(fs.provider().getScheme().equalsIgnoreCase("jrt"));
        assertTrue(fs.isOpen());
        assertTrue(fs.isReadOnly());
        assertEquals(fs.getSeparator(), "/");

        // one root
        Iterator<Path> roots = fs.getRootDirectories().iterator();
        assertTrue(roots.next().toString().equals("/"));
        assertFalse(roots.hasNext());
    }

    @Test
    public void testGetFileSystem() {
        FileSystem fs = FileSystems.getFileSystem(URI.create("jrt:/"));
        checkFileSystem(fs);

        // getFileSystem should return the same object each time
        assertTrue(fs == FileSystems.getFileSystem(URI.create("jrt:/")));
    }

    @Test(expectedExceptions = UnsupportedOperationException.class)
    public void testCloseFileSystem() throws Exception {
        FileSystem fs = FileSystems.getFileSystem(URI.create("jrt:/"));
        fs.close(); // should throw UOE
    }

    @Test
    public void testNewFileSystem() throws Exception {
        FileSystem theFileSystem = FileSystems.getFileSystem(URI.create("jrt:/"));
        Map<String, ?> env = Collections.emptyMap();
        try (FileSystem fs = FileSystems.newFileSystem(URI.create("jrt:/"), env)) {
            checkFileSystem(fs);
            assertTrue(fs != theFileSystem);
        }
    }

    @DataProvider(name = "knownClassFiles")
    private Object[][] knownClassFiles() {
        return new Object[][] {
            { "/modules/java.base/java/lang/Object.class" },
            { "modules/java.base/java/lang/Object.class" },
        };
    }

    @Test(dataProvider = "knownClassFiles")
    public void testKnownClassFiles(String path) throws Exception {
        FileSystem fs = FileSystems.getFileSystem(URI.create("jrt:/"));
        Path classFile = fs.getPath(path);

        assertTrue(Files.isRegularFile(classFile));
        assertTrue(Files.size(classFile) > 0L);

        // check magic number
        try (InputStream in = Files.newInputStream(classFile)) {
            int magic = new DataInputStream(in).readInt();
            assertEquals(magic, 0xCAFEBABE);
        }
    }

    @DataProvider(name = "knownDirectories")
    private Object[][] knownDirectories() {
        return new Object[][] {
            { "/"                     },
            { "."                     },
            { "./"                    },
            { "/."                    },
            { "/./"                   },
            { "/modules/java.base/.."         },
            { "/modules/java.base/../"        },
            { "/modules/java.base/../."       },
            { "/modules/java.base"            },
            { "/modules/java.base/java/lang"  },
            { "modules/java.base/java/lang"   },
            { "/modules/java.base/java/lang/" },
            { "modules/java.base/java/lang/"  }
        };
    }

    @Test(dataProvider = "knownDirectories")
    public void testKnownDirectories(String path) throws Exception {
        FileSystem fs = FileSystems.getFileSystem(URI.create("jrt:/"));
        Path dir = fs.getPath(path);

        assertTrue(Files.isDirectory(dir));

        // directory should not be empty
        try (Stream<Path> stream = Files.list(dir)) {
            assertTrue(stream.count() > 0L);
        }
        try (Stream<Path> stream = Files.walk(dir)) {
            assertTrue(stream.count() > 0L);
        }
    }

    @DataProvider(name = "topLevelPkgDirs")
    private Object[][] topLevelPkgDirs() {
        return new Object[][] {
            { "/java/lang" },
            { "java/lang"  },
            { "/java/util" },
            { "java/util"  },
        };
    }

    @Test(dataProvider = "topLevelPkgDirs")
    public void testNotExists(String path) throws Exception {
        FileSystem fs = FileSystems.getFileSystem(URI.create("jrt:/"));
        Path dir = fs.getPath(path);

        // package directories should not be there at top level
        assertTrue(Files.notExists(dir));
    }

    /**
     * Test the URI of every file in the jrt file system
     */
    @Test
    public void testToAndFromUri() throws Exception {
        FileSystem fs = FileSystems.getFileSystem(URI.create("jrt:/"));
        Path top = fs.getPath("/");
        try (Stream<Path> stream = Files.walk(top)) {
            stream.forEach(path -> {
                URI u = path.toUri();
                assertTrue(u.getScheme().equalsIgnoreCase("jrt"));
                assertFalse(u.isOpaque());
                assertTrue(u.getAuthority() == null);
                assertEquals(u.getPath(), path.toAbsolutePath().toString());
                Path p = Paths.get(u);
                assertEquals(p, path);
            });
        }
    }

    @Test
    public void testDirectoryNames() throws Exception {
        FileSystem fs = FileSystems.getFileSystem(URI.create("jrt:/"));
        Path top = fs.getPath("/");
        // check that directory names do not have trailing '/' char
        try (Stream<Path> stream = Files.walk(top)) {
            stream.skip(1).filter(Files::isDirectory).forEach(path -> {
                assertFalse(path.toString().endsWith("/"));
            });
        }
    }

    @DataProvider(name = "pathPrefixs")
    private Object[][] pathPrefixes() {
        return new Object[][] {
            { "/"                       },
            { "modules/java.base/java/lang"     },
            { "./modules/java.base/java/lang"   },
            { "/modules/java.base/java/lang"    },
            { "/./modules/java.base/java/lang"  },
            { "modules/java.base/java/lang/"    },
            { "./modules/java.base/java/lang/"  },
            { "/./modules/java.base/java/lang/" },
        };
    }

    // @Test(dataProvider = "pathPrefixes")
    public void testParentInDirList(String dir) throws Exception {
        FileSystem fs = FileSystems.getFileSystem(URI.create("jrt:/"));
        Path base = fs.getPath(dir);
        try (DirectoryStream<Path> stream = Files.newDirectoryStream(base)) {
            for (Path entry: stream) {
                assertTrue( entry.getParent().equals(base),
                    base.toString() + "-> " + entry.toString() );
            }
        }
    }

    @DataProvider(name = "dirStreamStringFilterData")
    private Object[][] dirStreamStringFilterData() {
        return new Object[][] {
            { "/modules/java.base/java/lang", "/reflect"      },
            { "/modules/java.base/java/lang", "/Object.class" },
            { "/modules/java.base/java/util", "/stream"       },
            { "/modules/java.base/java/util", "/List.class"   },
        };
    }

    @Test(dataProvider = "dirStreamStringFilterData")
    public void testDirectoryStreamStringFilter(String dir, String filter) throws Exception {
        FileSystem fs = FileSystems.getFileSystem(URI.create("jrt:/"));
        Path base = fs.getPath(dir);
        try (DirectoryStream<Path> stream =
                Files.newDirectoryStream(base, p->!p.toString().endsWith(filter))) {
            for (Path entry: stream) {
                assertFalse(entry.toString().contains(filter),
                    "filtered path seen: " + filter);
            }
        }

        // make sure without filter, we do see that matching entry!
        boolean seen = false;
        try (DirectoryStream<Path> stream = Files.newDirectoryStream(base)) {
            for (Path entry: stream) {
                if (entry.toString().endsWith(filter)) {
                    seen = true;
                    break;
                }
            }
        }

        assertTrue(seen, "even without filter " + filter + " is missing");
    }

    @DataProvider(name = "dirStreamFilterData")
    private Object[][] dirStreamFilterData() {
        return new Object[][] {
            {
              "/",
              (DirectoryStream.Filter<Path>)(Files::isDirectory),
              "isDirectory"
            },
            {
              "/modules/java.base/java/lang",
              (DirectoryStream.Filter<Path>)(Files::isRegularFile),
              "isFile"
            }
        };
    }

    @Test(dataProvider = "dirStreamFilterData")
    private void testDirectoryStreamFilter(String dir, DirectoryStream.Filter filter,
            String name) throws Exception {
        FileSystem fs = FileSystems.getFileSystem(URI.create("jrt:/"));
        Path base = fs.getPath(dir);
        try (DirectoryStream<Path> stream = Files.newDirectoryStream(base, filter)) {
            for (Path entry: stream) {
                assertTrue(filter.accept(entry), "filtered path seen: " + name);
            }
        }

        // make sure without filter, we do see that matching entry!
        boolean seen = false;
        try (DirectoryStream<Path> stream = Files.newDirectoryStream(base)) {
            for (Path entry: stream) {
                if (filter.accept(entry)) {
                    seen = true;
                    break;
                }
            }
        }

        assertTrue(seen, "even without filter " + name + " is missing");
    }

    @Test
    private void testDirectoryStreamIterator() throws Exception {
        // run the tests with null filter (no filter)
        dirStreamIteratorTest(null);
        // run the same tests with trivial "accept all" filter
        dirStreamIteratorTest(p->true);
        // two other non-trivial ones
        dirStreamIteratorTest(Files::isDirectory);
        dirStreamIteratorTest(Files::isRegularFile);
    }

    private void dirStreamIteratorTest(DirectoryStream.Filter<Path> filter)
            throws Exception {
        FileSystem fs = FileSystems.getFileSystem(URI.create("jrt:/"));
        // This test assumes at least there are two elements in "java/lang"
        // package with any filter passed. don't change to different path here!
        Path dir = fs.getPath("/modules/java.base/java/lang");
        try (DirectoryStream<Path> stream = Files.newDirectoryStream(dir, filter)) {
            Iterator<Path> itr = stream.iterator();
            itr.hasNext();
            Path path1 = itr.next();
            // missing second hasNext call
            Path path2 = itr.next();
            assertNotEquals(path1, path2);
        }

        try (DirectoryStream<Path> stream = Files.newDirectoryStream(dir, filter)) {
            Iterator<Path> itr = stream.iterator();
            // no hasNext calls at all
            Path path1 = itr.next();
            Path path2 = itr.next();
            assertNotEquals(path1, path2);
        }

        int numEntries = 0;
        try (DirectoryStream<Path> stream = Files.newDirectoryStream(dir, filter)) {
            Iterator<Path> itr = stream.iterator();
            while (itr.hasNext()) {
                numEntries++;
                itr.next();
            }

            // reached EOF, next call should result in exception
            try {
                itr.next();
                throw new AssertionError("should have thrown exception");
            } catch (NoSuchElementException nsee) {
                System.out.println("got NoSuchElementException as expected");
            }
        }

        // redundant hasNext calls
        try (DirectoryStream<Path> stream = Files.newDirectoryStream(dir, filter)) {
            Iterator<Path> itr = stream.iterator();
            // any number of hasNext should definitely stay at first element
            for (int i = 0; i < 2*numEntries; i++) {
                itr.hasNext();
            }

            for (int j = 0; j < numEntries; j++) {
                itr.next();
            }
            // exactly count number of entries!
            assertFalse(itr.hasNext());
        }
    }

    @DataProvider(name = "hiddenPaths")
    private Object[][] hiddenPaths() {
        return new Object[][] {
            { "/META-INF" },
            { "/META-INF/services" },
            { "/META-INF/services/java.nio.file.spi.FileSystemProvider" },
            { "/modules/java.base/packages.offsets" },
            { "/modules/java.instrument/packages.offsets" },
            { "/modules/jdk.zipfs/packages.offsets" },
            { "/java/lang" },
            { "/java/util" },
        };
    }

    @Test(dataProvider = "hiddenPaths")
    public void testHiddenPathsNotExposed(String path) throws Exception {
        FileSystem fs = FileSystems.getFileSystem(URI.create("jrt:/"));
        assertTrue(Files.notExists(fs.getPath(path)), path + " should not exist");
    }

    @DataProvider(name = "pathGlobPatterns")
    private Object[][] pathGlobPatterns() {
        return new Object[][] {
            { "/modules/*", "/modules/java.base", true },
            { "/modules/*", "/modules/java.base/java", false },
            { "/modules/j*", "/modules/java.base", true },
            { "/modules/J*", "/modules/java.base", false },
            { "**.class", "/modules/java.base/java/lang/Object.class", true },
            { "**.java", "/modules/java.base/java/lang/Object.class", false },
            { "**java/*", "/modules/java.base/java/lang", true },
            { "**java/lang/ref*", "/modules/java.base/java/lang/reflect", true },
            { "**java/lang/ref*", "/modules/java.base/java/lang/ref", true },
            { "**java/lang/ref?", "/modules/java.base/java/lang/ref", false },
            { "**java/lang/{ref,refl*}", "/modules/java.base/java/lang/ref", true },
            { "**java/lang/{ref,refl*}", "/modules/java.base/java/lang/reflect", true },
            { "**java/[a-u]?*/*.class", "/modules/java.base/java/util/Map.class", true },
            { "**java/util/[a-z]*.class", "/modules/java.base/java/util/TreeMap.class", false },
        };
    }

    @Test(dataProvider = "pathGlobPatterns")
    public void testGlobPathMatcher(String pattern, String path,
            boolean expectMatch) throws Exception {
        FileSystem fs = FileSystems.getFileSystem(URI.create("jrt:/"));
        PathMatcher pm = fs.getPathMatcher("glob:" + pattern);
        Path p = fs.getPath(path);
        assertTrue(Files.exists(p), path);
        assertTrue(!(pm.matches(p) ^ expectMatch),
            p + (expectMatch? " should match " : " should not match ") +
            pattern);
    }

    @DataProvider(name = "pathRegexPatterns")
    private Object[][] pathRegexPatterns() {
        return new Object[][] {
            { "/modules/.*", "/modules/java.base", true },
            { "/modules/[^/]*", "/modules/java.base/java", false },
            { "/modules/j.*", "/modules/java.base", true },
            { "/modules/J.*", "/modules/java.base", false },
            { ".*\\.class", "/modules/java.base/java/lang/Object.class", true },
            { ".*\\.java", "/modules/java.base/java/lang/Object.class", false },
            { ".*java/.*", "/modules/java.base/java/lang", true },
            { ".*java/lang/ref.*", "/modules/java.base/java/lang/reflect", true },
            { ".*java/lang/ref.*", "/modules/java.base/java/lang/ref", true },
            { ".*/java/lang/ref.+", "/modules/java.base/java/lang/ref", false },
            { ".*/java/lang/(ref|refl.*)", "/modules/java.base/java/lang/ref", true },
            { ".*/java/lang/(ref|refl.*)", "/modules/java.base/java/lang/reflect", true },
            { ".*/java/[a-u]?.*/.*\\.class", "/modules/java.base/java/util/Map.class", true },
            { ".*/java/util/[a-z]*\\.class", "/modules/java.base/java/util/TreeMap.class", false },
        };
    }

    @Test(dataProvider = "pathRegexPatterns")
    public void testRegexPathMatcher(String pattern, String path,
            boolean expectMatch) throws Exception {
        FileSystem fs = FileSystems.getFileSystem(URI.create("jrt:/"));
        PathMatcher pm = fs.getPathMatcher("regex:" + pattern);
        Path p = fs.getPath(path);
        assertTrue(Files.exists(p), path);
        assertTrue(!(pm.matches(p) ^ expectMatch),
            p + (expectMatch? " should match " : " should not match ") +
            pattern);
    }

    @Test
    public void testPackagesAndModules() throws Exception {
        FileSystem fs = FileSystems.getFileSystem(URI.create("jrt:/"));
        assertTrue(Files.isDirectory(fs.getPath("/packages")));
        assertTrue(Files.isDirectory(fs.getPath("/modules")));
    }

    @DataProvider(name = "packagesSubDirs")
    private Object[][] packagesSubDirs() {
        return new Object[][] {
            { "java.lang" },
            { "java.util" },
            { "java.nio"  },
            { "jdk.nashorn.api.scripting" }
        };
    }

    @Test(dataProvider = "packagesSubDirs")
    public void testPackagesSubDirs(String pkg) throws Exception {
        FileSystem fs = FileSystems.getFileSystem(URI.create("jrt:/"));
        assertTrue(Files.isDirectory(fs.getPath("/packages/" + pkg)),
            pkg + " missing");
    }

    @DataProvider(name = "packagesLinks")
    private Object[][] packagesLinks() {
        return new Object[][] {
            { "/packages/java.lang/java.base" },
            { "/packages/java.lang/java.instrument" },
            { "/packages/java/java.base" },
            { "/packages/java/java.instrument" },
            { "/packages/java/java.rmi"  },
            { "/packages/java/java.sql"  },
            { "/packages/javax/java.base"  },
            { "/packages/javax/java.sql"  },
            { "/packages/javax/java.xml"  },
            { "/packages/javax/java.management"  },
            { "/packages/java.util/java.base" },
            { "/packages/jdk.nashorn.api.scripting/jdk.scripting.nashorn" },
        };
    }

    @Test(dataProvider = "packagesLinks")
    public void testPackagesLinks(String link) throws Exception {
        FileSystem fs = FileSystems.getFileSystem(URI.create("jrt:/"));
        Path path = fs.getPath(link);
        assertTrue(Files.exists(path), link + " missing");
        assertTrue(Files.isSymbolicLink(path), path + " is not a link");
        path = Files.readSymbolicLink(path);
        assertEquals(path.toString(), "/modules" + link.substring(link.lastIndexOf("/")));
    }

    @DataProvider(name = "modulesSubDirs")
    private Object[][] modulesSubDirs() {
        return new Object[][] {
            { "java.base" },
            { "java.sql" },
            { "jdk.scripting.nashorn" },
        };
    }

    @Test(dataProvider = "modulesSubDirs")
    public void testModulesSubDirs(String module) throws Exception {
        FileSystem fs = FileSystems.getFileSystem(URI.create("jrt:/"));
        Path path = fs.getPath("/modules/" + module);
        assertTrue(Files.isDirectory(path), module + " missing");
        assertTrue(!Files.isSymbolicLink(path), path + " is a link");
    }

    @DataProvider(name="linkChases")
    private Object[][] linkChases() {
        return new Object[][] {
            { "/modules/java.base/java/lang" },
            { "/modules/java.base/java/util/Vector.class" },
            { "/modules/jdk.scripting.nashorn/jdk/nashorn" },
            { "/packages/java.lang/java.base/java/lang" },
            { "/packages/java.util/java.base/java/util/Vector.class" },
        };
    }

    @Test(dataProvider = "linkChases")
    public void testLinkChases(String link) throws Exception {
        FileSystem fs = FileSystems.getFileSystem(URI.create("jrt:/"));
        Path path = fs.getPath(link);
        assertTrue(Files.exists(path), link);
    }

    @Test
    public void testSymlinkDirList() throws Exception {
        FileSystem fs = FileSystems.getFileSystem(URI.create("jrt:/"));
        Path path = fs.getPath("/packages/java.lang/java.base");
        assertTrue(Files.isSymbolicLink(path));
        assertTrue(Files.isDirectory(path));

        boolean javaSeen = false, javaxSeen = false;
        try (DirectoryStream<Path> stream = Files.newDirectoryStream(path)) {
            for (Path p : stream) {
                String str = p.toString();
                if (str.endsWith("/java")) {
                    javaSeen = true;
                } else if (str.endsWith("javax")) {
                    javaxSeen = true;
                }
            }
        }
        assertTrue(javaSeen);
        assertTrue(javaxSeen);
    }

    @Test
<<<<<<< HEAD
    public void testPackagesSubDirList() throws Exception {
        FileSystem fs = FileSystems.getFileSystem(URI.create("jrt:/"));
        String pathName = "/packages/javax.annotation";
        Path path = fs.getPath(pathName);
        boolean seenJavaCompiler = false, seenAnnotationsCommon = false;
        try (DirectoryStream<Path> stream = Files.newDirectoryStream(path)) {
            for (Path p : stream) {
               String str = p.toString();
               if (str.equals(pathName + "/java.compiler")) {
                   seenJavaCompiler = true;
               } else if (str.equals(pathName + "/java.annotations.common")) {
                   seenAnnotationsCommon = true;
               }
            }
        }
        assertTrue(seenJavaCompiler);
        assertTrue(seenAnnotationsCommon);
    }

    @Test
    public void testRootDirList() throws Exception {
        FileSystem fs = FileSystems.getFileSystem(URI.create("jrt:/"));
        Path path = fs.getPath("/");
        // check /packages and /modules are not repeated
        // and seen once.
        boolean packages = false, modules = false;
        try (DirectoryStream<Path> stream = Files.newDirectoryStream(path)) {
            for (Path p : stream) {
                String str = p.toString();
                switch (str) {
                    case "/packages":
                        assertFalse(packages, "/packages repeated");
                        packages = true;
                        break;
                    case "/modules":
                        assertFalse(modules, "/modules repeated");
                        modules = true;
                        break;
                }
            }
        }
        assertTrue(packages, "/packages missing in / list!");
        assertTrue(modules, "/modules missing in / list!");
=======
    public void invalidPathTest() {
        FileSystem fs = FileSystems.getFileSystem(URI.create("jrt:/"));
        InvalidPathException ipe = null;
        try {
            Files.exists(fs.getPath("/packages/\ud834\udd7b"));
        } catch (InvalidPathException e) {
            ipe = e;
        }
        assertTrue(ipe != null);
>>>>>>> 5e926413
    }
}<|MERGE_RESOLUTION|>--- conflicted
+++ resolved
@@ -569,51 +569,6 @@
     }
 
     @Test
-<<<<<<< HEAD
-    public void testPackagesSubDirList() throws Exception {
-        FileSystem fs = FileSystems.getFileSystem(URI.create("jrt:/"));
-        String pathName = "/packages/javax.annotation";
-        Path path = fs.getPath(pathName);
-        boolean seenJavaCompiler = false, seenAnnotationsCommon = false;
-        try (DirectoryStream<Path> stream = Files.newDirectoryStream(path)) {
-            for (Path p : stream) {
-               String str = p.toString();
-               if (str.equals(pathName + "/java.compiler")) {
-                   seenJavaCompiler = true;
-               } else if (str.equals(pathName + "/java.annotations.common")) {
-                   seenAnnotationsCommon = true;
-               }
-            }
-        }
-        assertTrue(seenJavaCompiler);
-        assertTrue(seenAnnotationsCommon);
-    }
-
-    @Test
-    public void testRootDirList() throws Exception {
-        FileSystem fs = FileSystems.getFileSystem(URI.create("jrt:/"));
-        Path path = fs.getPath("/");
-        // check /packages and /modules are not repeated
-        // and seen once.
-        boolean packages = false, modules = false;
-        try (DirectoryStream<Path> stream = Files.newDirectoryStream(path)) {
-            for (Path p : stream) {
-                String str = p.toString();
-                switch (str) {
-                    case "/packages":
-                        assertFalse(packages, "/packages repeated");
-                        packages = true;
-                        break;
-                    case "/modules":
-                        assertFalse(modules, "/modules repeated");
-                        modules = true;
-                        break;
-                }
-            }
-        }
-        assertTrue(packages, "/packages missing in / list!");
-        assertTrue(modules, "/modules missing in / list!");
-=======
     public void invalidPathTest() {
         FileSystem fs = FileSystems.getFileSystem(URI.create("jrt:/"));
         InvalidPathException ipe = null;
@@ -623,6 +578,5 @@
             ipe = e;
         }
         assertTrue(ipe != null);
->>>>>>> 5e926413
     }
 }