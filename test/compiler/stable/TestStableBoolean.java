/*
 * Copyright (c) 2014, Oracle and/or its affiliates. All rights reserved.
 * DO NOT ALTER OR REMOVE COPYRIGHT NOTICES OR THIS FILE HEADER.
 *
 * This code is free software; you can redistribute it and/or modify it
 * under the terms of the GNU General Public License version 2 only, as
 * published by the Free Software Foundation.  Oracle designates this
 * particular file as subject to the "Classpath" exception as provided
 * by Oracle in the LICENSE file that accompanied this code.
 *
 * This code is distributed in the hope that it will be useful, but WITHOUT
 * ANY WARRANTY; without even the implied warranty of MERCHANTABILITY or
 * FITNESS FOR A PARTICULAR PURPOSE.  See the GNU General Public License
 * version 2 for more details (a copy is included in the LICENSE file that
 * accompanied this code).
 *
 * You should have received a copy of the GNU General Public License version
 * 2 along with this work; if not, write to the Free Software Foundation,
 * Inc., 51 Franklin St, Fifth Floor, Boston, MA 02110-1301 USA.
 *
 * Please contact Oracle, 500 Oracle Parkway, Redwood Shores, CA 94065 USA
 * or visit www.oracle.com if you need additional information or have any
 * questions.
 */

/*
 * @test TestStableBoolean
 * @summary tests on stable fields and arrays
<<<<<<< HEAD
 * @library /testlibrary /test/lib
=======
 * @library /testlibrary /../../test/lib
 * @ignore 8077176
>>>>>>> d84a5af8
 * @build TestStableBoolean StableConfiguration sun.hotspot.WhiteBox
 * @run main ClassFileInstaller sun.hotspot.WhiteBox sun.hotspot.WhiteBox$WhiteBoxPermission
 * @run main ClassFileInstaller
 *           java/lang/invoke/StableConfiguration
 *           java/lang/invoke/TestStableBoolean
 *           java/lang/invoke/TestStableBoolean$BooleanStable
 *           java/lang/invoke/TestStableBoolean$StaticBooleanStable
 *           java/lang/invoke/TestStableBoolean$VolatileBooleanStable
 *           java/lang/invoke/TestStableBoolean$BooleanArrayDim1
 *           java/lang/invoke/TestStableBoolean$BooleanArrayDim2
 *           java/lang/invoke/TestStableBoolean$BooleanArrayDim3
 *           java/lang/invoke/TestStableBoolean$BooleanArrayDim4
 *           java/lang/invoke/TestStableBoolean$ObjectArrayLowerDim0
 *           java/lang/invoke/TestStableBoolean$ObjectArrayLowerDim1
 *           java/lang/invoke/TestStableBoolean$NestedStableField
 *           java/lang/invoke/TestStableBoolean$NestedStableField$A
 *           java/lang/invoke/TestStableBoolean$NestedStableField1
 *           java/lang/invoke/TestStableBoolean$NestedStableField1$A
 *           java/lang/invoke/TestStableBoolean$NestedStableField2
 *           java/lang/invoke/TestStableBoolean$NestedStableField2$A
 *           java/lang/invoke/TestStableBoolean$NestedStableField3
 *           java/lang/invoke/TestStableBoolean$NestedStableField3$A
 *           java/lang/invoke/TestStableBoolean$DefaultValue
 *           java/lang/invoke/TestStableBoolean$DefaultStaticValue
 *           java/lang/invoke/TestStableBoolean$ObjectArrayLowerDim2
 *
 * @run main/othervm -Xbootclasspath/a:.
 *                   -XX:+UnlockDiagnosticVMOptions -XX:+WhiteBoxAPI -Xcomp
 *                   -XX:-TieredCompilation
 *                   -XX:+FoldStableValues
 *                   -XX:CompileOnly=::get,::get1,::get2,::get3,::get4
 *                   java.lang.invoke.TestStableBoolean
 * @run main/othervm -Xbootclasspath/a:.
 *                   -XX:+UnlockDiagnosticVMOptions -XX:+WhiteBoxAPI -Xcomp
 *                   -XX:-TieredCompilation
 *                   -XX:-FoldStableValues
 *                   -XX:CompileOnly=::get,::get1,::get2,::get3,::get4
 *                   java.lang.invoke.TestStableBoolean
 *
 * @run main/othervm -Xbootclasspath/a:.
 *                   -XX:+UnlockDiagnosticVMOptions -XX:+WhiteBoxAPI -Xcomp
 *                   -XX:+TieredCompilation -XX:TieredStopAtLevel=1
 *                   -XX:+FoldStableValues
 *                   -XX:CompileOnly=::get,::get1,::get2,::get3,::get4
 *                   java.lang.invoke.TestStableBoolean
 * @run main/othervm -Xbootclasspath/a:.
 *                   -XX:+UnlockDiagnosticVMOptions -XX:+WhiteBoxAPI -Xcomp
 *                   -XX:+TieredCompilation -XX:TieredStopAtLevel=1
 *                   -XX:-FoldStableValues
 *                   -XX:CompileOnly=::get,::get1,::get2,::get3,::get4
 *                   java.lang.invoke.TestStableBoolean
 *
 */
package java.lang.invoke;

import java.lang.reflect.InvocationTargetException;

public class TestStableBoolean {
    static final boolean isStableEnabled    = StableConfiguration.isStableEnabled;
    static final boolean isServerWithStable = StableConfiguration.isServerWithStable;

    public static void main(String[] args) throws Exception {
        run(DefaultValue.class);
        run(BooleanStable.class);
        run(DefaultStaticValue.class);
        run(StaticBooleanStable.class);
        run(VolatileBooleanStable.class);

        // @Stable arrays: Dim 1-4
        run(BooleanArrayDim1.class);
        run(BooleanArrayDim2.class);
        run(BooleanArrayDim3.class);
        run(BooleanArrayDim4.class);

        // @Stable Object field: dynamic arrays
        run(ObjectArrayLowerDim0.class);
        run(ObjectArrayLowerDim1.class);
        run(ObjectArrayLowerDim2.class);

        // Nested @Stable fields
        run(NestedStableField.class);
        run(NestedStableField1.class);
        run(NestedStableField2.class);
        run(NestedStableField3.class);

        if (failed) {
            throw new Error("TEST FAILED");
        }
    }

    /* ==================================================== */

    static class DefaultValue {
        public @Stable boolean v;

        public static final DefaultValue c = new DefaultValue();
        public static boolean get() { return c.v; }
        public static void test() throws Exception {
                        boolean val1 = get();
            c.v = true; boolean val2 = get();
            assertEquals(val1, false);
            assertEquals(val2, true);
        }
    }

    /* ==================================================== */

    static class BooleanStable {
        public @Stable boolean v;

        public static final BooleanStable c = new BooleanStable();
        public static boolean get() { return c.v; }
        public static void test() throws Exception {
            c.v = true; boolean val1 = get();
            c.v = false; boolean val2 = get();
            assertEquals(val1, true);
            assertEquals(val2, (isStableEnabled ? true : false));
        }
    }

    /* ==================================================== */

    static class DefaultStaticValue {
        public static @Stable boolean v;

        public static final DefaultStaticValue c = new DefaultStaticValue();
        public static boolean get() { return c.v; }
        public static void test() throws Exception {
                        boolean val1 = get();
            c.v = true; boolean val2 = get();
            assertEquals(val1, false);
            assertEquals(val2, true);
        }
    }

    /* ==================================================== */

    static class StaticBooleanStable {
        public static @Stable boolean v;

        public static final StaticBooleanStable c = new StaticBooleanStable();
        public static boolean get() { return c.v; }
        public static void test() throws Exception {
            c.v = true; boolean val1 = get();
            c.v = false; boolean val2 = get();
            assertEquals(val1, true);
            assertEquals(val2, (isStableEnabled ? true : false));
        }
    }

    /* ==================================================== */

    static class VolatileBooleanStable {
        public @Stable volatile boolean v;

        public static final VolatileBooleanStable c = new VolatileBooleanStable();
        public static boolean get() { return c.v; }
        public static void test() throws Exception {
            c.v = true; boolean val1 = get();
            c.v = false; boolean val2 = get();
            assertEquals(val1, true);
            assertEquals(val2, (isStableEnabled ? true : false));
        }
    }

    /* ==================================================== */
    // @Stable array == field && all components are stable

    static class BooleanArrayDim1 {
        public @Stable boolean[] v;

        public static final BooleanArrayDim1 c = new BooleanArrayDim1();
        public static boolean get() { return c.v[0]; }
        public static boolean get1() { return c.v[10]; }
        public static boolean[] get2() { return c.v; }
        public static void test() throws Exception {
            {
                c.v = new boolean[1]; c.v[0] = true;  boolean val1 = get();
                                      c.v[0] = false; boolean val2 = get();
                assertEquals(val1, true);
                assertEquals(val2, (isServerWithStable ? true : false));
            }

            {
                c.v = new boolean[20]; c.v[10] = true;  boolean val1 = get1();
                                       c.v[10] = false; boolean val2 = get1();
                assertEquals(val1, true);
                assertEquals(val2, (isServerWithStable ? true : false));
            }

            {
                c.v = new boolean[1]; boolean[] val1 = get2();
                c.v = new boolean[1]; boolean[] val2 = get2();
                assertTrue((isStableEnabled ? (val1 == val2) : (val1 != val2)));
            }
        }
    }

    /* ==================================================== */

    static class BooleanArrayDim2 {
        public @Stable boolean[][] v;

        public static final BooleanArrayDim2 c = new BooleanArrayDim2();
        public static boolean get() { return c.v[0][0]; }
        public static boolean[] get1() { return c.v[0]; }
        public static boolean[][] get2() { return c.v; }
        public static void test() throws Exception {
            {
                c.v = new boolean[1][1]; c.v[0][0] = true;  boolean val1 = get();
                                         c.v[0][0] = false; boolean val2 = get();
                assertEquals(val1, true);
                assertEquals(val2, (isServerWithStable ? true : false));

                c.v = new boolean[1][1]; c.v[0][0] = false; boolean val3 = get();
                assertEquals(val3, (isServerWithStable ? true : false));

                c.v[0] = new boolean[1]; c.v[0][0] = false; boolean val4 = get();
                assertEquals(val4, (isServerWithStable ? true : false));
            }

            {
                c.v = new boolean[1][1]; boolean[] val1 = get1();
                c.v[0] = new boolean[1]; boolean[] val2 = get1();
                assertTrue((isServerWithStable ? (val1 == val2) : (val1 != val2)));
            }

            {
                c.v = new boolean[1][1]; boolean[][] val1 = get2();
                c.v = new boolean[1][1]; boolean[][] val2 = get2();
                assertTrue((isStableEnabled ? (val1 == val2) : (val1 != val2)));
            }
        }
    }

    /* ==================================================== */

    static class BooleanArrayDim3 {
        public @Stable boolean[][][] v;

        public static final BooleanArrayDim3 c = new BooleanArrayDim3();
        public static boolean get() { return c.v[0][0][0]; }
        public static boolean[] get1() { return c.v[0][0]; }
        public static boolean[][] get2() { return c.v[0]; }
        public static boolean[][][] get3() { return c.v; }
        public static void test() throws Exception {
            {
                c.v = new boolean[1][1][1]; c.v[0][0][0] = true;  boolean val1 = get();
                                            c.v[0][0][0] = false; boolean val2 = get();
                assertEquals(val1, true);
                assertEquals(val2, (isServerWithStable ? true : false));

                c.v = new boolean[1][1][1]; c.v[0][0][0] = false; boolean val3 = get();
                assertEquals(val3, (isServerWithStable ? true : false));

                c.v[0] = new boolean[1][1]; c.v[0][0][0] = false; boolean val4 = get();
                assertEquals(val4, (isServerWithStable ? true : false));

                c.v[0][0] = new boolean[1]; c.v[0][0][0] = false; boolean val5 = get();
                assertEquals(val5, (isServerWithStable ? true : false));
            }

            {
                c.v = new boolean[1][1][1]; boolean[] val1 = get1();
                c.v[0][0] = new boolean[1]; boolean[] val2 = get1();
                assertTrue((isServerWithStable ? (val1 == val2) : (val1 != val2)));
            }

            {
                c.v = new boolean[1][1][1]; boolean[][] val1 = get2();
                c.v[0] = new boolean[1][1]; boolean[][] val2 = get2();
                assertTrue((isServerWithStable ? (val1 == val2) : (val1 != val2)));
            }

            {
                c.v = new boolean[1][1][1]; boolean[][][] val1 = get3();
                c.v = new boolean[1][1][1]; boolean[][][] val2 = get3();
                assertTrue((isStableEnabled ? (val1 == val2) : (val1 != val2)));
            }
        }
    }

    /* ==================================================== */

    static class BooleanArrayDim4 {
        public @Stable boolean[][][][] v;

        public static final BooleanArrayDim4 c = new BooleanArrayDim4();
        public static boolean get() { return c.v[0][0][0][0]; }
        public static boolean[] get1() { return c.v[0][0][0]; }
        public static boolean[][] get2() { return c.v[0][0]; }
        public static boolean[][][] get3() { return c.v[0]; }
        public static boolean[][][][] get4() { return c.v; }
        public static void test() throws Exception {
            {
                c.v = new boolean[1][1][1][1]; c.v[0][0][0][0] = true;  boolean val1 = get();
                                               c.v[0][0][0][0] = false; boolean val2 = get();
                assertEquals(val1, true);
                assertEquals(val2, (isServerWithStable ? true : false));

                c.v = new boolean[1][1][1][1]; c.v[0][0][0][0] = false; boolean val3 = get();
                assertEquals(val3, (isServerWithStable ? true : false));

                c.v[0] = new boolean[1][1][1]; c.v[0][0][0][0] = false; boolean val4 = get();
                assertEquals(val4, (isServerWithStable ? true : false));

                c.v[0][0] = new boolean[1][1]; c.v[0][0][0][0] = false; boolean val5 = get();
                assertEquals(val5, (isServerWithStable ? true : false));

                c.v[0][0][0] = new boolean[1]; c.v[0][0][0][0] = false; boolean val6 = get();
                assertEquals(val6, (isServerWithStable ? true : false));
            }

            {
                c.v = new boolean[1][1][1][1]; boolean[] val1 = get1();
                c.v[0][0][0] = new boolean[1]; boolean[] val2 = get1();
                assertTrue((isServerWithStable ? (val1 == val2) : (val1 != val2)));
            }

            {
                c.v = new boolean[1][1][1][1]; boolean[][] val1 = get2();
                c.v[0][0] = new boolean[1][1]; boolean[][] val2 = get2();
                assertTrue((isServerWithStable ? (val1 == val2) : (val1 != val2)));
            }

            {
                c.v = new boolean[1][1][1][1]; boolean[][][] val1 = get3();
                c.v[0] = new boolean[1][1][1]; boolean[][][] val2 = get3();
                assertTrue((isServerWithStable ? (val1 == val2) : (val1 != val2)));
            }

            {
                c.v = new boolean[1][1][1][1]; boolean[][][][] val1 = get4();
                c.v = new boolean[1][1][1][1]; boolean[][][][] val2 = get4();
                assertTrue((isStableEnabled ? (val1 == val2) : (val1 != val2)));
            }

        }
    }

    /* ==================================================== */
    // Dynamic Dim is higher than static

    static class ObjectArrayLowerDim0 {
        public @Stable Object v;

        public static final ObjectArrayLowerDim0 c = new ObjectArrayLowerDim0();
        public static boolean get() { return ((boolean[])c.v)[0]; }
        public static boolean[] get1() { return (boolean[])c.v; }
        public static boolean[] get2() { return (boolean[])c.v; }

        public static void test() throws Exception {
            {
                c.v = new boolean[1]; ((boolean[])c.v)[0] = true;  boolean val1 = get();
                                      ((boolean[])c.v)[0] = false; boolean val2 = get();

                assertEquals(val1, true);
                assertEquals(val2, false);
            }

            {
                c.v = new boolean[1]; boolean[] val1 = get1();
                c.v = new boolean[1]; boolean[] val2 = get1();
                assertTrue((isStableEnabled ? (val1 == val2) : (val1 != val2)));
            }
        }
    }

    /* ==================================================== */

    static class ObjectArrayLowerDim1 {
        public @Stable Object[] v;

        public static final ObjectArrayLowerDim1 c = new ObjectArrayLowerDim1();
        public static boolean get() { return ((boolean[][])c.v)[0][0]; }
        public static boolean[] get1() { return (boolean[])(c.v[0]); }
        public static Object[] get2() { return c.v; }

        public static void test() throws Exception {
            {
                c.v = new boolean[1][1]; ((boolean[][])c.v)[0][0] = true;  boolean val1 = get();
                                         ((boolean[][])c.v)[0][0] = false; boolean val2 = get();

                assertEquals(val1, true);
                assertEquals(val2, false);
            }

            {
                c.v = new boolean[1][1]; c.v[0] = new boolean[0]; boolean[] val1 = get1();
                                         c.v[0] = new boolean[0]; boolean[] val2 = get1();

                assertTrue((isServerWithStable ? (val1 == val2) : (val1 != val2)));
            }

            {
                c.v = new boolean[0][0]; Object[] val1 = get2();
                c.v = new boolean[0][0]; Object[] val2 = get2();

                assertTrue((isStableEnabled ? (val1 == val2) : (val1 != val2)));
            }
        }
    }

    /* ==================================================== */

    static class ObjectArrayLowerDim2 {
        public @Stable Object[][] v;

        public static final ObjectArrayLowerDim2 c = new ObjectArrayLowerDim2();
        public static boolean get() { return ((boolean[][][])c.v)[0][0][0]; }
        public static boolean[] get1() { return (boolean[])(c.v[0][0]); }
        public static boolean[][] get2() { return (boolean[][])(c.v[0]); }
        public static Object[][] get3() { return c.v; }

        public static void test() throws Exception {
            {
                c.v = new boolean[1][1][1]; ((boolean[][][])c.v)[0][0][0] = true;  boolean val1 = get();
                                            ((boolean[][][])c.v)[0][0][0] = false; boolean val2 = get();

                assertEquals(val1, true);
                assertEquals(val2, false);
            }

            {
                c.v = new boolean[1][1][1]; c.v[0][0] = new boolean[0]; boolean[] val1 = get1();
                                            c.v[0][0] = new boolean[0]; boolean[] val2 = get1();

                assertTrue((isServerWithStable ? (val1 == val2) : (val1 != val2)));
            }

            {
                c.v = new boolean[1][1][1]; c.v[0] = new boolean[0][0]; boolean[][] val1 = get2();
                                            c.v[0] = new boolean[0][0]; boolean[][] val2 = get2();

                assertTrue((isServerWithStable ? (val1 == val2) : (val1 != val2)));
            }

            {
                c.v = new boolean[0][0][0]; Object[][] val1 = get3();
                c.v = new boolean[0][0][0]; Object[][] val2 = get3();

                assertTrue((isStableEnabled ? (val1 == val2) : (val1 != val2)));
            }
        }
    }

    /* ==================================================== */

    static class NestedStableField {
        static class A {
            public @Stable boolean a;

        }
        public @Stable A v;

        public static final NestedStableField c = new NestedStableField();
        public static A get() { return c.v; }
        public static boolean get1() { return get().a; }

        public static void test() throws Exception {
            {
                c.v = new A(); c.v.a = true;  A val1 = get();
                               c.v.a = false; A val2 = get();

                assertEquals(val1.a, false);
                assertEquals(val2.a, false);
            }

            {
                c.v = new A(); c.v.a = true;  boolean val1 = get1();
                               c.v.a = false; boolean val2 = get1();
                c.v = new A(); c.v.a = false; boolean val3 = get1();

                assertEquals(val1, true);
                assertEquals(val2, (isStableEnabled ? true : false));
                assertEquals(val3, (isStableEnabled ? true : false));
            }
        }
    }

    /* ==================================================== */

    static class NestedStableField1 {
        static class A {
            public @Stable boolean a;
            public @Stable A next;
        }
        public @Stable A v;

        public static final NestedStableField1 c = new NestedStableField1();
        public static A get() { return c.v.next.next.next.next.next.next.next; }
        public static boolean get1() { return get().a; }

        public static void test() throws Exception {
            {
                c.v = new A(); c.v.next = new A(); c.v.next.next  = c.v;
                               c.v.a = true;  c.v.next.a = true;  A val1 = get();
                               c.v.a = false; c.v.next.a = false; A val2 = get();

                assertEquals(val1.a, false);
                assertEquals(val2.a, false);
            }

            {
                c.v = new A(); c.v.next = c.v;
                               c.v.a = true;  boolean val1 = get1();
                               c.v.a = false; boolean val2 = get1();
                c.v = new A(); c.v.next = c.v;
                               c.v.a = false; boolean val3 = get1();

                assertEquals(val1, true);
                assertEquals(val2, (isStableEnabled ? true : false));
                assertEquals(val3, (isStableEnabled ? true : false));
            }
        }
    }
   /* ==================================================== */

    static class NestedStableField2 {
        static class A {
            public @Stable boolean a;
            public @Stable A left;
            public         A right;
        }

        public @Stable A v;

        public static final NestedStableField2 c = new NestedStableField2();
        public static boolean get() { return c.v.left.left.left.a; }
        public static boolean get1() { return c.v.left.left.right.left.a; }

        public static void test() throws Exception {
            {
                c.v = new A(); c.v.left = c.v.right = c.v;
                               c.v.a = true;  boolean val1 = get(); boolean val2 = get1();
                               c.v.a = false; boolean val3 = get(); boolean val4 = get1();

                assertEquals(val1, true);
                assertEquals(val3, (isStableEnabled ? true : false));

                assertEquals(val2, true);
                assertEquals(val4, false);
            }
        }
    }

    /* ==================================================== */

    static class NestedStableField3 {
        static class A {
            public @Stable boolean a;
            public @Stable A[] left;
            public         A[] right;
        }

        public @Stable A[] v;

        public static final NestedStableField3 c = new NestedStableField3();
        public static boolean get() { return c.v[0].left[1].left[0].left[1].a; }
        public static boolean get1() { return c.v[1].left[0].left[1].right[0].left[1].a; }

        public static void test() throws Exception {
            {
                A elem = new A();
                c.v = new A[] { elem, elem }; c.v[0].left = c.v[0].right = c.v;
                               elem.a = true;  boolean val1 = get(); boolean val2 = get1();
                               elem.a = false; boolean val3 = get(); boolean val4 = get1();

                assertEquals(val1, true);
                assertEquals(val3, (isServerWithStable ? true : false));

                assertEquals(val2, true);
                assertEquals(val4, false);
            }
        }
    }

    /* ==================================================== */
    // Auxiliary methods
    static void assertEquals(boolean i, boolean j) { if (i != j)  throw new AssertionError(i + " != " + j); }
    static void assertTrue(boolean b) { if (!b)  throw new AssertionError(); }

    static boolean failed = false;

    public static void run(Class<?> test) {
        Throwable ex = null;
        System.out.print(test.getName()+": ");
        try {
            test.getMethod("test").invoke(null);
        } catch (InvocationTargetException e) {
            ex = e.getCause();
        } catch (Throwable e) {
            ex = e;
        } finally {
            if (ex == null) {
                System.out.println("PASSED");
            } else {
                failed = true;
                System.out.println("FAILED");
                ex.printStackTrace(System.out);
            }
        }
    }
}<|MERGE_RESOLUTION|>--- conflicted
+++ resolved
@@ -26,12 +26,8 @@
 /*
  * @test TestStableBoolean
  * @summary tests on stable fields and arrays
-<<<<<<< HEAD
  * @library /testlibrary /test/lib
-=======
- * @library /testlibrary /../../test/lib
  * @ignore 8077176
->>>>>>> d84a5af8
  * @build TestStableBoolean StableConfiguration sun.hotspot.WhiteBox
  * @run main ClassFileInstaller sun.hotspot.WhiteBox sun.hotspot.WhiteBox$WhiteBoxPermission
  * @run main ClassFileInstaller
