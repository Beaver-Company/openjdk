/*
 * Copyright (c) 2009, 2015, Oracle and/or its affiliates. All rights reserved.
 * DO NOT ALTER OR REMOVE COPYRIGHT NOTICES OR THIS FILE HEADER.
 *
 * This code is free software; you can redistribute it and/or modify it
 * under the terms of the GNU General Public License version 2 only, as
 * published by the Free Software Foundation.
 *
 * This code is distributed in the hope that it will be useful, but WITHOUT
 * ANY WARRANTY; without even the implied warranty of MERCHANTABILITY or
 * FITNESS FOR A PARTICULAR PURPOSE.  See the GNU General Public License
 * version 2 for more details (a copy is included in the LICENSE file that
 * accompanied this code).
 *
 * You should have received a copy of the GNU General Public License version
 * 2 along with this work; if not, write to the Free Software Foundation,
 * Inc., 51 Franklin St, Fifth Floor, Boston, MA 02110-1301 USA.
 *
 * Please contact Oracle, 500 Oracle Parkway, Redwood Shores, CA 94065 USA
 * or visit www.oracle.com if you need additional information or have any
 * questions.
 */

/**
 * @test
 * @bug 6800154
 * @summary Add comments to long_by_long_mulhi() for better understandability
<<<<<<< HEAD
 * @ignore 8072369
=======
 * @library /testlibrary
>>>>>>> 68c12d22
 * @run main/othervm -Xcomp -XX:CompileOnly=Test6800154.divcomp Test6800154
 */

import jdk.test.lib.Utils;

public class Test6800154 implements Runnable {
    static final long[] DIVIDENDS = {
        0,
        1,
        2,
        1423487,
        4444441,
        4918923241323L,
        -1,
        -24351,
        0x3333,
        0x0000000080000000L,
        0x7fffffffffffffffL,
        0x8000000000000000L
    };

    static final long[] DIVISORS = {
        1,
        2,
        17,
        12342,
        24123,
        143444,
        123444442344L,
        -1,
        -2,
        -4423423234231423L,
        0x0000000080000000L,
        0x7fffffffffffffffL,
        0x8000000000000000L
    };

    // Initialize DIVISOR so that it is final in this class.
    static final long DIVISOR;

    static {
        long value = 0;
        try {
            value = Long.decode(System.getProperty("divisor"));
        } catch (Throwable e) {
        }
        DIVISOR = value;
    }

    public static void main(String[] args) throws Exception
    {
        Class cl = Class.forName("Test6800154");
        ClassLoader apploader = cl.getClassLoader();

        // Iterate over all divisors.
        for (int i = 0; i < DIVISORS.length; i++) {
            System.setProperty("divisor", "" + DIVISORS[i]);
            ClassLoader loader
                    = Utils.getTestClassPathURLClassLoader(apploader.getParent());
            Class c = loader.loadClass("Test6800154");
            Runnable r = (Runnable) c.newInstance();
            r.run();
        }
    }

    public void run()
    {
        // Iterate over all dividends.
        for (int i = 0; i < DIVIDENDS.length; i++) {
            long dividend = DIVIDENDS[i];

            long expected = divint(dividend);
            long result = divcomp(dividend);

            if (result != expected)
                throw new InternalError(dividend + " / " + DIVISOR + " failed: " + result + " != " + expected);
        }
    }

    static long divint(long a)  { return a / DIVISOR; }
    static long divcomp(long a) { return a / DIVISOR; }
}<|MERGE_RESOLUTION|>--- conflicted
+++ resolved
@@ -25,11 +25,7 @@
  * @test
  * @bug 6800154
  * @summary Add comments to long_by_long_mulhi() for better understandability
-<<<<<<< HEAD
- * @ignore 8072369
-=======
  * @library /testlibrary
->>>>>>> 68c12d22
  * @run main/othervm -Xcomp -XX:CompileOnly=Test6800154.divcomp Test6800154
  */
 
