--- conflicted
+++ resolved
@@ -25,11 +25,7 @@
  * @test
  * @bug 8073480
  * @summary explicit range checks should be recognized by C2
-<<<<<<< HEAD
- * @library /testlibrary /../../test/lib /
-=======
- * @library /testlibrary /test/lib /compiler/whitebox
->>>>>>> 3f3d1a9c
+ * @library /testlibrary /test/lib /compiler/whitebox /
  * @build  TestExplicitRangeChecks
  * @run main ClassFileInstaller sun.hotspot.WhiteBox
  * @run main ClassFileInstaller jdk.test.lib.Platform
