/*
 * Copyright (c) 2014, 2015, Oracle and/or its affiliates. All rights reserved.
 * DO NOT ALTER OR REMOVE COPYRIGHT NOTICES OR THIS FILE HEADER.
 *
 * This code is free software; you can redistribute it and/or modify it
 * under the terms of the GNU General Public License version 2 only, as
 * published by the Free Software Foundation.
 *
 * This code is distributed in the hope that it will be useful, but WITHOUT
 * ANY WARRANTY; without even the implied warranty of MERCHANTABILITY or
 * FITNESS FOR A PARTICULAR PURPOSE.  See the GNU General Public License
 * version 2 for more details (a copy is included in the LICENSE file that
 * accompanied this code).
 *
 * You should have received a copy of the GNU General Public License version
 * 2 along with this work; if not, write to the Free Software Foundation,
 * Inc., 51 Franklin St, Fifth Floor, Boston, MA 02110-1301 USA.
 *
 * Please contact Oracle, 500 Oracle Parkway, Redwood Shores, CA 94065 USA
 * or visit www.oracle.com if you need additional information or have any
 * questions.
 */

/*
 * @test
 * @bug 8003562
 * @summary Basic tests for jdeps -dotoutput option
 * @modules java.management
<<<<<<< HEAD
 *          jdk.dev/com.sun.tools.jdeps
 * @clean javax.activity.NotCompactProfile
=======
 *          jdk.jdeps/com.sun.tools.jdeps
>>>>>>> 87dce63e
 * @build Test p.Foo p.Bar javax.activity.NotCompactProfile
 * @run main DotFileTest
 */

// The @clean in the preceding test description is to force
// the class to be recompiled if p.Bar is being recompiled.
// This is necessary because otherwise javac finds package
// javax.activity exported from java.corba, and so ignores
// javax.activity.NotComnpactProfile on the classpath.

import java.io.File;
import java.io.IOException;
import java.io.PrintWriter;
import java.io.StringWriter;
import java.nio.file.DirectoryStream;
import java.nio.file.Files;
import java.nio.file.Path;
import java.nio.file.Paths;
import java.util.*;
import java.util.regex.*;

public class DotFileTest {
    public static void main(String... args) throws Exception {
        int errors = 0;
        errors += new DotFileTest().run();
        if (errors > 0)
            throw new Exception(errors + " errors found");
    }

    final Path dir;
    final Path dotoutput;
    DotFileTest() {
        this.dir = Paths.get(System.getProperty("test.classes", "."));
        this.dotoutput = dir.resolve("dots");
    }

    int run() throws IOException {
        File testDir = dir.toFile();
        // test a .class file
        test(new File(testDir, "Test.class"),
             new String[] {"java.lang", "p"},
             new String[] {"compact1", "not found"});
        // test a directory
        // also test non-SE javax.activity class dependency
        test(new File(testDir, "p"),
             new String[] {"java.lang", "java.util", "java.lang.management", "javax.activity", "javax.crypto"},
             new String[] {"compact1", "compact1", "compact3", testDir.getName(), "compact1"},
             new String[] {"-classpath", testDir.getPath()});
        // test class-level dependency output
        test(new File(testDir, "Test.class"),
             new String[] {"java.lang.Object", "java.lang.String", "p.Foo", "p.Bar"},
             new String[] {"compact1", "compact1", "not found", "not found"},
             new String[] {"-verbose:class"});
        // test -filter:none option
        test(new File(testDir, "p"),
             new String[] {"java.lang", "java.util", "java.lang.management", "javax.activity", "javax.crypto", "p"},
             new String[] {"compact1", "compact1", "compact3", testDir.getName(), "compact1", "p"},
             new String[] {"-classpath", testDir.getPath(), "-verbose:package", "-filter:none"});
        // test -filter:archive option
        test(new File(testDir, "p"),
             new String[] {"java.lang", "java.util", "java.lang.management", "javax.activity", "javax.crypto"},
             new String[] {"compact1", "compact1", "compact3", testDir.getName(), "compact1"},
             new String[] {"-classpath", testDir.getPath(), "-verbose:package", "-filter:archive"});
        // test -p option
        test(new File(testDir, "Test.class"),
             new String[] {"p.Foo", "p.Bar"},
             new String[] {"not found", "not found"},
             new String[] {"-verbose:class", "-p", "p"});
        // test -e option
        test(new File(testDir, "Test.class"),
             new String[] {"p.Foo", "p.Bar"},
             new String[] {"not found", "not found"},
             new String[] {"-verbose:class", "-e", "p\\..*"});
        test(new File(testDir, "Test.class"),
             new String[] {"java.lang"},
             new String[] {"compact1"},
             new String[] {"-verbose:package", "-e", "java\\.lang\\..*"});
        // test -classpath options
        test(new File(testDir, "Test.class"),
             new String[] {"java.lang.Object", "java.lang.String", "p.Foo", "p.Bar"},
             new String[] {"compact1", "compact1", testDir.getName(), testDir.getName()},
             new String[] {"-v", "-classpath", testDir.getPath()});

        testSummary(new File(testDir, "Test.class"),
             new String[] {"java.base", testDir.getName()},
             new String[] {"compact1", ""},
             new String[] {"-classpath", testDir.getPath()});
        testSummary(new File(testDir, "Test.class"),
             new String[] {"java.lang", "p"},
             new String[] {"compact1", testDir.getName()},
             new String[] {"-v", "-classpath", testDir.getPath()});
        return errors;
    }

    void test(File file, String[] expect, String[] profiles) throws IOException {
        test(file, expect, profiles, new String[0]);
    }

    void test(File file, String[] expect, String[] profiles, String[] options)
        throws IOException
    {
        Path dotfile = dotoutput.resolve(file.toPath().getFileName().toString() + ".dot");

        List<String> args = new ArrayList<>(Arrays.asList(options));
        args.add("-dotoutput");
        args.add(dotoutput.toString());
        if (file != null) {
            args.add(file.getPath());
        }

        Map<String,String> result = jdeps(args, dotfile);
        checkResult("dependencies", expect, result.keySet());

        // with -P option
        List<String> argsWithDashP = new ArrayList<>();
        argsWithDashP.add("-dotoutput");
        argsWithDashP.add(dotoutput.toString());
        argsWithDashP.add("-P");
        argsWithDashP.addAll(args);

        result = jdeps(argsWithDashP, dotfile);
        checkResult("profiles", expect, profiles, result);
    }

    void testSummary(File file, String[] expect, String[] profiles, String[] options)
        throws IOException
    {
        Path dotfile = dotoutput.resolve("summary.dot");

        List<String> args = new ArrayList<>(Arrays.asList(options));
        args.add("-dotoutput");
        args.add(dotoutput.toString());
        if (file != null) {
            args.add(file.getPath());
        }

        Map<String,String> result = jdeps(args, dotfile);
        checkResult("dependencies", expect, result.keySet());

        // with -P option
        List<String> argsWithDashP = new ArrayList<>();
        argsWithDashP.add("-dotoutput");
        argsWithDashP.add(dotoutput.toString());
        argsWithDashP.add("-P");
        argsWithDashP.addAll(args);

        result = jdeps(argsWithDashP, dotfile);
        checkResult("profiles", expect, profiles, result);
    }

    Map<String,String> jdeps(List<String> args, Path dotfile) throws IOException {
        if (Files.exists(dotoutput)) {
            try (DirectoryStream<Path> stream = Files.newDirectoryStream(dotoutput)) {
                for (Path p : stream) {
                    Files.delete(p);
                }
            }
            Files.delete(dotoutput);
        }
        // invoke jdeps
        StringWriter sw = new StringWriter();
        PrintWriter pw = new PrintWriter(sw);
        System.err.println("jdeps " + args);
        int rc = com.sun.tools.jdeps.Main.run(args.toArray(new String[0]), pw);
        pw.close();
        String out = sw.toString();
        if (!out.isEmpty())
            System.err.println(out);
        if (rc != 0)
            throw new Error("jdeps failed: rc=" + rc);

        // check output files
        if (Files.notExists(dotfile)) {
            throw new RuntimeException(dotfile + " doesn't exist");
        }
        return parse(dotfile);
    }
    private static Pattern pattern = Pattern.compile("(.*) -> +([^ ]*) (.*)");
    private Map<String,String> parse(Path outfile) throws IOException {
        Map<String,String> result = new LinkedHashMap<>();
        for (String line : Files.readAllLines(outfile)) {
            line = line.replace('"', ' ').replace(';', ' ');
            Matcher pm = pattern.matcher(line);
            if (pm.find()) {
                String origin = pm.group(1).trim();
                String target = pm.group(2).trim();
                String module = pm.group(3).replace('(', ' ').replace(')', ' ').trim();
                result.put(target, module);
            }
        }
        return result;
    }

    void checkResult(String label, String[] expect, Collection<String> found) {
        List<String> list = Arrays.asList(expect);
        if (!isEqual(list, found))
            error("Unexpected " + label + " found: '" + found + "', expected: '" + list + "'");
    }

    void checkResult(String label, String[] expect, String[] profiles, Map<String,String> result) {
        if (expect.length != profiles.length)
            error("Invalid expected names and profiles");

        // check the dependencies
        checkResult(label, expect, result.keySet());
        // check profile information
        checkResult(label, profiles, result.values());
        for (int i=0; i < expect.length; i++) {
            String profile = result.get(expect[i]);
            if (!profile.equals(profiles[i]))
                error("Unexpected profile: '" + profile + "', expected: '" + profiles[i] + "'");
        }
    }

    boolean isEqual(List<String> expected, Collection<String> found) {
        if (expected.size() != found.size())
            return false;

        List<String> list = new ArrayList<>(found);
        list.removeAll(expected);
        return list.isEmpty();
    }

    void error(String msg) {
        System.err.println("Error: " + msg);
        errors++;
    }

    int errors;
}<|MERGE_RESOLUTION|>--- conflicted
+++ resolved
@@ -26,12 +26,8 @@
  * @bug 8003562
  * @summary Basic tests for jdeps -dotoutput option
  * @modules java.management
-<<<<<<< HEAD
- *          jdk.dev/com.sun.tools.jdeps
+ *          jdk.jdeps/com.sun.tools.jdeps
  * @clean javax.activity.NotCompactProfile
-=======
- *          jdk.jdeps/com.sun.tools.jdeps
->>>>>>> 87dce63e
  * @build Test p.Foo p.Bar javax.activity.NotCompactProfile
  * @run main DotFileTest
  */
