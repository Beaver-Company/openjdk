--- conflicted
+++ resolved
@@ -26,12 +26,8 @@
  * @bug 8003562 8005428 8015912 8027481 8048063 8068937
  * @summary Basic tests for jdeps tool
  * @modules java.management
-<<<<<<< HEAD
- *          jdk.dev/com.sun.tools.jdeps
+ *          jdk.jdeps/com.sun.tools.jdeps
  * @clean javax.activity.NotCompactProfile
-=======
- *          jdk.jdeps/com.sun.tools.jdeps
->>>>>>> 87dce63e
  * @build Test p.Foo p.Bar p.C p.SubClass q.Gee javax.activity.NotCompactProfile
  * @run main Basic
  */
