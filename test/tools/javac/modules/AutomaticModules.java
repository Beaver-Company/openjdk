/*
 * Copyright (c) 2015, 2016, Oracle and/or its affiliates. All rights reserved.
 * DO NOT ALTER OR REMOVE COPYRIGHT NOTICES OR THIS FILE HEADER.
 *
 * This code is free software; you can redistribute it and/or modify it
 * under the terms of the GNU General Public License version 2 only, as
 * published by the Free Software Foundation.
 *
 * This code is distributed in the hope that it will be useful, but WITHOUT
 * ANY WARRANTY; without even the implied warranty of MERCHANTABILITY or
 * FITNESS FOR A PARTICULAR PURPOSE.  See the GNU General Public License
 * version 2 for more details (a copy is included in the LICENSE file that
 * accompanied this code).
 *
 * You should have received a copy of the GNU General Public License version
 * 2 along with this work; if not, write to the Free Software Foundation,
 * Inc., 51 Franklin St, Fifth Floor, Boston, MA 02110-1301 USA.
 *
 * Please contact Oracle, 500 Oracle Parkway, Redwood Shores, CA 94065 USA
 * or visit www.oracle.com if you need additional information or have any
 * questions.
 */

/**
 * @test
 * @bug 8155026
 * @summary Test automatic modules
 * @library /tools/lib
 * @modules
 *      java.desktop
 *      jdk.compiler/com.sun.tools.javac.api
 *      jdk.compiler/com.sun.tools.javac.main
 * @build toolbox.ToolBox toolbox.JavacTask toolbox.JarTask ModuleTestBase
 * @run main AutomaticModules
 */

import java.nio.file.Files;
import java.nio.file.Path;
import java.util.Arrays;
import java.util.List;

import toolbox.JarTask;
import toolbox.JavacTask;
import toolbox.Task;

public class AutomaticModules extends ModuleTestBase {

    public static void main(String... args) throws Exception {
        AutomaticModules t = new AutomaticModules();
        t.runTests();
    }

    @Test
    public void testSimple(Path base) throws Exception {
        Path legacySrc = base.resolve("legacy-src");
        tb.writeJavaFiles(legacySrc,
                          "package api; import java.awt.event.ActionListener; public abstract class Api implements ActionListener {}");
        Path legacyClasses = base.resolve("legacy-classes");
        Files.createDirectories(legacyClasses);

        String log = new JavacTask(tb)
                .options()
                .outdir(legacyClasses)
                .files(findJavaFiles(legacySrc))
                .run()
                .writeAll()
                .getOutput(Task.OutputKind.DIRECT);

        if (!log.isEmpty()) {
            throw new Exception("unexpected output: " + log);
        }

        Path modulePath = base.resolve("module-path");

        Files.createDirectories(modulePath);

        Path jar = modulePath.resolve("test-api-1.0.jar");

        new JarTask(tb, jar)
          .baseDir(legacyClasses)
          .files("api/Api.class")
          .run();

        Path moduleSrc = base.resolve("module-src");
        Path m1 = moduleSrc.resolve("m1");

        Path classes = base.resolve("classes");

        Files.createDirectories(classes);

        tb.writeJavaFiles(m1,
                          "module m1 { requires test.api; requires java.desktop; }",
                          "package impl; public class Impl { public void e(api.Api api) { api.actionPerformed(null); } }");

        new JavacTask(tb)
<<<<<<< HEAD
                .options("--module-source-path", moduleSrc.toString(), "--module-path", modulePath.toString(), "--add-modules", "java.desktop")
=======
                .options("-modulesourcepath", moduleSrc.toString(), "-modulepath", modulePath.toString())
>>>>>>> eb6ddc7a
                .outdir(classes)
                .files(findJavaFiles(moduleSrc))
                .run()
                .writeAll();
    }

    @Test
    public void testUnnamedModule(Path base) throws Exception {
        Path legacySrc = base.resolve("legacy-src");
        tb.writeJavaFiles(legacySrc,
                          "package api; public abstract class Api { public void run(CharSequence str) { } private void run(base.Base base) { } }",
                          "package base; public interface Base { public void run(); }");
        Path legacyClasses = base.resolve("legacy-classes");
        Files.createDirectories(legacyClasses);

        String log = new JavacTask(tb)
                .options()
                .outdir(legacyClasses)
                .files(findJavaFiles(legacySrc))
                .run()
                .writeAll()
                .getOutput(Task.OutputKind.DIRECT);

        if (!log.isEmpty()) {
            throw new Exception("unexpected output: " + log);
        }

        Path modulePath = base.resolve("module-path");

        Files.createDirectories(modulePath);

        Path apiJar = modulePath.resolve("test-api-1.0.jar");

        new JarTask(tb, apiJar)
          .baseDir(legacyClasses)
          .files("api/Api.class")
          .run();

        Path baseJar = base.resolve("base.jar");

        new JarTask(tb, baseJar)
          .baseDir(legacyClasses)
          .files("base/Base.class")
          .run();

        Path moduleSrc = base.resolve("module-src");
        Path m1 = moduleSrc.resolve("m1");

        Path classes = base.resolve("classes");

        Files.createDirectories(classes);

        tb.writeJavaFiles(m1,
                          "module m1 { requires test.api; }",
                          "package impl; public class Impl { public void e(api.Api api) { api.run(\"\"); } }");

        new JavacTask(tb)
                .options("--module-source-path", moduleSrc.toString(), "--module-path", modulePath.toString(), "--class-path", baseJar.toString())
                .outdir(classes)
                .files(findJavaFiles(moduleSrc))
                .run()
                .writeAll();
    }

    @Test
    public void testModuleInfoFromClassFileDependsOnAutomatic(Path base) throws Exception {
        Path automaticSrc = base.resolve("automaticSrc");
        tb.writeJavaFiles(automaticSrc, "package api; public class Api {}");
        Path automaticClasses = base.resolve("automaticClasses");
        tb.createDirectories(automaticClasses);

        String automaticLog = new JavacTask(tb)
                                .outdir(automaticClasses)
                                .files(findJavaFiles(automaticSrc))
                                .run()
                                .writeAll()
                                .getOutput(Task.OutputKind.DIRECT);

        if (!automaticLog.isEmpty())
            throw new Exception("expected output not found: " + automaticLog);

        Path modulePath = base.resolve("module-path");

        Files.createDirectories(modulePath);

        Path automaticJar = modulePath.resolve("automatic-1.0.jar");

        new JarTask(tb, automaticJar)
          .baseDir(automaticClasses)
          .files("api/Api.class")
          .run();

        Path depSrc = base.resolve("depSrc");
        Path depClasses = base.resolve("depClasses");

        Files.createDirectories(depSrc);
        Files.createDirectories(depClasses);

        tb.writeJavaFiles(depSrc,
                          "module m1 { requires public automatic; }",
                          "package dep; public class Dep { api.Api api; }");

        new JavacTask(tb)
                .options("--module-path", modulePath.toString())
                .outdir(depClasses)
                .files(findJavaFiles(depSrc))
                .run()
                .writeAll();

        Path moduleJar = modulePath.resolve("m1.jar");

        new JarTask(tb, moduleJar)
          .baseDir(depClasses)
          .files("module-info.class", "dep/Dep.class")
          .run();

        Path testSrc = base.resolve("testSrc");
        Path testClasses = base.resolve("testClasses");

        Files.createDirectories(testSrc);
        Files.createDirectories(testClasses);

        tb.writeJavaFiles(testSrc,
                          "module m2 { requires automatic; }",
                          "package test; public class Test { }");

        new JavacTask(tb)
                .options("--module-path", modulePath.toString())
                .outdir(testClasses)
                .files(findJavaFiles(testSrc))
                .run()
                .writeAll();
    }

    @Test
    public void testAutomaticAndNamedModules(Path base) throws Exception {
        Path modulePath = base.resolve("module-path");

        Files.createDirectories(modulePath);

        for (char c : new char[] {'A', 'B'}) {
            Path automaticSrc = base.resolve("automaticSrc" + c);
            tb.writeJavaFiles(automaticSrc, "package api" + c + "; public class Api {}");
            Path automaticClasses = base.resolve("automaticClasses" + c);
            tb.createDirectories(automaticClasses);

            String automaticLog = new JavacTask(tb)
                                    .outdir(automaticClasses)
                                    .files(findJavaFiles(automaticSrc))
                                    .run()
                                    .writeAll()
                                    .getOutput(Task.OutputKind.DIRECT);

            if (!automaticLog.isEmpty())
                throw new Exception("expected output not found: " + automaticLog);

            Path automaticJar = modulePath.resolve("automatic" + c + "-1.0.jar");

            new JarTask(tb, automaticJar)
              .baseDir(automaticClasses)
              .files("api" + c + "/Api.class")
              .run();
        }

        Path moduleSrc = base.resolve("module-src");

        tb.writeJavaFiles(moduleSrc.resolve("m1"),
                          "module m1 { requires automaticA; }",
                          "package impl; public class Impl { apiA.Api a; apiB.Api b; m2.M2 m;}");

        tb.writeJavaFiles(moduleSrc.resolve("m2"),
                          "module m2 { exports m2; }",
                          "package m2; public class M2 { }");

        Path classes = base.resolve("classes");

        Files.createDirectories(classes);

        List<String> log = new JavacTask(tb)
                .options("-modulesourcepath", moduleSrc.toString(),
                         "-modulepath", modulePath.toString(),
                         "-addmods", "automaticB",
                         "-XDrawDiagnostics")
                .outdir(classes)
                .files(findJavaFiles(moduleSrc))
                .run(Task.Expect.FAIL)
                .writeAll()
                .getOutputLines(Task.OutputKind.DIRECT);

        List<String> expected = Arrays.asList("Impl.java:1:61: compiler.err.not.def.access.package.cant.access: m2.M2, m2",
                                              "1 error");

        if (!expected.equals(log)) {
            throw new Exception("expected output not found: " + log);
        }

        log = new JavacTask(tb)
                .options("-modulesourcepath", moduleSrc.toString(),
                         "-modulepath", modulePath.toString(),
                         "-XDrawDiagnostics")
                .outdir(classes)
                .files(findJavaFiles(moduleSrc))
                .run(Task.Expect.FAIL)
                .writeAll()
                .getOutputLines(Task.OutputKind.DIRECT);

        expected = Arrays.asList("Impl.java:1:51: compiler.err.doesnt.exist: apiB",
                                 "Impl.java:1:61: compiler.err.not.def.access.package.cant.access: m2.M2, m2",
                                 "2 errors");

        if (!expected.equals(log)) {
            throw new Exception("expected output not found: " + log);
        }
    }
}<|MERGE_RESOLUTION|>--- conflicted
+++ resolved
@@ -93,11 +93,7 @@
                           "package impl; public class Impl { public void e(api.Api api) { api.actionPerformed(null); } }");
 
         new JavacTask(tb)
-<<<<<<< HEAD
-                .options("--module-source-path", moduleSrc.toString(), "--module-path", modulePath.toString(), "--add-modules", "java.desktop")
-=======
-                .options("-modulesourcepath", moduleSrc.toString(), "-modulepath", modulePath.toString())
->>>>>>> eb6ddc7a
+                .options("--module-source-path", moduleSrc.toString(), "--module-path", modulePath.toString())
                 .outdir(classes)
                 .files(findJavaFiles(moduleSrc))
                 .run()
