--- conflicted
+++ resolved
@@ -27,16 +27,10 @@
  * @library /testlibrary /runtime/CommandLine/OptionsValidation/common
  * @modules java.base/sun.misc
  *          java.management
-<<<<<<< HEAD
- *          jdk.attach
- *          jdk.management/sun.tools.attach
- * @run main/othervm/timeout=780 TestOptionsWithRanges
-=======
  *          jdk.attach/sun.tools.attach
  *          jdk.jvmstat/sun.jvmstat.monitor
  * @build jdk.test.lib.* TestOptionsWithRanges
- * @run main/othervm/timeout=600 TestOptionsWithRanges
->>>>>>> d84a5af8
+ * @run main/othervm/timeout=780 TestOptionsWithRanges
  */
 
 import java.util.ArrayList;
