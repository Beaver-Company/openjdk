/*
 * Copyright (c) 2014, 2015, Oracle and/or its affiliates. All rights reserved.
 * DO NOT ALTER OR REMOVE COPYRIGHT NOTICES OR THIS FILE HEADER.
 *
 * This code is free software; you can redistribute it and/or modify it
 * under the terms of the GNU General Public License version 2 only, as
 * published by the Free Software Foundation.
 *
 * This code is distributed in the hope that it will be useful, but WITHOUT
 * ANY WARRANTY; without even the implied warranty of MERCHANTABILITY or
 * FITNESS FOR A PARTICULAR PURPOSE.  See the GNU General Public License
 * version 2 for more details (a copy is included in the LICENSE file that
 * accompanied this code).
 *
 * You should have received a copy of the GNU General Public License version
 * 2 along with this work; if not, write to the Free Software Foundation,
 * Inc., 51 Franklin St, Fifth Floor, Boston, MA 02110-1301 USA.
 *
 * Please contact Oracle, 500 Oracle Parkway, Redwood Shores, CA 94065 USA
 * or visit www.oracle.com if you need additional information or have any
 * questions.
 */

<<<<<<< HEAD
import com.oracle.testlibrary.jsr292.Helper;
import java.io.File;
import java.io.Serializable;
import java.lang.invoke.MethodHandle;
import java.lang.invoke.MethodHandles;
import java.lang.invoke.MethodType;
import java.lang.invoke.WrongMethodTypeException;
import java.util.HashMap;
import java.util.Map;
import java.util.Random;
=======
import java.lang.invoke.MethodHandle;
import java.lang.invoke.MethodHandles;
import java.lang.invoke.MethodType;
>>>>>>> 1ec1e6bd
import sun.invoke.util.Wrapper;

/*
 * @test
 * @bug 8060483 8066746
 * @key randomness
 * @library /lib/testlibrary /lib/testlibrary/jsr292
 * @summary unit tests for MethodHandles.explicitCastArguments()
<<<<<<< HEAD
 * @run main ExplicitCastArgumentsTest
 */

/**
 * Tests for MethodHandles.explicitCastArguments().
=======
 *
 * @modules java.base/sun.invoke.util
 * @run main/bootclasspath ExplicitCastArgumentsTest
>>>>>>> 1ec1e6bd
 */
public class ExplicitCastArgumentsTest {

    private static final boolean VERBOSE = Helper.IS_VERBOSE;
    private static final Class<?> THIS_CLASS = ExplicitCastArgumentsTest.class;
    private static final Random RNG = Helper.RNG;
    private static final Map<Wrapper, Object> RANDOM_VALUES = new HashMap<>(9);

    static {
        RANDOM_VALUES.put(Wrapper.BOOLEAN, RNG.nextBoolean());
        RANDOM_VALUES.put(Wrapper.BYTE, (byte) RNG.nextInt());
        RANDOM_VALUES.put(Wrapper.SHORT, (short) RNG.nextInt());
        RANDOM_VALUES.put(Wrapper.CHAR, (char) RNG.nextInt());
        RANDOM_VALUES.put(Wrapper.INT, RNG.nextInt());
        RANDOM_VALUES.put(Wrapper.LONG, RNG.nextLong());
        RANDOM_VALUES.put(Wrapper.FLOAT, RNG.nextFloat());
        RANDOM_VALUES.put(Wrapper.DOUBLE, RNG.nextDouble());
        RANDOM_VALUES.put(Wrapper.OBJECT, new Object());
    }

    public static void main(String[] args) throws Throwable {
        testVarargsCollector();
        testNullRef2Prim();
        testRef2Prim();
        testPrim2Ref();
        testPrim2Prim();
        testNonBCPRef2NonBCPRef();
        testBCPRef2BCPRef();
        testNonBCPRef2BCPRef();
        testReturnAny2Void();
        testReturnVoid2Any();
        testMultipleArgs();
        System.out.println("TEST PASSED");
    }

    /**
     * Dummy method used in {@link #testVarargsCollector} test to form a method
     * handle.
     *
     * @param args - any args
     * @return - returns args
     */
    public static String[] f(String... args) {
        return args;
    }

    /**
     * Tests that MHs.explicitCastArguments does incorrect type checks for
     * VarargsCollector. Bug 8066746.
     *
     * @throws java.lang.Throwable
     */
    public static void testVarargsCollector() throws Throwable {
        MethodType mt = MethodType.methodType(String[].class, String[].class);
        MethodHandle mh = MethodHandles.publicLookup()
                .findStatic(THIS_CLASS, "f", mt);
        mh = MethodHandles.explicitCastArguments(mh,
                MethodType.methodType(Object.class, Object.class));
        mh.invokeWithArguments((Object) (new String[]{"str1", "str2"}));
    }

    /**
     * Tests that null wrapper reference is successfully converted to primitive
     * types. Converted result should be zero for a primitive. Bug 8060483.
     */
    public static void testNullRef2Prim() {
        for (Wrapper from : Wrapper.values()) {
            for (Wrapper to : Wrapper.values()) {
                if (from == Wrapper.VOID || to == Wrapper.VOID) {
                    continue;
                }
                // MHs.eCA javadoc:
                //    If T0 is a reference and T1 a primitive, and if the reference
                //    is null at runtime, a zero value is introduced.
                for (TestConversionMode mode : TestConversionMode.values()) {
                    testConversion(mode, from.wrapperType(),
                            to.primitiveType(), null, to.zero(), false, null);
                }
            }
        }
    }

    /**
     * Tests that non-null wrapper reference is successfully converted to
     * primitive types.
     */
    public static void testRef2Prim() {
        for (Wrapper from : Wrapper.values()) {
            for (Wrapper to : Wrapper.values()) {
                if (from == Wrapper.VOID || to == Wrapper.VOID
                        || to == Wrapper.OBJECT) {
                    continue;
                }
                Object value = RANDOM_VALUES.get(from);
                for (TestConversionMode mode : TestConversionMode.values()) {
                    if (from != Wrapper.OBJECT) {
                        Object convValue = to.wrap(value);
                        testConversion(mode, from.wrapperType(),
                                to.primitiveType(), value, convValue, false, null);
                    } else {
                        testConversion(mode, from.wrapperType(),
                                to.primitiveType(), value, null,
                                true, ClassCastException.class);
                    }
                }
            }
        }
    }

    /**
     * Tests that primitive is successfully converted to wrapper reference
     * types, to the Number type (if possible) and to the Object type.
     */
    public static void testPrim2Ref() {
        for (Wrapper from : Wrapper.values()) {
            for (Wrapper to : Wrapper.values()) {
                if (from == Wrapper.VOID || from == Wrapper.OBJECT
                        || to == Wrapper.VOID || to == Wrapper.OBJECT) {
                    continue;
                }
                Object value = RANDOM_VALUES.get(from);
                for (TestConversionMode mode : TestConversionMode.values()) {
                    if (from == to) {
                        testConversion(mode, from.primitiveType(),
                                to.wrapperType(), value, value, false, null);
                    } else {
                        testConversion(mode, from.primitiveType(),
                                to.wrapperType(), value, null, true, ClassCastException.class);
                    }
                    if (from != Wrapper.BOOLEAN && from != Wrapper.CHAR) {
                        testConversion(mode, from.primitiveType(),
                                Number.class, value, value, false, null);
                    } else {
                        testConversion(mode, from.primitiveType(),
                                Number.class, value, null,
                                true, ClassCastException.class);
                    }
                    testConversion(mode, from.primitiveType(),
                            Object.class, value, value, false, null);
                }
            }
        }
    }

    /**
     * Tests that primitive is successfully converted to other primitive type.
     */
    public static void testPrim2Prim() {
        for (Wrapper from : Wrapper.values()) {
            for (Wrapper to : Wrapper.values()) {
                if (from == Wrapper.VOID || to == Wrapper.VOID
                        || from == Wrapper.OBJECT || to == Wrapper.OBJECT) {
                    continue;
                }
                Object value = RANDOM_VALUES.get(from);
                Object convValue = to.wrap(value);
                for (TestConversionMode mode : TestConversionMode.values()) {
                    testConversion(mode, from.primitiveType(),
                            to.primitiveType(), value, convValue, false, null);
                }
            }
        }
    }

    /**
     * Dummy interface for {@link #testNonBCPRef2Ref} test.
     */
    public static interface TestInterface {}

    /**
     * Dummy class for {@link #testNonBCPRef2Ref} test.
     */
    public static class TestSuperClass implements TestInterface {}

    /**
     * Dummy class for {@link #testNonBCPRef2Ref} test.
     */
    public static class TestSubClass1 extends TestSuperClass {}

    /**
     * Dummy class for {@link #testNonBCPRef2Ref} test.
     */
    public static class TestSubClass2 extends TestSuperClass {}

    /**
     * Tests non-bootclasspath reference to reference conversions.
     *
     * @throws java.lang.Throwable
     */
    public static void testNonBCPRef2NonBCPRef() throws Throwable {
        Class testInterface = TestInterface.class;
        Class testSuperClass = TestSuperClass.class;
        Class testSubClass1 = TestSubClass1.class;
        Class testSubClass2 = TestSubClass2.class;
        Object testSuperObj = new TestSuperClass();
        Object testObj01 = new TestSubClass1();
        Object testObj02 = new TestSubClass2();
        Class[] parents = {testInterface, testSuperClass};
        Class[] children = {testSubClass1, testSubClass2};
        Object[] childInst = {testObj01, testObj02};
        for (TestConversionMode mode : TestConversionMode.values()) {
            for (Class parent : parents) {
                for (int j = 0; j < children.length; j++) {
                    // Child type to parent type non-null conversion, shoud succeed
                    testConversion(mode, children[j], parent, childInst[j], childInst[j], false, null);
                    // Child type to parent type null conversion, shoud succeed
                    testConversion(mode, children[j], parent, null, null, false, null);
                    // Parent type to child type non-null conversion with parent
                    // type instance, should fail
                    testConversion(mode, parent, children[j], testSuperObj, null, true, ClassCastException.class);
                    // Parent type to child type non-null conversion with child
                    // type instance, should succeed
                    testConversion(mode, parent, children[j], childInst[j], childInst[j], false, null);
                    // Parent type to child type null conversion, should succeed
                    testConversion(mode, parent, children[j], null, null, false, null);
                }
                // Parent type to child type non-null conversion with sibling
                // type instance, should fail
                testConversion(mode, parent, testSubClass1, testObj02, null, true, ClassCastException.class);
            }
            // Sibling type non-null conversion, should fail
            testConversion(mode, testSubClass1,
                    testSubClass2, testObj01, null, true,
                    ClassCastException.class);
            // Sibling type null conversion, should succeed
            testConversion(mode, testSubClass1,
                    testSubClass2, null, null, false, null);
        }
    }

    /**
     * Dummy interface for {@link #testNonBCPRef2BCPRef} test.
     */
    public static interface TestSerializableInterface extends Serializable {}

    /**
     * Dummy class for {@link #testNonBCPRef2BCPRef} test.
     */
    public static class TestSerializableClass
            implements TestSerializableInterface {}

    /**
     * Dummy class for {@link #testNonBCPRef2BCPRef} test.
     */
    public static class TestFileChildClass extends File
            implements TestSerializableInterface {
        public TestFileChildClass(String pathname) {
            super(pathname);
        }
    }

    /**
     * Tests non-bootclasspath reference to bootclasspath reference conversions
     * and vice-versa.
     *
     * @throws java.lang.Throwable
     */
    public static void testNonBCPRef2BCPRef() throws Throwable {
        Class bcpInterface = Serializable.class;
        Class bcpSuperClass = File.class;
        Class nonBcpInterface = TestSerializableInterface.class;
        Class nonBcpSuperSiblingClass = TestSerializableClass.class;
        Class nonBcpSubClass = TestFileChildClass.class;
        Object bcpSuperObj = new File(".");
        Object testSuperSiblingObj = new TestSerializableClass();
        Object testSubObj = new TestFileChildClass(".");
        Class[] parents = {bcpInterface, bcpSuperClass};
        for (TestConversionMode mode : TestConversionMode.values()) {
            for (Class parent : parents) {
                // Child type to parent type non-null conversion, shoud succeed
                testConversion(mode, nonBcpSubClass, parent, testSubObj,
                        testSubObj, false, null);
                // Child type to parent type null conversion, shoud succeed
                testConversion(mode, nonBcpSubClass, parent, null, null,
                        false, null);
                // Parent type to child type non-null conversion with parent
                // type instance, should fail
                testConversion(mode, parent, nonBcpSubClass, bcpSuperObj, null,
                        true, ClassCastException.class);
                // Parent type to child type non-null conversion with child
                // type instance, should succeed
                testConversion(mode, parent, nonBcpSubClass, testSubObj,
                        testSubObj, false, null);
                // Parent type to child type null conversion, should succeed
                testConversion(mode, parent, nonBcpSubClass, null, null,
                        false, null);
            }
            // Parent type to child type non-null conversion with
            // super sibling type instance, should fail
            testConversion(mode, bcpInterface, nonBcpSubClass,
                    testSuperSiblingObj, null, true, ClassCastException.class);
            Class[] siblings = {nonBcpSubClass, bcpSuperClass};
            for (Class sibling : siblings) {
                // Non-bcp class to bcp/non-bcp sibling class non-null
                // conversion with nonBcpSuperSiblingClass instance, should fail
                testConversion(mode, nonBcpSuperSiblingClass, sibling,
                        testSuperSiblingObj, null, true, ClassCastException.class);
                // Non-bcp class to bcp/non-bcp sibling class null conversion,
                // should succeed
                testConversion(mode, nonBcpSuperSiblingClass, sibling,
                        null, null, false, null);
                // Non-bcp interface to bcp/non-bcp sibling class non-null
                // conversion with nonBcpSubClass instance, should succeed
                testConversion(mode, nonBcpInterface, sibling, testSubObj,
                        testSubObj, false, null);
                // Non-bcp interface to bcp/non-bcp sibling class
                // null conversion, should succeed
                testConversion(mode, nonBcpInterface, sibling, null, null,
                        false, null);
                // Non-bcp interface to bcp/non-bcp sibling class non-null
                // conversion with nonBcpSuperSiblingClass instance, should fail
                testConversion(mode, nonBcpInterface, sibling,
                        testSuperSiblingObj, testSubObj,
                        true, ClassCastException.class);
            }
        }
    }

    /**
     * Tests bootclasspath reference to reference conversions.
     */
    public static void testBCPRef2BCPRef() {
        Class bcpInterface = CharSequence.class;
        Class bcpSubClass1 = String.class;
        Class bcpSubClass2 = StringBuffer.class;
        Object testObj01 = new String("test");
        Object testObj02 = new StringBuffer("test");
        Class[] children = {bcpSubClass1, bcpSubClass2};
        Object[] childInst = {testObj01, testObj02};
        for (TestConversionMode mode : TestConversionMode.values()) {
            for (int i = 0; i < children.length; i++) {
                // Child type to parent type non-null conversion, shoud succeed
                testConversion(mode, children[i], bcpInterface, childInst[i],
                        childInst[i], false, null);
                // Child type to parent type null conversion, shoud succeed
                testConversion(mode, children[i], bcpInterface, null,
                        null, false, null);
                // Parent type to child type non-null conversion with child
                // type instance, should succeed
                testConversion(mode, bcpInterface,
                        children[i], childInst[i], childInst[i], false, null);
                // Parent type to child type null conversion, should succeed
                testConversion(mode, bcpInterface,
                        children[i], null, null, false, null);
            }
            // Sibling type non-null conversion, should fail
            testConversion(mode, bcpSubClass1,
                    bcpSubClass2, testObj01, null, true,
                    ClassCastException.class);
            // Sibling type null conversion, should succeed
            testConversion(mode, bcpSubClass1,
                    bcpSubClass2, null, null, false, null);
            // Parent type to child type non-null conversion with sibling
            // type instance, should fail
            testConversion(mode, bcpInterface, bcpSubClass1, testObj02,
                    null, true, ClassCastException.class);
        }
    }

    /**
     * Dummy method used in {@link #testReturnAny2Void} and
     * {@link #testReturnVoid2Any} tests to form a method handle.
     */
    public static void retVoid() {}

    /**
     * Tests that non-null any return is successfully converted to non-type
     * void.
     */
    public static void testReturnAny2Void() {
        for (Wrapper from : Wrapper.values()) {
            testConversion(TestConversionMode.RETURN_VALUE, from.wrapperType(),
                    void.class, RANDOM_VALUES.get(from),
                    null, false, null);
            testConversion(TestConversionMode.RETURN_VALUE, from.primitiveType(),
                    void.class, RANDOM_VALUES.get(from),
                    null, false, null);
        }
    }

    /**
     * Tests that void return is successfully converted to primitive and
     * reference. Result should be zero for primitives and null for references.
     */
    public static void testReturnVoid2Any() {
        for (Wrapper to : Wrapper.values()) {
            testConversion(TestConversionMode.RETURN_VALUE, void.class,
                    to.primitiveType(), null,
                    to.zero(), false, null);
            testConversion(TestConversionMode.RETURN_VALUE, void.class,
                    to.wrapperType(), null,
                    null, false, null);
        }
    }

    private static void checkForWrongMethodTypeException(MethodHandle mh, MethodType mt) {
        try {
            MethodHandles.explicitCastArguments(mh, mt);
            throw new AssertionError("Expected WrongMethodTypeException is not thrown");
        } catch (WrongMethodTypeException wmte) {
            if (VERBOSE) {
                System.out.printf("Expected exception %s: %s\n",
                        wmte.getClass(), wmte.getMessage());
            }
        }
    }

    /**
     * Tests that MHs.eCA method works correctly with MHs with multiple arguments.
     * @throws Throwable
     */
    public static void testMultipleArgs() throws Throwable {
        int arity = 1 + RNG.nextInt(Helper.MAX_ARITY / 2 - 2);
        int arityMinus = RNG.nextInt(arity);
        int arityPlus = arity + RNG.nextInt(Helper.MAX_ARITY / 2 - arity) + 1;
        MethodType mType = Helper.randomMethodTypeGenerator(arity);
        MethodType mTypeNew = Helper.randomMethodTypeGenerator(arity);
        MethodType mTypeNewMinus = Helper.randomMethodTypeGenerator(arityMinus);
        MethodType mTypeNewPlus = Helper.randomMethodTypeGenerator(arityPlus);
        Class<?> rType = mType.returnType();
        MethodHandle original;
        if (rType.equals(void.class)) {
            MethodType mt = MethodType.methodType(void.class);
            original = MethodHandles.publicLookup()
                    .findStatic(THIS_CLASS, "retVoid", mt);
        } else {
            Object rValue = Helper.castToWrapper(1, rType);
            original = MethodHandles.constant(rType, rValue);
        }
        original = Helper.addTrailingArgs(original, arity, mType.parameterList());
        MethodHandle target = MethodHandles
                    .explicitCastArguments(original, mTypeNew);
        Object[] parList = Helper.randomArgs(mTypeNew.parameterList());
        for (int i = 0; i < parList.length; i++) {
            if (parList[i] instanceof String) {
                parList[i] = null; //getting rid of Stings produced by randomArgs
            }
        }
        target.invokeWithArguments(parList);
        checkForWrongMethodTypeException(original, mTypeNewMinus);
        checkForWrongMethodTypeException(original, mTypeNewPlus);
    }

    /**
     * Enumeration of test conversion modes.
     */
    public enum TestConversionMode {
        RETURN_VALUE,
        ARGUMENT;
    }

    /**
     * Tests type and value conversion. Comparing with the given expected result.
     *
     * @param mode - test conversion mode. See {@link #TestConversionMode}.
     * @param from - source type.
     * @param to - destination type.
     * @param param - value to be converted.
     * @param expectedResult - expected value after conversion.
     * @param failureExpected - true if conversion failure expected.
     * @param expectedException - expected exception class if
     * {@code failureExpected} is true.
     */
    public static void testConversion(TestConversionMode mode,
            Class<?> from, Class<?> to, Object param,
            Object expectedResult, boolean failureExpected,
            Class<? extends Throwable> expectedException) {
        if (VERBOSE) {
            System.out.printf("Testing return value conversion: "
                    + "%-10s => %-10s: %5s: ", from.getSimpleName(),
                    to.getSimpleName(), param);
        }
        MethodHandle original = null;
        MethodType newType = null;
        switch (mode) {
            case RETURN_VALUE:
                if (from.equals(void.class)) {
                    MethodType mt = MethodType.methodType(void.class);
                    try {
                        original = MethodHandles.publicLookup()
                                .findStatic(THIS_CLASS, "retVoid", mt);
                    } catch (NoSuchMethodException | IllegalAccessException ex) {
                        throw new Error("Unexpected issue", ex);
                    }
                } else {
                    original = MethodHandles.constant(from, param);
                }
                newType = original.type().changeReturnType(to);
                break;
            case ARGUMENT:
                if (from.equals(void.class) || to.equals(void.class)) {
                    throw new Error("Test issue: argument conversion does not"
                            + " work with non-type void");
                }
                original = MethodHandles.identity(to);
                newType = original.type().changeParameterType(0, from);
                break;
            default:
                String msg = String.format("Test issue: unknown test"
                        + " convertion mode %s.", mode.name());
                throw new Error(msg);
        }
        try {
            MethodHandle target = MethodHandles
                    .explicitCastArguments(original, newType);
            Object result;
            switch (mode) {
                case RETURN_VALUE:
                    result = target.invokeWithArguments();
                    break;
                case ARGUMENT:
                    result = target.invokeWithArguments(param);
                    break;
                default:
                    String msg = String.format("Test issue: unknown test"
                            + " convertion mode %s.", mode.name());
                    throw new Error(msg);
            }
            if (!failureExpected
                    && (expectedResult != null && !expectedResult.equals(result)
                    || expectedResult == null && result != null)) {
                String msg = String.format("Conversion result %s is not equal"
                        + " to the expected result %10s",
                        result, expectedResult);
                throw new AssertionError(msg);
            }
            if (VERBOSE) {
                String resultStr;
                if (result != null) {
                    resultStr = String.format("Converted value and type are"
                            + " %10s (%10s)", "'" + result + "'",
                            result.getClass().getSimpleName());
                } else {
                    resultStr = String.format("Converted value is %10s", result);
                }
                System.out.println(resultStr);
            }
            if (failureExpected) {
                String msg = String.format("No exception thrown while testing"
                        + " return value conversion: %10s => %10s;"
                        + " parameter: %10s",
                        from, to, param);
                throw new AssertionError(msg);
            }
        } catch (AssertionError e) {
            throw e; // report test failure
        } catch (Throwable e) {
            if (VERBOSE) {
                System.out.printf("%s: %s\n", e.getClass(), e.getMessage());
            }
            if (!failureExpected || !e.getClass().equals(expectedException)) {
                String msg = String.format("Unexpected exception was thrown"
                        + " while testing return value conversion:"
                        + " %s => %s; parameter: %s", from, to, param);
                throw new AssertionError(msg, e);
            }
        }
    }
}<|MERGE_RESOLUTION|>--- conflicted
+++ resolved
@@ -21,7 +21,6 @@
  * questions.
  */
 
-<<<<<<< HEAD
 import com.oracle.testlibrary.jsr292.Helper;
 import java.io.File;
 import java.io.Serializable;
@@ -32,11 +31,6 @@
 import java.util.HashMap;
 import java.util.Map;
 import java.util.Random;
-=======
-import java.lang.invoke.MethodHandle;
-import java.lang.invoke.MethodHandles;
-import java.lang.invoke.MethodType;
->>>>>>> 1ec1e6bd
 import sun.invoke.util.Wrapper;
 
 /*
@@ -44,18 +38,13 @@
  * @bug 8060483 8066746
  * @key randomness
  * @library /lib/testlibrary /lib/testlibrary/jsr292
+ * @modules java.base/sun.invoke.util
  * @summary unit tests for MethodHandles.explicitCastArguments()
-<<<<<<< HEAD
  * @run main ExplicitCastArgumentsTest
  */
 
 /**
  * Tests for MethodHandles.explicitCastArguments().
-=======
- *
- * @modules java.base/sun.invoke.util
- * @run main/bootclasspath ExplicitCastArgumentsTest
->>>>>>> 1ec1e6bd
  */
 public class ExplicitCastArgumentsTest {
 
