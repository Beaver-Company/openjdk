/*
 * Copyright (c) 2003, 2015, Oracle and/or its affiliates. All rights reserved.
 * DO NOT ALTER OR REMOVE COPYRIGHT NOTICES OR THIS FILE HEADER.
 *
 * This code is free software; you can redistribute it and/or modify it
 * under the terms of the GNU General Public License version 2 only, as
 * published by the Free Software Foundation.
 *
 * This code is distributed in the hope that it will be useful, but WITHOUT
 * ANY WARRANTY; without even the implied warranty of MERCHANTABILITY or
 * FITNESS FOR A PARTICULAR PURPOSE.  See the GNU General Public License
 * version 2 for more details (a copy is included in the LICENSE file that
 * accompanied this code).
 *
 * You should have received a copy of the GNU General Public License version
 * 2 along with this work; if not, write to the Free Software Foundation,
 * Inc., 51 Franklin St, Fifth Floor, Boston, MA 02110-1301 USA.
 *
 * Please contact Oracle, 500 Oracle Parkway, Redwood Shores, CA 94065 USA
 * or visit www.oracle.com if you need additional information or have any
 * questions.
 */

/*
 * @test
 * @bug     6876135 7024172 7067691
 *
 * @summary Test PlatformLoggingMXBean
 *          This test performs similar testing as
 *          java/util/logging/LoggingMXBeanTest.
 *
 * @modules java.management
<<<<<<< HEAD
=======
 *          jdk.management
>>>>>>> 035090b7
 * @build PlatformLoggingMXBeanTest
 * @run main PlatformLoggingMXBeanTest
 */

import javax.management.*;
import java.lang.management.ManagementFactory;
import java.lang.management.PlatformLoggingMXBean;
import java.util.logging.*;
import java.util.List;

public class PlatformLoggingMXBeanTest
{
    ObjectName objectName = null;
    static String LOGGER_NAME_1 = "com.sun.management.Logger1";
    static String LOGGER_NAME_2 = "com.sun.management.Logger2";

    // Use Logger instance variables to prevent premature garbage collection
    // of weak references.
    Logger logger1;
    Logger logger2;

    public PlatformLoggingMXBeanTest() throws Exception {
    }

    private void runTest(PlatformLoggingMXBean mBean) throws Exception {

        /*
         * Create the MBeanServeri, register the PlatformLoggingMXBean
         */
        System.out.println( "***************************************************" );
        System.out.println( "********** PlatformLoggingMXBean Unit Test **********" );
        System.out.println( "***************************************************" );
        System.out.println( "" );
        System.out.println( "*******************************" );
        System.out.println( "*********** Phase 1 ***********" );
        System.out.println( "*******************************" );
        System.out.println( "    Creating MBeanServer " );
        System.out.print( "    Register PlatformLoggingMXBean: " );
        MBeanServer mbs = MBeanServerFactory.createMBeanServer();
        String[] list = new String[0];

        try {
            objectName = new ObjectName(LogManager.LOGGING_MXBEAN_NAME);
            mbs.registerMBean( mBean, objectName );
        }
        catch ( Exception e ) {
            System.out.println( "FAILED" );
            throw e;
        }
        System.out.println( "PASSED" );
        System.out.println("");

        /*
         * Access our MBean to get the current list of Loggers
         */
        System.out.println( "*******************************" );
        System.out.println( "*********** Phase 2 ***********" );
        System.out.println( "*******************************" );
        System.out.println( "   Test Logger Name retrieval (getLoggerNames) " );
        // check that Level object are returned properly
        try {
            list = (String[]) mbs.getAttribute( objectName,  "LoggerNames" );
        }
        catch ( Exception e ) {
            System.out.println("    : FAILED" );
            throw e;
        }

        /*
         * Dump the list of Loggers already present, if any
         */
        Object[] params =  new Object[1];
        String[] signature =  new String[1];
        Level l;

        if ( list == null ) {
            System.out.println("    : PASSED.  No Standard Loggers Present" );
            System.out.println("");
        }
        else {
            System.out.println("    : PASSED. There are " + list.length + " Loggers Present" );
            System.out.println("");
            System.out.println( "*******************************" );
            System.out.println( "*********** Phase 2B **********" );
            System.out.println( "*******************************" );
            System.out.println( " Examine Existing Loggers" );
            for ( int i = 0; i < list.length; i++ ) {
                try {
                    params[0] = list[i];
                    signature[0] = "java.lang.String";
                    String levelName = (String) mbs.invoke(  objectName, "getLoggerLevel", params, signature );
                    System.out.println("    : Logger #" + i + " = " + list[i] );
                    System.out.println("    : Level = " + levelName );
                }
                catch ( Exception e ) {
                    System.out.println("    : FAILED" );
                    throw e;
                }
            }
            System.out.println("    : PASSED" );
        }

        /*
         * Create two new loggers to the list of Loggers already present
         */
        System.out.println("");
        System.out.println( "*******************************" );
        System.out.println( "*********** Phase 3 ***********" );
        System.out.println( "*******************************" );
        System.out.println( " Create and test new Loggers" );
        logger1 = Logger.getLogger( LOGGER_NAME_1 );
        logger2 = Logger.getLogger( LOGGER_NAME_2 );

        // check that Level object are returned properly
        try {
            list = (String[]) mbs.getAttribute( objectName,  "LoggerNames" );
        }
        catch ( Exception e ) {
            System.out.println("    : FAILED" );
            throw e;
        }

        /*
         *  Check for the existence of our new Loggers
         */
        boolean log1 = false, log2 = false;

        if ( list == null || list.length < 2 ) {
            System.out.println("    : FAILED.  Could not Detect the presense of the new Loggers" );
            throw new RuntimeException(
                "Could not Detect the presense of the new Loggers");
        }
        else {
            for ( int i = 0; i < list.length; i++ ) {
                if ( list[i].equals( LOGGER_NAME_1 ) ) {
                    log1 = true;
                    System.out.println( "    : Found new Logger : " + list[i] );
                }
                if ( list[i].equals( LOGGER_NAME_2 ) ) {
                    log2 = true;
                    System.out.println( "    : Found new Logger : " + list[i] );
                }
            }
            if ( log1 && log2 )
                System.out.println( "    : PASSED." );
            else {
                System.out.println( "    : FAILED.  Could not Detect the new Loggers." );
                throw new RuntimeException(
                    "Could not Detect the presense of the new Loggers");
            }
        }

        /*
         *  Set a new Logging levels and check that it succeeded
         */
        System.out.println("");
        System.out.println( "*******************************" );
        System.out.println( "*********** Phase 4 ***********" );
        System.out.println( "*******************************" );
        System.out.println( " Set and Check the Logger Level" );
        log1 = false;
        log2 = false;

        try {
            // Set the level of logger1 to ALL
            params = new Object[2];
            signature =  new String[2];
            params[0] = LOGGER_NAME_1;
            params[1] = Level.ALL.getName();
            signature[0] = "java.lang.String";
            signature[1] = "java.lang.String";
            mbs.invoke(  objectName, "setLoggerLevel", params, signature );

            // Set the level of logger2 to FINER
            params[0] = LOGGER_NAME_2;
            params[1] = Level.FINER.getName();
            mbs.invoke(  objectName, "setLoggerLevel", params, signature );

            // Okay read back the Level from Logger1. Should be ALL
            params =  new Object[1];
            signature =  new String[1];
            params[0] = LOGGER_NAME_1;
            signature[0] = "java.lang.String";
            String levelName = (String) mbs.invoke(  objectName, "getLoggerLevel", params, signature );
            l = Level.parse(levelName);
            System.out.print("    Logger1: " );
            if ( l.equals( l.ALL ) ) {
                System.out.println("Level Set to ALL: PASSED" );
                log1 = true;
            }
            else {
                System.out.println("Level Set to ALL: FAILED" );
                throw new RuntimeException(
                    "Level Set to ALL but returned " + l.toString());
            }

            // Okay read back the Level from Logger2. Should be FINER
            params =  new Object[1];
            signature =  new String[1];
            params[0] = LOGGER_NAME_2;
            signature[0] = "java.lang.String";
            levelName = (String) mbs.invoke(  objectName, "getLoggerLevel", params, signature );
            l = Level.parse(levelName);
            System.out.print("    Logger2: " );
            if ( l.equals( l.FINER ) ) {
                System.out.println("Level Set to FINER: PASSED" );
                log2 = true;
            }
            else {
                System.out.println("Level Set to FINER: FAILED" );
                throw new RuntimeException(
                    "Level Set to FINER but returned " + l.toString());
            }
        }
        catch ( Exception e ) {
            throw e;
        }

        System.out.println( "" );
        System.out.println( "***************************************************" );
        System.out.println( "***************** All Tests Passed ****************" );
        System.out.println( "***************************************************" );
    }

    public static void main(String[] argv) throws Exception {
        PlatformLoggingMXBean mbean =
            ManagementFactory.getPlatformMXBean(PlatformLoggingMXBean.class);
        ObjectName objname = mbean.getObjectName();
        if (!objname.equals(new ObjectName(LogManager.LOGGING_MXBEAN_NAME))) {
            throw new RuntimeException("Invalid ObjectName " + objname);
        }

        // check if the PlatformLoggingMXBean is registered in the platform MBeanServer
        MBeanServer platformMBS = ManagementFactory.getPlatformMBeanServer();
        ObjectName objName = new ObjectName(LogManager.LOGGING_MXBEAN_NAME);

        // We could call mbs.isRegistered(objName) here.
        // Calling getMBeanInfo will throw exception if not found.
        platformMBS.getMBeanInfo(objName);

        if (!platformMBS.isInstanceOf(objName, "java.lang.management.PlatformLoggingMXBean") ||
            !platformMBS.isInstanceOf(objName, "java.util.logging.LoggingMXBean")) {
            throw new RuntimeException(objName + " is of unexpected type");
        }

        // test if PlatformLoggingMXBean works properly in a MBeanServer
        PlatformLoggingMXBeanTest test = new PlatformLoggingMXBeanTest();
        test.runTest(mbean);
    }
}<|MERGE_RESOLUTION|>--- conflicted
+++ resolved
@@ -30,10 +30,7 @@
  *          java/util/logging/LoggingMXBeanTest.
  *
  * @modules java.management
-<<<<<<< HEAD
-=======
  *          jdk.management
->>>>>>> 035090b7
  * @build PlatformLoggingMXBeanTest
  * @run main PlatformLoggingMXBeanTest
  */
