--- conflicted
+++ resolved
@@ -46,13 +46,8 @@
  * @test
  * @bug 8072722
  * @summary Tests of stream support in java.util.Scanner
-<<<<<<< HEAD
- * @library ../stream/bootlib/java.base
- * @build java.util.stream.OpTestCase
-=======
  * @library ../stream/bootlib
  * @build java.base/java.util.stream.OpTestCase
->>>>>>> 2abecbe8
  * @run testng/othervm ScannerStreamTest
  */
 
