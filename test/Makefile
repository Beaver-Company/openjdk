#
# Copyright (c) 1995, 2012, Oracle and/or its affiliates. All rights reserved.
# DO NOT ALTER OR REMOVE COPYRIGHT NOTICES OR THIS FILE HEADER.
#
# This code is free software; you can redistribute it and/or modify it
# under the terms of the GNU General Public License version 2 only, as
# published by the Free Software Foundation.  Oracle designates this
# particular file as subject to the "Classpath" exception as provided
# by Oracle in the LICENSE file that accompanied this code.
#
# This code is distributed in the hope that it will be useful, but WITHOUT
# ANY WARRANTY; without even the implied warranty of MERCHANTABILITY or
# FITNESS FOR A PARTICULAR PURPOSE.  See the GNU General Public License
# version 2 for more details (a copy is included in the LICENSE file that
# accompanied this code).
#
# You should have received a copy of the GNU General Public License version
# 2 along with this work; if not, write to the Free Software Foundation,
# Inc., 51 Franklin St, Fifth Floor, Boston, MA 02110-1301 USA.
#
# Please contact Oracle, 500 Oracle Parkway, Redwood Shores, CA 94065 USA
# or visit www.oracle.com if you need additional information or have any
# questions.
#

#
# Makefile to run various jdk tests
#

# Empty these to get rid of some default rules
.SUFFIXES:
.SUFFIXES: .java
CO=
GET=

# Utilities used
AWK       = awk
CAT       = cat
CD        = cd
CHMOD     = chmod
CP        = cp
CUT       = cut
DIRNAME   = dirname
ECHO      = echo
EGREP     = egrep
EXPAND    = expand
FIND      = find
MKDIR     = mkdir
PWD       = pwd
SED       = sed
SORT      = sort
TEE       = tee
UNAME     = uname
UNIQ      = uniq
WC        = wc
ZIP       = zip

# Get OS name from uname
UNAME_S := $(shell $(UNAME) -s)

# Commands to run on paths to make mixed paths for java on windows
GETMIXEDPATH=$(ECHO)

# Location of developer shared files
SLASH_JAVA = /java

# Platform specific settings
ifeq ($(UNAME_S), SunOS)
  OS_NAME     = solaris
  OS_ARCH    := $(shell $(UNAME) -p)
  OS_VERSION := $(shell $(UNAME) -r)
endif
ifeq ($(UNAME_S), Linux)
  OS_NAME     = linux
  OS_ARCH    := $(shell $(UNAME) -m)
  # Check for unknown arch, try uname -p if uname -m says unknown
  ifeq ($(OS_ARCH),unknown)
    OS_ARCH    := $(shell $(UNAME) -p)
  endif
  OS_VERSION := $(shell $(UNAME) -r)
endif
ifeq ($(UNAME_S), Darwin)
  OS_NAME     = macosx
  OS_ARCH    := $(shell $(UNAME) -m)
  # Check for unknown arch, try uname -p if uname -m says unknown
  ifeq ($(OS_ARCH),unknown)
    OS_ARCH    := $(shell $(UNAME) -p)
  endif
  OS_VERSION := $(shell $(UNAME) -r)
endif
ifeq ($(OS_NAME),)
  OS_NAME = windows
  # GNU Make or MKS overrides $(PROCESSOR_ARCHITECTURE) to always
  # return "x86". Use the first word of $(PROCESSOR_IDENTIFIER) instead.
  ifeq ($(PROCESSOR_IDENTIFIER),)
    PROC_ARCH:=$(shell $(UNAME) -m)
  else
    PROC_ARCH:=$(word 1, $(PROCESSOR_IDENTIFIER))
  endif
  OS_ARCH:=$(PROC_ARCH)
  SLASH_JAVA = J:
  EXESUFFIX = .exe
  # These need to be different depending on MKS or CYGWIN
  ifeq ($(findstring cygdrive,$(shell ($(CD) C:/ && $(PWD)))), )
    GETMIXEDPATH  = dosname -s
    OS_VERSION   := $(shell $(UNAME) -r)
  else
    GETMIXEDPATH  = cygpath -m -s
    OS_VERSION   := $(shell $(UNAME) -s | $(CUT) -d'-' -f2)
  endif
endif

# Only want major and minor numbers from os version
OS_VERSION := $(shell $(ECHO) "$(OS_VERSION)" | $(CUT) -d'.' -f1,2)

# Name to use for x86_64 arch (historically amd64, but should change someday)
OS_ARCH_X64_NAME:=amd64
#OS_ARCH_X64_NAME:=x64

# Alternate arch names (in case this arch is known by a second name)
#   PROBLEM_LISTS may use either name.
OS_ARCH2-amd64:=x64
#OS_ARCH2-x64:=amd64

# Try and use the arch names consistently
OS_ARCH:=$(patsubst x64,$(OS_ARCH_X64_NAME),$(OS_ARCH))
OS_ARCH:=$(patsubst X64,$(OS_ARCH_X64_NAME),$(OS_ARCH))
OS_ARCH:=$(patsubst AMD64,$(OS_ARCH_X64_NAME),$(OS_ARCH))
OS_ARCH:=$(patsubst amd64,$(OS_ARCH_X64_NAME),$(OS_ARCH))
OS_ARCH:=$(patsubst x86_64,$(OS_ARCH_X64_NAME),$(OS_ARCH))
OS_ARCH:=$(patsubst 86_64,$(OS_ARCH_X64_NAME),$(OS_ARCH))
OS_ARCH:=$(patsubst 8664,$(OS_ARCH_X64_NAME),$(OS_ARCH))
OS_ARCH:=$(patsubst EM64T,$(OS_ARCH_X64_NAME),$(OS_ARCH))
OS_ARCH:=$(patsubst em64t,$(OS_ARCH_X64_NAME),$(OS_ARCH))
OS_ARCH:=$(patsubst intel64,$(OS_ARCH_X64_NAME),$(OS_ARCH))
OS_ARCH:=$(patsubst Intel64,$(OS_ARCH_X64_NAME),$(OS_ARCH))
OS_ARCH:=$(patsubst INTEL64,$(OS_ARCH_X64_NAME),$(OS_ARCH))
OS_ARCH:=$(patsubst IA64,ia64,$(OS_ARCH))
OS_ARCH:=$(patsubst X86,i586,$(OS_ARCH))
OS_ARCH:=$(patsubst x86,i586,$(OS_ARCH))
OS_ARCH:=$(patsubst i386,i586,$(OS_ARCH))
OS_ARCH:=$(patsubst i486,i586,$(OS_ARCH))
OS_ARCH:=$(patsubst i686,i586,$(OS_ARCH))
OS_ARCH:=$(patsubst 386,i586,$(OS_ARCH))
OS_ARCH:=$(patsubst 486,i586,$(OS_ARCH))
OS_ARCH:=$(patsubst 586,i586,$(OS_ARCH))
OS_ARCH:=$(patsubst 686,i586,$(OS_ARCH))

# Default  ARCH_DATA_MODEL settings
ARCH_DATA_MODEL-i586 = 32
ARCH_DATA_MODEL-$(OS_ARCH_X64_NAME) = 64
ARCH_DATA_MODEL-ia64 = 64
ARCH_DATA_MODEL-sparc = 32
ARCH_DATA_MODEL-sparcv9 = 64

# If ARCH_DATA_MODEL is not defined, try and pick a reasonable default
ifndef ARCH_DATA_MODEL
  ARCH_DATA_MODEL:=$(ARCH_DATA_MODEL-$(OS_ARCH))
endif
ifndef ARCH_DATA_MODEL
  ARCH_DATA_MODEL=32
endif

# Platform directory name
PLATFORM_OS = $(OS_NAME)-$(OS_ARCH)

# Check ARCH_DATA_MODEL, adjust OS_ARCH accordingly on solaris
ARCH_DATA_MODEL_ERROR= \
  ARCH_DATA_MODEL=$(ARCH_DATA_MODEL) cannot be used with $(PLATFORM_OS)
ifeq ($(ARCH_DATA_MODEL),64)
  ifeq ($(PLATFORM_OS),solaris-i586)
    OS_ARCH=$(OS_ARCH_X64_NAME)
  endif
  ifeq ($(PLATFORM_OS),solaris-sparc)
    OS_ARCH=sparcv9
  endif
  ifeq ($(OS_ARCH),i586)
    x:=$(warning "WARNING: $(ARCH_DATA_MODEL_ERROR)")
  endif
  ifeq ($(OS_ARCH),sparc)
    x:=$(warning "WARNING: $(ARCH_DATA_MODEL_ERROR)")
  endif
else
  ifeq ($(ARCH_DATA_MODEL),32)
    ifeq ($(OS_ARCH),$(OS_ARCH_X64_NAME))
      x:=$(warning "WARNING: $(ARCH_DATA_MODEL_ERROR)")
    endif
    ifeq ($(OS_ARCH),ia64)
      x:=$(warning "WARNING: $(ARCH_DATA_MODEL_ERROR)")
    endif
    ifeq ($(OS_ARCH),sparcv9)
      x:=$(warning "WARNING: $(ARCH_DATA_MODEL_ERROR)")
    endif
  else
    x:=$(warning "WARNING: $(ARCH_DATA_MODEL_ERROR)")
  endif
endif

# Alternate OS_ARCH name (defaults to OS_ARCH)
OS_ARCH2:=$(OS_ARCH2-$(OS_ARCH))
ifeq ($(OS_ARCH2),)
  OS_ARCH2:=$(OS_ARCH)
endif

# Root of this test area (important to use full paths in some places)
TEST_ROOT := $(shell $(PWD))

# Root of all test results
ifdef ALT_OUTPUTDIR
  ABS_OUTPUTDIR = $(ALT_OUTPUTDIR)
else
  ABS_OUTPUTDIR = $(TEST_ROOT)/../build/$(PLATFORM_OS)
endif
ABS_PLATFORM_BUILD_ROOT = $(ABS_OUTPUTDIR)
ABS_TEST_OUTPUT_DIR := $(ABS_PLATFORM_BUILD_ROOT)/testoutput/$(UNIQUE_DIR)

# Expect JPRT to set PRODUCT_HOME (the product or jdk in this case to test)
ifndef PRODUCT_HOME
  # Try to use j2sdk-image if it exists
  ABS_JDK_IMAGE = $(ABS_PLATFORM_BUILD_ROOT)/j2sdk-image
  PRODUCT_HOME :=                       		\
    $(shell                             		\
      if [ -d $(ABS_JDK_IMAGE) ] ; then 		\
         $(ECHO) "$(ABS_JDK_IMAGE)";    		\
       else                             		\
         $(ECHO) "$(ABS_PLATFORM_BUILD_ROOT)";		\
       fi)
  PRODUCT_HOME := $(PRODUCT_HOME)
endif

# Expect JPRT to set JPRT_PRODUCT_ARGS (e.g. -server etc.)
#   Should be passed into 'java' only.
#   Could include: -d64 -server -client OR any java option
ifdef JPRT_PRODUCT_ARGS
  JAVA_ARGS = $(JPRT_PRODUCT_ARGS)
endif

# Expect JPRT to set JPRT_PRODUCT_VM_ARGS (e.g. -Xcomp etc.)
#   Should be passed into anything running the vm (java, javac, javadoc, ...).
ifdef JPRT_PRODUCT_VM_ARGS
  JAVA_VM_ARGS = $(JPRT_PRODUCT_VM_ARGS)
endif

# Check JAVA_ARGS arguments based on ARCH_DATA_MODEL etc.
ifeq ($(OS_NAME),solaris)
  D64_ERROR_MESSAGE=Mismatch between ARCH_DATA_MODEL=$(ARCH_DATA_MODEL) and use of -d64 in JAVA_ARGS=$(JAVA_ARGS)
  ifeq ($(ARCH_DATA_MODEL),32)
    ifneq ($(findstring -d64,$(JAVA_ARGS)),)
      x:=$(warning "WARNING: $(D64_ERROR_MESSAGE)")
    endif
  endif
  ifeq ($(ARCH_DATA_MODEL),64)
    ifeq ($(findstring -d64,$(JAVA_ARGS)),)
      x:=$(warning "WARNING: $(D64_ERROR_MESSAGE)")
    endif
  endif
endif

# Macro to run make and set the shared library permissions
define SharedLibraryPermissions
$(MAKE) SHARED_LIBRARY_DIR=$1 UNIQUE_DIR=$@ shared_library_permissions
endef

# Expect JPRT to set JPRT_ARCHIVE_BUNDLE (path to zip bundle for results)
ARCHIVE_BUNDLE = $(ABS_TEST_OUTPUT_DIR)/ARCHIVE_BUNDLE.zip
ifdef JPRT_ARCHIVE_BUNDLE
  ARCHIVE_BUNDLE = $(JPRT_ARCHIVE_BUNDLE)
endif

# How to create the test bundle (pass or fail, we want to create this)
#   Follow command with ";$(BUNDLE_UP_AND_EXIT)", so it always gets executed.
ZIP_UP_RESULTS = ( $(MKDIR) -p `$(DIRNAME) $(ARCHIVE_BUNDLE)`     \
	           && $(CD) $(ABS_TEST_OUTPUT_DIR)             \
	           && $(CHMOD) -R a+r . \
	           && $(ZIP) -q -r $(ARCHIVE_BUNDLE) . )
SUMMARY_TXT = $(shell $(GETMIXEDPATH) "$(ABS_TEST_OUTPUT_DIR)")/JTreport/text/summary.txt
STATS_TXT_NAME = Stats.txt
STATS_TXT = $(shell $(GETMIXEDPATH) "$(ABS_TEST_OUTPUT_DIR)")/$(STATS_TXT_NAME)
RUNLIST   = $(shell $(GETMIXEDPATH) "$(ABS_TEST_OUTPUT_DIR)")/runlist.txt
PASSLIST  = $(shell $(GETMIXEDPATH) "$(ABS_TEST_OUTPUT_DIR)")/passlist.txt
FAILLIST  = $(shell $(GETMIXEDPATH) "$(ABS_TEST_OUTPUT_DIR)")/faillist.txt
EXITCODE  = $(shell $(GETMIXEDPATH) "$(ABS_TEST_OUTPUT_DIR)")/exitcode.txt

TESTEXIT = \
  if [ ! -s $(EXITCODE) ] ; then \
    $(ECHO) "ERROR: EXITCODE file not filled in."; \
    $(ECHO) "1" > $(EXITCODE); \
  fi ; \
  testExitCode=`$(CAT) $(EXITCODE)`; \
  $(ECHO) "EXIT CODE: $${testExitCode}"; \
  exit $${testExitCode}

BUNDLE_UP_AND_EXIT = \
( \
  jtregExitCode=$$? && \
  _summary="$(SUMMARY_TXT)"; \
  $(RM) -f $(STATS_TXT) $(RUNLIST) $(PASSLIST) $(FAILLIST) $(EXITCODE); \
  $(ECHO) "$${jtregExitCode}" > $(EXITCODE); \
  if [ -r "$${_summary}" ] ; then \
    $(ECHO) "Summary: $(UNIQUE_DIR)" > $(STATS_TXT); \
    $(EXPAND) $${_summary} | $(EGREP) -v ' Not run\.' > $(RUNLIST); \
    $(EGREP) ' Passed\.' $(RUNLIST) \
      | $(EGREP) -v ' Error\.' \
      | $(EGREP) -v ' Failed\.' > $(PASSLIST); \
    ( $(EGREP) ' Failed\.' $(RUNLIST); \
      $(EGREP) ' Error\.' $(RUNLIST); \
      $(EGREP) -v ' Passed\.' $(RUNLIST) ) \
      | $(SORT) | $(UNIQ) > $(FAILLIST); \
    if [ $${jtregExitCode} != 0 -o -s $(FAILLIST) ] ; then \
      $(EXPAND) $(FAILLIST) \
        | $(CUT) -d' ' -f1 \
        | $(SED) -e 's@^@FAILED: @' >> $(STATS_TXT); \
      if [ $${jtregExitCode} = 0 ] ; then \
        jtregExitCode=1; \
      fi; \
    fi; \
    runc="`$(CAT) $(RUNLIST)      | $(WC) -l | $(AWK) '{print $$1;}'`"; \
    passc="`$(CAT) $(PASSLIST)    | $(WC) -l | $(AWK) '{print $$1;}'`"; \
    failc="`$(CAT) $(FAILLIST)    | $(WC) -l | $(AWK) '{print $$1;}'`"; \
    exclc="`$(CAT) $(EXCLUDELIST) | $(WC) -l | $(AWK) '{print $$1;}'`"; \
    $(ECHO) "TEST STATS: name=$(UNIQUE_DIR)  run=$${runc}  pass=$${passc}  fail=$${failc}  excluded=$${exclc}" \
      >> $(STATS_TXT); \
  else \
    $(ECHO) "Missing file: $${_summary}" >> $(STATS_TXT); \
  fi; \
  if [ -f $(STATS_TXT) ] ; then \
    $(CAT) $(STATS_TXT); \
  fi; \
  $(ZIP_UP_RESULTS) ; \
  $(TESTEXIT) \
)

################################################################

# Default make rule (runs jtreg_tests)
all: jtreg_tests
	@$(ECHO) "Testing completed successfully"

# Prep for output
prep: clean
	@$(MKDIR) -p $(ABS_TEST_OUTPUT_DIR)
	@$(MKDIR) -p `$(DIRNAME) $(ARCHIVE_BUNDLE)`

# Cleanup
clean:
	$(RM) -r $(ABS_TEST_OUTPUT_DIR)
	$(RM) $(ARCHIVE_BUNDLE)

################################################################

# jtreg tests

# Expect JT_HOME to be set for jtreg tests. (home for jtreg)
ifndef JT_HOME
  JT_HOME = $(SLASH_JAVA)/re/jtreg/4.1/promoted/latest/binaries/jtreg
  ifdef JPRT_JTREG_HOME
    JT_HOME = $(JPRT_JTREG_HOME)
  endif
endif

# Expect JPRT to set TESTDIRS to the jtreg test dirs
ifndef TESTDIRS
  TESTDIRS = demo
endif

# Agentvm settings (default is false)
ifndef USE_JTREG_AGENTVM
  USE_JTREG_AGENTVM=false
endif
# With agentvm, you cannot use -javaoptions?
ifeq ($(USE_JTREG_AGENTVM),true)
  JTREG_AGENTVM_OPTION = -agentvm
  EXTRA_JTREG_OPTIONS += $(JTREG_AGENTVM_OPTION) $(JAVA_ARGS) $(JAVA_ARGS:%=-vmoption:%)
  JTREG_TEST_OPTIONS = $(JAVA_VM_ARGS:%=-vmoption:%)
else
  JTREG_TEST_OPTIONS = $(JAVA_ARGS:%=-javaoptions:%) $(JAVA_VM_ARGS:%=-vmoption:%)
endif

ifdef CONCURRENCY
  EXTRA_JTREG_OPTIONS += -concurrency:$(CONCURRENCY)
endif

# Some tests annoy me and fail frequently
PROBLEM_LIST=ProblemList.txt
PROBLEM_LISTS=$(PROBLEM_LIST) $(wildcard closed/$(PROBLEM_LIST))
EXCLUDELIST=$(ABS_TEST_OUTPUT_DIR)/excludelist.txt

# Create exclude list for this platform and arch
ifdef NO_EXCLUDES
$(EXCLUDELIST): $(PROBLEM_LISTS) $(TEST_DEPENDENCIES)
	@$(ECHO) "NOTHING_EXCLUDED" > $@
else
$(EXCLUDELIST): $(PROBLEM_LISTS) $(TEST_DEPENDENCIES)
	@$(RM) $@ $@.temp1 $@.temp2
	@(($(CAT) $(PROBLEM_LISTS) | $(EGREP) -- '$(OS_NAME)-all'          ) ;\
	  ($(CAT) $(PROBLEM_LISTS) | $(EGREP) -- '$(PLATFORM_OS)'          ) ;\
	  ($(CAT) $(PROBLEM_LISTS) | $(EGREP) -- '$(OS_NAME)-$(OS_ARCH2)'  ) ;\
	  ($(CAT) $(PROBLEM_LISTS) | $(EGREP) -- '$(OS_NAME)-$(OS_VERSION)') ;\
	  ($(CAT) $(PROBLEM_LISTS) | $(EGREP) -- 'generic-$(OS_ARCH)'      ) ;\
	  ($(CAT) $(PROBLEM_LISTS) | $(EGREP) -- 'generic-$(OS_ARCH2)'     ) ;\
          ($(CAT) $(PROBLEM_LISTS) | $(EGREP) -- 'generic-all'             ) ;\
          ($(ECHO) "#") ;\
        ) | $(SED) -e 's@^[\ ]*@@' \
          | $(EGREP) -v '^#' > $@.temp1
	for tdir in $(TESTDIRS) SOLARIS_10_SH_BUG_NO_EMPTY_FORS ; do \
          ( ( $(CAT) $@.temp1 | $(EGREP) "^$${tdir}" ) ; $(ECHO) "#" ) >> $@.temp2 ; \
        done
	@$(ECHO) "# at least one line" >> $@.temp2
	@( $(EGREP) -v '^#' $@.temp2 ; true ) > $@
	@$(ECHO) "Excluding list contains `$(EXPAND) $@ | $(WC) -l` items"
endif

# Select list of directories that exist
define TestDirs
$(foreach i,$1,$(wildcard ${i})) $(foreach i,$1,$(wildcard closed/${i}))
endef
# Running batches of tests with or without agentvm
define RunAgentvmBatch
$(ECHO) "Running tests in agentvm mode: $?"
$(MAKE) TEST_DEPENDENCIES="$?" TESTDIRS="$?" USE_JTREG_AGENTVM=true  UNIQUE_DIR=$@ jtreg_tests
endef
define RunOthervmBatch
$(ECHO) "Running tests in othervm mode: $?"
$(MAKE) TEST_DEPENDENCIES="$?" TESTDIRS="$?" USE_JTREG_AGENTVM=false UNIQUE_DIR=$@ jtreg_tests
endef
define SummaryInfo
$(ECHO) "########################################################"
$(CAT) $(?:%=$(ABS_TEST_OUTPUT_DIR)/%/$(STATS_TXT_NAME))
$(ECHO) "########################################################"
endef

# ------------------------------------------------------------------

# Batches of tests (somewhat arbitrary assigments to jdk_* targets)
JDK_ALL_TARGETS =

# Stable othervm testruns (minus items from PROBLEM_LIST)
#   Using samevm has problems, and doesn't help performance as much as others.
JDK_ALL_TARGETS += jdk_awt
jdk_awt: $(call TestDirs, com/sun/awt java/awt sun/awt \
         javax/imageio javax/print sun/pisces)
	$(call RunOthervmBatch)

# Stable samevm testruns (minus items from PROBLEM_LIST)
JDK_ALL_TARGETS += jdk_beans1
jdk_beans1: $(call TestDirs, \
            java/beans/beancontext java/beans/PropertyChangeSupport \
            java/beans/Introspector java/beans/Performance \
            java/beans/VetoableChangeSupport java/beans/Statement)
	$(call RunAgentvmBatch)

# Stable othervm testruns (minus items from PROBLEM_LIST)
#   Using samevm has serious problems with these tests
JDK_ALL_TARGETS += jdk_beans2
jdk_beans2: $(call TestDirs, \
            java/beans/Beans java/beans/EventHandler java/beans/XMLDecoder \
            java/beans/PropertyEditor)
	$(call RunOthervmBatch)

# Stable othervm testruns (minus items from PROBLEM_LIST)
#   Using agentvm has serious problems with these tests
JDK_ALL_TARGETS += jdk_beans3
jdk_beans3: $(call TestDirs, java/beans/XMLEncoder)
	$(call RunOthervmBatch)

# All beans tests
jdk_beans: jdk_beans1 jdk_beans2 jdk_beans3
	@$(SummaryInfo)

# Stable agentvm testruns (minus items from PROBLEM_LIST)
JDK_ALL_TARGETS += jdk_io
jdk_io: $(call TestDirs, java/io)
	$(call RunAgentvmBatch)

# Stable othervm testruns (minus items from PROBLEM_LIST)
#   Using agentvm has serious problems with these tests
ifdef OPENJDK
jdk_jfr:
else
JDK_ALL_TARGETS += jdk_jfr
jdk_jfr: $(call TestDirs, com/oracle/jfr)
	$(call RunOthervmBatch)
endif

# Stable agentvm testruns (minus items from PROBLEM_LIST)
JDK_ALL_TARGETS += jdk_lang
<<<<<<< HEAD
jdk_lang: $(call TestDirs, java/lang sun/reflect)
=======
jdk_lang: $(call TestDirs, java/lang sun/invoke sun/misc vm)
>>>>>>> bfcf5a75
	$(call RunAgentvmBatch)

# Stable othervm testruns (minus items from PROBLEM_LIST)
#   Using agentvm has serious problems with these tests
JDK_ALL_TARGETS += jdk_jmx
jdk_jmx: $(call TestDirs, javax/management com/sun/jmx)
	$(call RunOthervmBatch)

# Stable othervm testruns (minus items from PROBLEM_LIST)
#   Using agentvm has serious problems with these tests
JDK_ALL_TARGETS += jdk_management
jdk_management: $(call TestDirs, com/sun/management sun/management)
	$(call RunOthervmBatch)

# Stable samevm testruns (minus items from PROBLEM_LIST)
JDK_ALL_TARGETS += jdk_math
jdk_math: $(call TestDirs, java/math)
	$(call RunAgentvmBatch)

# Stable samevm testruns (minus items from PROBLEM_LIST)
<<<<<<< HEAD
JDK_ALL_TARGETS += jdk_misc
jdk_misc: $(call TestDirs, \
          demo/jvmti demo/zipfs javax/naming javax/script \
          javax/smartcardio javax/xml com/sun/jndi com/sun/org/glassfish \
          com/sun/corba com/sun/xml sun/misc)
=======
JDK_ALL_TARGETS += jdk_other
jdk_other: $(call TestDirs, \
          demo/jvmti demo/zipfs \
          javax/naming com/sun/jndi \
          javax/script \
          java/sql javax/sql \
          javax/smartcardio \
          javax/xml/soap \
          javax/xml/jaxp \
          com/sun/xml \
          javax/xml/ws com/sun/internal/ws \
          com/sun/org/apache/xerces \
          com/sun/corba \
          com/sun/tracing \
          sun/usagetracker) 
>>>>>>> bfcf5a75
	$(call RunAgentvmBatch)

# Stable samevm testruns (minus items from PROBLEM_LIST)
JDK_ALL_TARGETS += jdk_net
jdk_net: $(call TestDirs, com/sun/net java/net sun/net com/oracle/net)
	$(call RunAgentvmBatch)

# Stable samevm testruns (minus items from PROBLEM_LIST)
jdk_nio: $(call TestDirs, java/nio sun/nio com/oracle/nio)
	$(call SharedLibraryPermissions,java/nio/channels)
	$(call RunAgentvmBatch)

# Stable samevm testruns (minus items from PROBLEM_LIST)
jdk_sctp: $(call TestDirs, com/sun/nio/sctp)
	$(call RunAgentvmBatch)

# Stable othervm testruns (minus items from PROBLEM_LIST)
#   Using samevm has serious problems with these tests
JDK_ALL_TARGETS += jdk_rmi
jdk_rmi: $(call TestDirs, java/rmi sun/rmi javax/rmi/ssl)
	$(call RunOthervmBatch)

# Stable samevm testruns (minus items from PROBLEM_LIST)
JDK_ALL_TARGETS += jdk_security1
jdk_security1: $(call TestDirs, java/security)
	$(call RunAgentvmBatch)

# Stable othervm testruns (minus items from PROBLEM_LIST)
#   Using samevm has serious problems with these tests
JDK_ALL_TARGETS += jdk_security2
jdk_security2: $(call TestDirs, javax/crypto com/sun/crypto)
	$(call RunAgentvmBatch)

# Stable othervm testruns (minus items from PROBLEM_LIST)
#   Using samevm has serious problems with these tests
JDK_ALL_TARGETS += jdk_security3
jdk_security3: $(call TestDirs, com/sun/security lib/security \
		javax/security sun/security \
		com/sun/org/apache/xml/internal/security \
		com/oracle/security)
	$(call SharedLibraryPermissions,sun/security)
	$(call RunAgentvmBatch)

# All security tests
jdk_security: jdk_security1 jdk_security2 jdk_security3
	@$(SummaryInfo)

# Stable samevm testruns (minus items from PROBLEM_LIST)
JDK_ALL_TARGETS += jdk_sound
jdk_sound: $(call TestDirs, javax/sound)
	$(call RunAgentvmBatch)

# Stable othervm testruns (minus items from PROBLEM_LIST)
#   Using samevm has problems, and doesn't help performance as much as others.
JDK_ALL_TARGETS += jdk_swing
jdk_swing: $(call TestDirs, javax/swing sun/java2d \
           demo/jfc com/sun/java/swing)
	$(call RunOthervmBatch)

# Stable samevm testruns (minus items from PROBLEM_LIST)
JDK_ALL_TARGETS += jdk_text
jdk_text: $(call TestDirs, java/text sun/text)
	$(call RunAgentvmBatch)

# Stable samevm testruns (minus items from PROBLEM_LIST)
JDK_ALL_TARGETS += jdk_jdi
jdk_jdi: $(call TestDirs, com/sun/jdi)
	$(call RunAgentvmBatch)

# Stable othervm testruns (minus items from PROBLEM_LIST)
#   Using samevm has serious problems with these tests
JDK_ALL_TARGETS += jdk_tools
jdk_tools: $(call TestDirs, \
		com/sun/tools sun/jvmstat sun/tools tools \
		com/sun/tracing)
	$(call SharedLibraryPermissions,tools/launcher)
	$(call RunAgentvmBatch)

# Stable samevm testruns (minus items from PROBLEM_LIST)
JDK_ALL_TARGETS += jdk_util
jdk_util: $(call TestDirs, java/util sun/util)
	$(call RunAgentvmBatch)

# ------------------------------------------------------------------

# Run all tests
FILTER_OUT_LIST=jdk_awt jdk_rmi jdk_swing
JDK_ALL_STABLE_TARGETS := $(filter-out $(FILTER_OUT_LIST), $(JDK_ALL_TARGETS))
jdk_all: $(JDK_ALL_STABLE_TARGETS)
	@$(SummaryInfo)

# These are all phony targets
PHONY_LIST += $(JDK_ALL_TARGETS)

# ------------------------------------------------------------------

# Default JTREG to run (win32 script works for everybody)
JTREG = $(JT_HOME)/win32/bin/jtreg
# Add any extra options (agentvm etc.)
JTREG_BASIC_OPTIONS += $(EXTRA_JTREG_OPTIONS)
# Only run automatic tests
JTREG_BASIC_OPTIONS += -a
# Always turn on assertions
JTREG_ASSERT_OPTION = -ea -esa
JTREG_BASIC_OPTIONS += $(JTREG_ASSERT_OPTION)
# Report details on all failed or error tests, times too
JTREG_BASIC_OPTIONS += -v:fail,error,time
# Retain all files for failing tests
JTREG_BASIC_OPTIONS += -retain:fail,error
# Ignore tests are not run and completely silent about it
JTREG_IGNORE_OPTION = -ignore:quiet
JTREG_BASIC_OPTIONS += $(JTREG_IGNORE_OPTION)
# Multiple by 4 the timeout numbers
JTREG_TIMEOUT_OPTION =  -timeoutFactor:4
JTREG_BASIC_OPTIONS += $(JTREG_TIMEOUT_OPTION)
# Boost the max memory for jtreg to avoid gc thrashing
JTREG_MEMORY_OPTION = -J-Xmx512m
JTREG_BASIC_OPTIONS += $(JTREG_MEMORY_OPTION)

# Make sure jtreg exists
$(JTREG): $(JT_HOME)

# Run jtreg
jtreg_tests: prep $(PRODUCT_HOME) $(JTREG) $(EXCLUDELIST)
	@$(EXPAND) $(EXCLUDELIST) \
            | $(CUT) -d' ' -f1 \
            | $(SED) -e 's@^@Excluding: @'
	(                                                                    \
	  ( JT_HOME=$(shell $(GETMIXEDPATH) "$(JT_HOME)");                   \
            export JT_HOME;                                                  \
            $(shell $(GETMIXEDPATH) "$(JTREG)")                              \
              $(JTREG_BASIC_OPTIONS)                                         \
              -r:$(shell $(GETMIXEDPATH) "$(ABS_TEST_OUTPUT_DIR)")/JTreport  \
              -w:$(shell $(GETMIXEDPATH) "$(ABS_TEST_OUTPUT_DIR)")/JTwork    \
              -jdk:$(shell $(GETMIXEDPATH) "$(PRODUCT_HOME)")                \
              -exclude:$(shell $(GETMIXEDPATH) "$(EXCLUDELIST)")             \
              $(JTREG_TEST_OPTIONS)                                          \
              $(TESTDIRS)                                                    \
	  ) ; $(BUNDLE_UP_AND_EXIT)                                          \
	) 2>&1 | $(TEE) $(ABS_TEST_OUTPUT_DIR)/output.txt ; $(TESTEXIT)

# Rule that may change execute permissions on shared library files.
#  Files in repositories should never have execute permissions, but there
#  are some tests that have pre-built shared libraries, and these windows
#  dll files must have execute permission. Adding execute permission
#  may happen automatically on windows when using certain versions of mercurial
#  but it cannot be guaranteed. And blindly adding execute permission might
#  be seen as a mercurial 'change', so we avoid adding execute permission to
#  repository files. But testing from a plain source tree needs the chmod a+rx.
#  Used on select directories and applying the chmod to all shared libraries
#  not just dll files. On windows, this may not work with MKS if the files
#  were installed with CYGWIN unzip or untar (MKS chmod may not do anything).
#  And with CYGWIN and sshd service, you may need CYGWIN=ntsec for this to work.
#
shared_library_permissions: $(SHARED_LIBRARY_DIR)
	if [ ! -d $(TEST_ROOT)/../.hg ] ; then                          \
	  $(FIND) $< \( -name \*.dll -o -name \*.DLL -o -name \*.so \)  \
	        -exec $(CHMOD) a+rx {} \; ;                             \
        fi

PHONY_LIST += jtreg_tests shared_library_permissions

################################################################

# packtest

# Expect JPRT to set JPRT_PACKTEST_HOME.
PACKTEST_HOME = /net/jprt-web.sfbay.sun.com/jprt/allproducts/packtest
ifdef JPRT_PACKTEST_HOME
  PACKTEST_HOME = $(JPRT_PACKTEST_HOME)
endif

packtest: prep $(PACKTEST_HOME)/ptest $(PRODUCT_HOME)
	( $(CD) $(PACKTEST_HOME) &&            \
	    $(PACKTEST_HOME)/ptest             \
		 -t "$(PRODUCT_HOME)"          \
	         $(PACKTEST_STRESS_OPTION)     \
		 $(EXTRA_PACKTEST_OPTIONS)     \
		 -W $(ABS_TEST_OUTPUT_DIR)     \
                 $(JAVA_ARGS:%=-J %)           \
                 $(JAVA_VM_ARGS:%=-J %)        \
	 ) ; $(BUNDLE_UP_AND_EXIT)

packtest_stress: PACKTEST_STRESS_OPTION=-s
packtest_stress: packtest

PHONY_LIST += packtest packtest_stress

################################################################

# perftest to collect statistics

# Expect JPRT to set JPRT_PACKTEST_HOME.
PERFTEST_HOME = $(TEST_ROOT)/perf
ifdef JPRT_PERFTEST_HOME
  PERFTEST_HOME = $(JPRT_PERFTEST_HOME)
endif

perftest: ( $(PERFTEST_HOME)/perftest          \
                 -t $(shell $(GETMIXEDPATH) "$(PRODUCT_HOME)")               \
                 -w $(shell $(GETMIXEDPATH) "$(ABS_TEST_OUTPUT_DIR)") \
                 -h $(PERFTEST_HOME) \
	 ) ; $(BUNDLE_UP_AND_EXIT)


PHONY_LIST += perftest

################################################################

# vmsqe tests

# Expect JPRT to set JPRT_VMSQE_HOME.
VMSQE_HOME = $(SLASH_JAVA)/sqe/comp/vm/testbase/sqe/vm/current/build/latest/vm
ifdef JPRT_VMSQE_HOME
  VMSQE_HOME = $(JPRT_VMSQE_HOME)
endif

# Expect JPRT to set JPRT_RUNVMSQE_HOME.
RUNVMSQE_HOME = /net/jprt-web.sfbay.sun.com/jprt/allproducts/runvmsqe
ifdef JPRT_RUNVMSQE_HOME
  RUNVMSQE_HOME = $(JPRT_RUNVMSQE_HOME)
endif

# Expect JPRT to set JPRT_TONGA3_HOME.
TONGA3_HOME = $(SLASH_JAVA)/sqe/tools/gtee/harness/tonga
ifdef JPRT_TONGA3_HOME
  TONGA3_HOME = $(JPRT_TONGA3_HOME)
endif

RUNVMSQE_BIN = $(RUNVMSQE_HOME)/bin/runvmsqe

vmsqe_tests: prep $(VMSQE_HOME)/vm $(TONGA3_HOME) $(RUNVMSQE_BIN) $(PRODUCT_HOME)
	$(RM) -r $(ABS_TEST_OUTPUT_DIR)/vmsqe
	( $(CD) $(ABS_TEST_OUTPUT_DIR) &&          \
	    $(RUNVMSQE_BIN)                        \
		 -jdk "$(PRODUCT_HOME)"            \
		 -o "$(ABS_TEST_OUTPUT_DIR)/vmsqe" \
		 -testbase "$(VMSQE_HOME)/vm"      \
		 -tonga "$(TONGA3_HOME)"           \
		 -tongajdk "$(ALT_BOOTDIR)"        \
                 $(JAVA_ARGS)                      \
                 $(JAVA_VM_ARGS)                   \
	         $(RUNVMSQE_TEST_OPTION)           \
		 $(EXTRA_RUNVMSQE_OPTIONS)         \
	 ) ; $(BUNDLE_UP_AND_EXIT)

vmsqe_jdwp: RUNVMSQE_TEST_OPTION=-jdwp
vmsqe_jdwp: vmsqe_tests

vmsqe_jdi: RUNVMSQE_TEST_OPTION=-jdi
vmsqe_jdi: vmsqe_tests

vmsqe_jdb: RUNVMSQE_TEST_OPTION=-jdb
vmsqe_jdb: vmsqe_tests

vmsqe_quick-jdi: RUNVMSQE_TEST_OPTION=-quick-jdi
vmsqe_quick-jdi: vmsqe_tests

vmsqe_sajdi: RUNVMSQE_TEST_OPTION=-sajdi
vmsqe_sajdi: vmsqe_tests

vmsqe_jvmti: RUNVMSQE_TEST_OPTION=-jvmti
vmsqe_jvmti: vmsqe_tests

vmsqe_hprof: RUNVMSQE_TEST_OPTION=-hprof
vmsqe_hprof: vmsqe_tests

vmsqe_monitoring: RUNVMSQE_TEST_OPTION=-monitoring
vmsqe_monitoring: vmsqe_tests

PHONY_LIST += vmsqe_jdwp vmsqe_jdi vmsqe_jdb vmsqe_quick-jdi vmsqe_sajdi \
              vmsqe_jvmti vmsqe_hprof vmsqe_monitoring vmsqe_tests

################################################################

# jck tests

# Default is to use jck 7 from /java/re
JCK7_DEFAULT_HOME = $(SLASH_JAVA)/re/jck/7/promoted/latest/binaries

# Expect JPRT to set JPRT_JCK7COMPILER_HOME.
JCK7COMPILER_HOME = $(JCK7_DEFAULT_HOME)/JCK-compiler-7
ifdef JPRT_JCK7COMPILER_HOME
  JCK7COMPILER_HOME = $(JPRT_JCK7COMPILER_HOME)/JCK-compiler-7
endif

# Expect JPRT to set JPRT_JCK7RUNTIME_HOME.
JCK7RUNTIME_HOME = $(JCK7_DEFAULT_HOME)/JCK-runtime-7
ifdef JPRT_JCK7RUNTIME_HOME
  JCK7RUNTIME_HOME = $(JPRT_JCK7RUNTIME_HOME)/JCK-runtime-7
endif

# Expect JPRT to set JPRT_JCK7DEVTOOLS_HOME.
JCK7DEVTOOLS_HOME = $(JCK7_DEFAULT_HOME)/JCK-devtools-7
ifdef JPRT_JCK7DEVTOOLS_HOME
  JCK7DEVTOOLS_HOME = $(JPRT_JCK7DEVTOOLS_HOME)/JCK-devtools-7
endif

# The jtjck.jar utility to use to run the tests
JTJCK_JAR = $(JCK_HOME)/lib/jtjck.jar
JTJCK_JAVA_ARGS =  -XX:MaxPermSize=256m -Xmx512m
JTJCK_OPTIONS = -headless -v

# Default tests to run
ifndef JCK_COMPILER_TESTS
  JCK_COMPILER_TESTS =
endif
ifndef JCK_RUNTIME_TESTS
  JCK_RUNTIME_TESTS  =
endif
ifndef JCK_DEVTOOLS_TESTS
  JCK_DEVTOOLS_TESTS =
endif

# Generic rule used to run jck tests
_generic_jck_tests: prep $(PRODUCT_HOME) $(EXCLUDELIST)
	@$(EXPAND) $(EXCLUDELIST) \
            | $(CUT) -d' ' -f1 \
            | $(SED) -e 's@^@Excluding: @'
	( $(CD) $(ABS_TEST_OUTPUT_DIR) &&          			   \
	  $(PRODUCT_HOME)/bin/java $(JTJCK_JAVA_ARGS) 			   \
	    -jar "$(JTJCK_JAR)" 					   \
	    $(JTJCK_OPTIONS) 						   \
            -r:$(shell $(GETMIXEDPATH) "$(ABS_TEST_OUTPUT_DIR)")/JTreport  \
            -w:$(shell $(GETMIXEDPATH) "$(ABS_TEST_OUTPUT_DIR)")/JTwork    \
            -jdk:$(shell $(GETMIXEDPATH) "$(PRODUCT_HOME)")                \
	    $(TESTDIRS) 						   \
        ) ; $(BUNDLE_UP_AND_EXIT)

# JCK7 compiler tests
jck7compiler:
	$(MAKE) UNIQUE_DIR=$@ \
	        JCK_HOME=$(JCK7COMPILER_HOME) \
	        TESTDIRS="$(JCK_COMPILER_TESTS)" \
                _generic_jck_tests

# JCK7 runtime tests
jck7runtime:
	$(MAKE) UNIQUE_DIR=$@ \
	        JCK_HOME=$(JCK7RUNTIME_HOME) \
	        TESTDIRS="$(JCK_RUNTIME_TESTS)" \
                _generic_jck_tests

# JCK7 devtools tests
jck7devtools:
	$(MAKE) UNIQUE_DIR=$@ \
	        JCK_HOME=$(JCK7DEVTOOLS_HOME) \
                TESTDIRS="$(JCK_DEVTOOLS_TESTS)" \
                _generic_jck_tests

# Run all 3 sets of JCK7 tests
jck_all: jck7runtime jck7devtools jck7compiler

PHONY_LIST += jck_all _generic_jck_tests \
	      jck7compiler jck7runtime jck7devtools

################################################################

# Phony targets (e.g. these are not filenames)
.PHONY: all clean prep $(PHONY_LIST)

################################################################
<|MERGE_RESOLUTION|>--- conflicted
+++ resolved
@@ -484,11 +484,7 @@
 
 # Stable agentvm testruns (minus items from PROBLEM_LIST)
 JDK_ALL_TARGETS += jdk_lang
-<<<<<<< HEAD
-jdk_lang: $(call TestDirs, java/lang sun/reflect)
-=======
-jdk_lang: $(call TestDirs, java/lang sun/invoke sun/misc vm)
->>>>>>> bfcf5a75
+jdk_lang: $(call TestDirs, java/lang sun/invoke sun/misc vm sun/reflect)
 	$(call RunAgentvmBatch)
 
 # Stable othervm testruns (minus items from PROBLEM_LIST)
@@ -509,13 +505,6 @@
 	$(call RunAgentvmBatch)
 
 # Stable samevm testruns (minus items from PROBLEM_LIST)
-<<<<<<< HEAD
-JDK_ALL_TARGETS += jdk_misc
-jdk_misc: $(call TestDirs, \
-          demo/jvmti demo/zipfs javax/naming javax/script \
-          javax/smartcardio javax/xml com/sun/jndi com/sun/org/glassfish \
-          com/sun/corba com/sun/xml sun/misc)
-=======
 JDK_ALL_TARGETS += jdk_other
 jdk_other: $(call TestDirs, \
           demo/jvmti demo/zipfs \
@@ -531,7 +520,6 @@
           com/sun/corba \
           com/sun/tracing \
           sun/usagetracker) 
->>>>>>> bfcf5a75
 	$(call RunAgentvmBatch)
 
 # Stable samevm testruns (minus items from PROBLEM_LIST)
