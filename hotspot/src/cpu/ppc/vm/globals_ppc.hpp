/*
 * Copyright (c) 2002, 2016, Oracle and/or its affiliates. All rights reserved.
 * Copyright (c) 2012, 2016 SAP SE. All rights reserved.
 * DO NOT ALTER OR REMOVE COPYRIGHT NOTICES OR THIS FILE HEADER.
 *
 * This code is free software; you can redistribute it and/or modify it
 * under the terms of the GNU General Public License version 2 only, as
 * published by the Free Software Foundation.
 *
 * This code is distributed in the hope that it will be useful, but WITHOUT
 * ANY WARRANTY; without even the implied warranty of MERCHANTABILITY or
 * FITNESS FOR A PARTICULAR PURPOSE.  See the GNU General Public License
 * version 2 for more details (a copy is included in the LICENSE file that
 * accompanied this code).
 *
 * You should have received a copy of the GNU General Public License version
 * 2 along with this work; if not, write to the Free Software Foundation,
 * Inc., 51 Franklin St, Fifth Floor, Boston, MA 02110-1301 USA.
 *
 * Please contact Oracle, 500 Oracle Parkway, Redwood Shores, CA 94065 USA
 * or visit www.oracle.com if you need additional information or have any
 * questions.
 *
 */

#ifndef CPU_PPC_VM_GLOBALS_PPC_HPP
#define CPU_PPC_VM_GLOBALS_PPC_HPP

#include "utilities/globalDefinitions.hpp"
#include "utilities/macros.hpp"

// Sets the default values for platform dependent flags used by the runtime system.
// (see globals.hpp)

define_pd_global(bool, ShareVtableStubs,      false); // Improves performance markedly for mtrt and compress.
define_pd_global(bool, NeedsDeoptSuspend,     false); // Only register window machines need this.


define_pd_global(bool, ImplicitNullChecks,    true);  // Generate code for implicit null checks.
define_pd_global(bool, TrapBasedNullChecks,   true);
define_pd_global(bool, UncommonNullCast,      true);  // Uncommon-trap NULLs passed to check cast.

#define DEFAULT_STACK_YELLOW_PAGES (6)
#define DEFAULT_STACK_RED_PAGES (1)
#define DEFAULT_STACK_SHADOW_PAGES (6 DEBUG_ONLY(+2))
#define DEFAULT_STACK_RESERVED_PAGES (0)

#define MIN_STACK_YELLOW_PAGES DEFAULT_STACK_YELLOW_PAGES
#define MIN_STACK_RED_PAGES DEFAULT_STACK_RED_PAGES
#define MIN_STACK_SHADOW_PAGES (3 DEBUG_ONLY(+1))
#define MIN_STACK_RESERVED_PAGES (0)

define_pd_global(intx, StackYellowPages,      DEFAULT_STACK_YELLOW_PAGES);
define_pd_global(intx, StackRedPages,         DEFAULT_STACK_RED_PAGES);
define_pd_global(intx, StackShadowPages,      DEFAULT_STACK_SHADOW_PAGES);
define_pd_global(intx, StackReservedPages,    DEFAULT_STACK_RESERVED_PAGES);

// Use large code-entry alignment.
define_pd_global(intx, CodeEntryAlignment,    128);
define_pd_global(intx, OptoLoopAlignment,     16);
define_pd_global(intx, InlineFrequencyCount,  100);
define_pd_global(intx, InlineSmallCode,       1500);

// Flags for template interpreter.
define_pd_global(bool, RewriteBytecodes,      true);
define_pd_global(bool, RewriteFrequentPairs,  true);

define_pd_global(bool, UseMembar,             false);

define_pd_global(bool, PreserveFramePointer,  false);

// GC Ergo Flags
define_pd_global(size_t, CMSYoungGenPerWorker, 16*M);  // Default max size of CMS young gen, per GC worker thread.

define_pd_global(uintx, TypeProfileLevel, 111);

define_pd_global(bool, CompactStrings, true);
<<<<<<< HEAD
=======

define_pd_global(intx, InitArrayShortSize, 8*BytesPerLong);
>>>>>>> 1e426d93

// Platform dependent flag handling: flags only defined on this platform.
#define ARCH_FLAGS(develop, product, diagnostic, experimental, notproduct, range, constraint)  \
                                                                            \
  /* Load poll address from thread. This is used to implement per-thread */ \
  /* safepoints on platforms != IA64. */                                    \
  product(bool, LoadPollAddressFromThread, false,                           \
          "Load polling page address from thread object (required for "     \
          "per-thread safepoints on platforms != IA64)")                    \
                                                                            \
  product(uintx, PowerArchitecturePPC64, 0,                                 \
          "CPU Version: x for PowerX. Currently recognizes Power5 to "      \
          "Power8. Default is 0. Newer CPUs will be recognized as Power8.") \
                                                                            \
  /* Reoptimize code-sequences of calls at runtime, e.g. replace an */      \
  /* indirect call by a direct call.                                */      \
  product(bool, ReoptimizeCallSequences, true,                              \
          "Reoptimize code-sequences of calls at runtime.")                 \
                                                                            \
  /* Power 8: Configure Data Stream Control Register. */                    \
  product(uint64_t,DSCR_PPC64, (uintx)-1,                                   \
          "Power8 or later: Specify encoded value for Data Stream Control " \
          "Register")                                                       \
  product(uint64_t,DSCR_DPFD_PPC64, 8,                                      \
          "Power8 or later: DPFD (default prefetch depth) value of the "    \
          "Data Stream Control Register."                                   \
          " 0: hardware default, 1: none, 2-7: min-max, 8: don't touch")    \
  product(uint64_t,DSCR_URG_PPC64, 8,                                       \
          "Power8 or later: URG (depth attainment urgency) value of the "   \
          "Data Stream Control Register."                                   \
          " 0: hardware default, 1: none, 2-7: min-max, 8: don't touch")    \
                                                                            \
  product(bool, UseLoadInstructionsForStackBangingPPC64, false,             \
          "Use load instructions for stack banging.")                       \
                                                                            \
  /* special instructions */                                                \
                                                                            \
  product(bool, UseCountLeadingZerosInstructionsPPC64, true,                \
          "Use count leading zeros instructions.")                          \
                                                                            \
  product(bool, UseExtendedLoadAndReserveInstructionsPPC64, false,          \
          "Use extended versions of load-and-reserve instructions.")        \
                                                                            \
  product(bool, UseRotateAndMaskInstructionsPPC64, true,                    \
          "Use rotate and mask instructions.")                              \
                                                                            \
  product(bool, UseStaticBranchPredictionInCompareAndSwapPPC64, true,       \
          "Use static branch prediction hints in CAS operations.")          \
  product(bool, UseStaticBranchPredictionForUncommonPathsPPC64, false,      \
          "Use static branch prediction hints for uncommon paths.")         \
                                                                            \
  product(bool, UsePower6SchedulerPPC64, false,                             \
          "Use Power6 Scheduler.")                                          \
                                                                            \
  product(bool, InsertEndGroupPPC64, false,                                 \
          "Insert EndGroup instructions to optimize for Power6.")           \
                                                                            \
  /* Trap based checks. */                                                  \
  /* Trap based checks use the ppc trap instructions to check certain */    \
  /* conditions. This instruction raises a SIGTRAP caught by the      */    \
  /* exception handler of the VM.                                     */    \
  product(bool, UseSIGTRAP, true,                                           \
          "Allow trap instructions that make use of SIGTRAP. Use this to "  \
          "switch off all optimizations requiring SIGTRAP.")                \
  product(bool, TrapBasedICMissChecks, true,                                \
          "Raise and handle SIGTRAP if inline cache miss detected.")        \
  product(bool, TrapBasedNotEntrantChecks, true,                            \
          "Raise and handle SIGTRAP if calling not entrant or zombie"       \
          " method.")                                                       \
  product(bool, TraceTraps, false, "Trace all traps the signal handler"     \
          "handles.")                                                       \
                                                                            \
  product(bool, ZapMemory, false, "Write 0x0101... to empty memory."        \
          " Use this to ease debugging.")                                   \
                                                                            \
  /* Use Restricted Transactional Memory for lock eliding */                \
  product(bool, UseRTMLocking, false,                                       \
          "Enable RTM lock eliding for inflated locks in compiled code")    \
                                                                            \
  experimental(bool, UseRTMForStackLocks, false,                            \
          "Enable RTM lock eliding for stack locks in compiled code")       \
                                                                            \
  product(bool, UseRTMDeopt, false,                                         \
          "Perform deopt and recompilation based on RTM abort ratio")       \
                                                                            \
  product(uintx, RTMRetryCount, 5,                                          \
          "Number of RTM retries on lock abort or busy")                    \
                                                                            \
  experimental(intx, RTMSpinLoopCount, 100,                                 \
          "Spin count for lock to become free before RTM retry")            \
                                                                            \
  experimental(intx, RTMAbortThreshold, 1000,                               \
          "Calculate abort ratio after this number of aborts")              \
                                                                            \
  experimental(intx, RTMLockingThreshold, 10000,                            \
          "Lock count at which to do RTM lock eliding without "             \
          "abort ratio calculation")                                        \
                                                                            \
  experimental(intx, RTMAbortRatio, 50,                                     \
          "Lock abort ratio at which to stop use RTM lock eliding")         \
                                                                            \
  experimental(intx, RTMTotalCountIncrRate, 64,                             \
          "Increment total RTM attempted lock count once every n times")    \
                                                                            \
  experimental(intx, RTMLockingCalculationDelay, 0,                         \
          "Number of milliseconds to wait before start calculating aborts " \
          "for RTM locking")                                                \
                                                                            \
  experimental(bool, UseRTMXendForLockBusy, true,                           \
          "Use RTM Xend instead of Xabort when lock busy")                  \

#endif // CPU_PPC_VM_GLOBALS_PPC_HPP<|MERGE_RESOLUTION|>--- conflicted
+++ resolved
@@ -75,11 +75,8 @@
 define_pd_global(uintx, TypeProfileLevel, 111);
 
 define_pd_global(bool, CompactStrings, true);
-<<<<<<< HEAD
-=======
 
 define_pd_global(intx, InitArrayShortSize, 8*BytesPerLong);
->>>>>>> 1e426d93
 
 // Platform dependent flag handling: flags only defined on this platform.
 #define ARCH_FLAGS(develop, product, diagnostic, experimental, notproduct, range, constraint)  \
