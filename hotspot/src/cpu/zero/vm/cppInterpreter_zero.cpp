--- conflicted
+++ resolved
@@ -747,26 +747,29 @@
   return (InterpreterFrame *) fp;
 }
 
-<<<<<<< HEAD
-int AbstractInterpreter::BasicType_as_index(BasicType type) {
-  int i = 0;
-  switch (type) {
-    case T_BOOLEAN: i = 0; break;
-    case T_CHAR   : i = 1; break;
-    case T_BYTE   : i = 2; break;
-    case T_SHORT  : i = 3; break;
-    case T_INT    : i = 4; break;
-    case T_LONG   : i = 5; break;
-    case T_VOID   : i = 6; break;
-    case T_FLOAT  : i = 7; break;
-    case T_DOUBLE : i = 8; break;
-    case T_OBJECT : i = 9; break;
-    case T_ARRAY  : i = 9; break;
-    default       : ShouldNotReachHere();
-  }
-  assert(0 <= i && i < AbstractInterpreter::number_of_result_handlers,
-         "index out of bounds");
-  return i;
+InterpreterFrame *InterpreterFrame::build(int size, TRAPS) {
+  ZeroStack *stack = ((JavaThread *) THREAD)->zero_stack();
+
+  int size_in_words = size >> LogBytesPerWord;
+  assert(size_in_words * wordSize == size, "unaligned");
+  assert(size_in_words >= header_words, "too small");
+  stack->overflow_check(size_in_words, CHECK_NULL);
+
+  stack->push(0); // next_frame, filled in later
+  intptr_t *fp = stack->sp();
+  assert(fp - stack->sp() == next_frame_off, "should be");
+
+  stack->push(INTERPRETER_FRAME);
+  assert(fp - stack->sp() == frame_type_off, "should be");
+
+  interpreterState istate =
+    (interpreterState) stack->alloc(sizeof(BytecodeInterpreter));
+  assert(fp - stack->sp() == istate_off, "should be");
+  istate->set_self_link(NULL); // mark invalid
+
+  stack->alloc((size_in_words - header_words) * wordSize);
+
+  return (InterpreterFrame *) fp;
 }
 
 BasicType CppInterpreter::result_type_of(Method* method) {
@@ -789,98 +792,6 @@
   return t;
 }
 
-address CppInterpreterGenerator::generate_empty_entry() {
-  if (!UseFastEmptyMethods)
-    return NULL;
-
-  return generate_entry((address) CppInterpreter::empty_entry);
-}
-
-address CppInterpreterGenerator::generate_accessor_entry() {
-  if (!UseFastAccessorMethods)
-    return NULL;
-
-  return generate_entry((address) CppInterpreter::accessor_entry);
-}
-
-address CppInterpreterGenerator::generate_Reference_get_entry(void) {
-#if INCLUDE_ALL_GCS
-  if (UseG1GC) {
-    // We need to generate have a routine that generates code to:
-    //   * load the value in the referent field
-    //   * passes that value to the pre-barrier.
-    //
-    // In the case of G1 this will record the value of the
-    // referent in an SATB buffer if marking is active.
-    // This will cause concurrent marking to mark the referent
-    // field as live.
-    Unimplemented();
-  }
-#endif // INCLUDE_ALL_GCS
-
-  // If G1 is not enabled then attempt to go through the normal entry point
-  // Reference.get could be instrumented by jvmti
-  return NULL;
-}
-
-address CppInterpreterGenerator::generate_native_entry(bool synchronized) {
-  return generate_entry((address) CppInterpreter::native_entry);
-}
-
-address CppInterpreterGenerator::generate_normal_entry(bool synchronized) {
-  return generate_entry((address) CppInterpreter::normal_entry);
-}
-
-
-// Deoptimization helpers
-
-=======
->>>>>>> 358ec124
-InterpreterFrame *InterpreterFrame::build(int size, TRAPS) {
-  ZeroStack *stack = ((JavaThread *) THREAD)->zero_stack();
-
-  int size_in_words = size >> LogBytesPerWord;
-  assert(size_in_words * wordSize == size, "unaligned");
-  assert(size_in_words >= header_words, "too small");
-  stack->overflow_check(size_in_words, CHECK_NULL);
-
-  stack->push(0); // next_frame, filled in later
-  intptr_t *fp = stack->sp();
-  assert(fp - stack->sp() == next_frame_off, "should be");
-
-  stack->push(INTERPRETER_FRAME);
-  assert(fp - stack->sp() == frame_type_off, "should be");
-
-  interpreterState istate =
-    (interpreterState) stack->alloc(sizeof(BytecodeInterpreter));
-  assert(fp - stack->sp() == istate_off, "should be");
-  istate->set_self_link(NULL); // mark invalid
-
-  stack->alloc((size_in_words - header_words) * wordSize);
-
-  return (InterpreterFrame *) fp;
-}
-
-BasicType CppInterpreter::result_type_of(Method* method) {
-  BasicType t;
-  switch (method->result_index()) {
-    case 0 : t = T_BOOLEAN; break;
-    case 1 : t = T_CHAR;    break;
-    case 2 : t = T_BYTE;    break;
-    case 3 : t = T_SHORT;   break;
-    case 4 : t = T_INT;     break;
-    case 5 : t = T_LONG;    break;
-    case 6 : t = T_VOID;    break;
-    case 7 : t = T_FLOAT;   break;
-    case 8 : t = T_DOUBLE;  break;
-    case 9 : t = T_OBJECT;  break;
-    default: ShouldNotReachHere();
-  }
-  assert(AbstractInterpreter::BasicType_as_index(t) == method->result_index(),
-         "out of step with AbstractInterpreter::BasicType_as_index");
-  return t;
-}
-
 address CppInterpreter::return_entry(TosState state, int length, Bytecodes::Code code) {
   ShouldNotCallThis();
   return NULL;
