--- conflicted
+++ resolved
@@ -193,16 +193,6 @@
 
   // Size of interpreter code.  Max size with JVMTI
   static int InterpreterCodeSize;
-<<<<<<< HEAD
-
-#ifdef PPC
- public:
-  // PPC-only: Support abs and sqrt like in compiler.
-  // For others we can use a normal (native) entry.
-  static bool math_entry_available(AbstractInterpreter::MethodKind kind);
-#endif
-=======
->>>>>>> 358ec124
 };
 
 #endif // !CC_INTERP
