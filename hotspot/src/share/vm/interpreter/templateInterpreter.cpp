--- conflicted
+++ resolved
@@ -220,379 +220,6 @@
 DispatchTable TemplateInterpreter::_safept_table;
 address    TemplateInterpreter::_wentry_point[DispatchTable::length];
 
-<<<<<<< HEAD
-TemplateInterpreterGenerator::TemplateInterpreterGenerator(StubQueue* _code): AbstractInterpreterGenerator(_code) {
-  _unimplemented_bytecode    = NULL;
-  _illegal_bytecode_sequence = NULL;
-  generate_all();
-}
-
-static const BasicType types[Interpreter::number_of_result_handlers] = {
-  T_BOOLEAN,
-  T_CHAR   ,
-  T_BYTE   ,
-  T_SHORT  ,
-  T_INT    ,
-  T_LONG   ,
-  T_VOID   ,
-  T_FLOAT  ,
-  T_DOUBLE ,
-  T_OBJECT
-};
-
-void TemplateInterpreterGenerator::generate_all() {
-  // Loop, in case we need several variants of the interpreter entries
-  do {
-    if (!CodeCacheExtensions::skip_code_generation()) {
-      // bypass code generation when useless
-      AbstractInterpreterGenerator::generate_all();
-
-      { CodeletMark cm(_masm, "error exits");
-        _unimplemented_bytecode    = generate_error_exit("unimplemented bytecode");
-        _illegal_bytecode_sequence = generate_error_exit("illegal bytecode sequence - method not verified");
-      }
-
-#ifndef PRODUCT
-      if (TraceBytecodes) {
-        CodeletMark cm(_masm, "bytecode tracing support");
-        Interpreter::_trace_code =
-          EntryPoint(
-                     generate_trace_code(btos),
-                     generate_trace_code(ctos),
-                     generate_trace_code(stos),
-                     generate_trace_code(atos),
-                     generate_trace_code(itos),
-                     generate_trace_code(ltos),
-                     generate_trace_code(ftos),
-                     generate_trace_code(dtos),
-                     generate_trace_code(vtos)
-                     );
-      }
-#endif // !PRODUCT
-
-      { CodeletMark cm(_masm, "return entry points");
-        const int index_size = sizeof(u2);
-        for (int i = 0; i < Interpreter::number_of_return_entries; i++) {
-          Interpreter::_return_entry[i] =
-            EntryPoint(
-                       generate_return_entry_for(itos, i, index_size),
-                       generate_return_entry_for(itos, i, index_size),
-                       generate_return_entry_for(itos, i, index_size),
-                       generate_return_entry_for(atos, i, index_size),
-                       generate_return_entry_for(itos, i, index_size),
-                       generate_return_entry_for(ltos, i, index_size),
-                       generate_return_entry_for(ftos, i, index_size),
-                       generate_return_entry_for(dtos, i, index_size),
-                       generate_return_entry_for(vtos, i, index_size)
-                       );
-        }
-      }
-
-      { CodeletMark cm(_masm, "invoke return entry points");
-        const TosState states[] = {itos, itos, itos, itos, ltos, ftos, dtos, atos, vtos};
-        const int invoke_length = Bytecodes::length_for(Bytecodes::_invokestatic);
-        const int invokeinterface_length = Bytecodes::length_for(Bytecodes::_invokeinterface);
-        const int invokedynamic_length = Bytecodes::length_for(Bytecodes::_invokedynamic);
-
-        for (int i = 0; i < Interpreter::number_of_return_addrs; i++) {
-          TosState state = states[i];
-          Interpreter::_invoke_return_entry[i] = generate_return_entry_for(state, invoke_length, sizeof(u2));
-          Interpreter::_invokeinterface_return_entry[i] = generate_return_entry_for(state, invokeinterface_length, sizeof(u2));
-          Interpreter::_invokedynamic_return_entry[i] = generate_return_entry_for(state, invokedynamic_length, sizeof(u4));
-        }
-      }
-
-      { CodeletMark cm(_masm, "earlyret entry points");
-        Interpreter::_earlyret_entry =
-          EntryPoint(
-                     generate_earlyret_entry_for(btos),
-                     generate_earlyret_entry_for(ctos),
-                     generate_earlyret_entry_for(stos),
-                     generate_earlyret_entry_for(atos),
-                     generate_earlyret_entry_for(itos),
-                     generate_earlyret_entry_for(ltos),
-                     generate_earlyret_entry_for(ftos),
-                     generate_earlyret_entry_for(dtos),
-                     generate_earlyret_entry_for(vtos)
-                     );
-      }
-
-      { CodeletMark cm(_masm, "deoptimization entry points");
-        for (int i = 0; i < Interpreter::number_of_deopt_entries; i++) {
-          Interpreter::_deopt_entry[i] =
-            EntryPoint(
-                       generate_deopt_entry_for(itos, i),
-                       generate_deopt_entry_for(itos, i),
-                       generate_deopt_entry_for(itos, i),
-                       generate_deopt_entry_for(atos, i),
-                       generate_deopt_entry_for(itos, i),
-                       generate_deopt_entry_for(ltos, i),
-                       generate_deopt_entry_for(ftos, i),
-                       generate_deopt_entry_for(dtos, i),
-                       generate_deopt_entry_for(vtos, i)
-                       );
-        }
-      }
-
-      { CodeletMark cm(_masm, "result handlers for native calls");
-        // The various result converter stublets.
-        int is_generated[Interpreter::number_of_result_handlers];
-        memset(is_generated, 0, sizeof(is_generated));
-
-        for (int i = 0; i < Interpreter::number_of_result_handlers; i++) {
-          BasicType type = types[i];
-          if (!is_generated[Interpreter::BasicType_as_index(type)]++) {
-            Interpreter::_native_abi_to_tosca[Interpreter::BasicType_as_index(type)] = generate_result_handler_for(type);
-          }
-        }
-      }
-
-      { CodeletMark cm(_masm, "continuation entry points");
-        Interpreter::_continuation_entry =
-          EntryPoint(
-                     generate_continuation_for(btos),
-                     generate_continuation_for(ctos),
-                     generate_continuation_for(stos),
-                     generate_continuation_for(atos),
-                     generate_continuation_for(itos),
-                     generate_continuation_for(ltos),
-                     generate_continuation_for(ftos),
-                     generate_continuation_for(dtos),
-                     generate_continuation_for(vtos)
-                     );
-      }
-
-      { CodeletMark cm(_masm, "safepoint entry points");
-        Interpreter::_safept_entry =
-          EntryPoint(
-                     generate_safept_entry_for(btos, CAST_FROM_FN_PTR(address, InterpreterRuntime::at_safepoint)),
-                     generate_safept_entry_for(ctos, CAST_FROM_FN_PTR(address, InterpreterRuntime::at_safepoint)),
-                     generate_safept_entry_for(stos, CAST_FROM_FN_PTR(address, InterpreterRuntime::at_safepoint)),
-                     generate_safept_entry_for(atos, CAST_FROM_FN_PTR(address, InterpreterRuntime::at_safepoint)),
-                     generate_safept_entry_for(itos, CAST_FROM_FN_PTR(address, InterpreterRuntime::at_safepoint)),
-                     generate_safept_entry_for(ltos, CAST_FROM_FN_PTR(address, InterpreterRuntime::at_safepoint)),
-                     generate_safept_entry_for(ftos, CAST_FROM_FN_PTR(address, InterpreterRuntime::at_safepoint)),
-                     generate_safept_entry_for(dtos, CAST_FROM_FN_PTR(address, InterpreterRuntime::at_safepoint)),
-                     generate_safept_entry_for(vtos, CAST_FROM_FN_PTR(address, InterpreterRuntime::at_safepoint))
-                     );
-      }
-
-      { CodeletMark cm(_masm, "exception handling");
-        // (Note: this is not safepoint safe because thread may return to compiled code)
-        generate_throw_exception();
-      }
-
-      { CodeletMark cm(_masm, "throw exception entrypoints");
-        Interpreter::_throw_ArrayIndexOutOfBoundsException_entry = generate_ArrayIndexOutOfBounds_handler("java/lang/ArrayIndexOutOfBoundsException");
-        Interpreter::_throw_ArrayStoreException_entry            = generate_klass_exception_handler("java/lang/ArrayStoreException"                 );
-        Interpreter::_throw_ArithmeticException_entry            = generate_exception_handler("java/lang/ArithmeticException"           , "/ by zero");
-        Interpreter::_throw_ClassCastException_entry             = generate_ClassCastException_handler();
-        Interpreter::_throw_NullPointerException_entry           = generate_exception_handler("java/lang/NullPointerException"          , NULL       );
-        Interpreter::_throw_StackOverflowError_entry             = generate_StackOverflowError_handler();
-      }
-
-
-
-#define method_entry(kind)                                              \
-      { CodeletMark cm(_masm, "method entry point (kind = " #kind ")"); \
-        Interpreter::_entry_table[Interpreter::kind] = generate_method_entry(Interpreter::kind); \
-      }
-
-      // all non-native method kinds
-      method_entry(zerolocals)
-      method_entry(zerolocals_synchronized)
-      method_entry(empty)
-      method_entry(accessor)
-      method_entry(abstract)
-      method_entry(java_lang_math_sin  )
-      method_entry(java_lang_math_cos  )
-      method_entry(java_lang_math_tan  )
-      method_entry(java_lang_math_abs  )
-      method_entry(java_lang_math_sqrt )
-      method_entry(java_lang_math_log  )
-      method_entry(java_lang_math_log10)
-      method_entry(java_lang_math_exp  )
-      method_entry(java_lang_math_pow  )
-      method_entry(java_lang_ref_reference_get)
-
-      initialize_method_handle_entries();
-
-      // all native method kinds (must be one contiguous block)
-      Interpreter::_native_entry_begin = Interpreter::code()->code_end();
-      method_entry(native)
-      method_entry(native_synchronized)
-      Interpreter::_native_entry_end = Interpreter::code()->code_end();
-
-      if (UseCRC32Intrinsics) {
-        method_entry(java_util_zip_CRC32_update)
-        method_entry(java_util_zip_CRC32_updateBytes)
-        method_entry(java_util_zip_CRC32_updateByteBuffer)
-      }
-
-      if (UseCRC32CIntrinsics) {
-        method_entry(java_util_zip_CRC32C_updateBytes)
-        method_entry(java_util_zip_CRC32C_updateDirectByteBuffer)
-      }
-
-      method_entry(java_lang_Float_intBitsToFloat);
-      method_entry(java_lang_Float_floatToRawIntBits);
-      method_entry(java_lang_Double_longBitsToDouble);
-      method_entry(java_lang_Double_doubleToRawLongBits);
-
-#undef method_entry
-
-      // Bytecodes
-      set_entry_points_for_all_bytes();
-    }
-  } while (CodeCacheExtensions::needs_other_interpreter_variant());
-
-  // installation of code in other places in the runtime
-  // (ExcutableCodeManager calls not needed to copy the entries)
-  set_safepoints_for_all_bytes();
-}
-
-//------------------------------------------------------------------------------------------------------------------------
-
-address TemplateInterpreterGenerator::generate_error_exit(const char* msg) {
-  address entry = __ pc();
-  __ stop(msg);
-  return entry;
-}
-
-
-//------------------------------------------------------------------------------------------------------------------------
-
-void TemplateInterpreterGenerator::set_entry_points_for_all_bytes() {
-  for (int i = 0; i < DispatchTable::length; i++) {
-    Bytecodes::Code code = (Bytecodes::Code)i;
-    if (Bytecodes::is_defined(code)) {
-      set_entry_points(code);
-    } else {
-      set_unimplemented(i);
-    }
-  }
-}
-
-
-void TemplateInterpreterGenerator::set_safepoints_for_all_bytes() {
-  for (int i = 0; i < DispatchTable::length; i++) {
-    Bytecodes::Code code = (Bytecodes::Code)i;
-    if (Bytecodes::is_defined(code)) Interpreter::_safept_table.set_entry(code, Interpreter::_safept_entry);
-  }
-}
-
-
-void TemplateInterpreterGenerator::set_unimplemented(int i) {
-  address e = _unimplemented_bytecode;
-  EntryPoint entry(e, e, e, e, e, e, e, e, e);
-  Interpreter::_normal_table.set_entry(i, entry);
-  Interpreter::_wentry_point[i] = _unimplemented_bytecode;
-}
-
-
-void TemplateInterpreterGenerator::set_entry_points(Bytecodes::Code code) {
-  if (CodeCacheExtensions::skip_template_interpreter_entries(code)) {
-    return;
-  }
-  CodeletMark cm(_masm, Bytecodes::name(code), code);
-  // initialize entry points
-  assert(_unimplemented_bytecode    != NULL, "should have been generated before");
-  assert(_illegal_bytecode_sequence != NULL, "should have been generated before");
-  address bep = _illegal_bytecode_sequence;
-  address cep = _illegal_bytecode_sequence;
-  address sep = _illegal_bytecode_sequence;
-  address aep = _illegal_bytecode_sequence;
-  address iep = _illegal_bytecode_sequence;
-  address lep = _illegal_bytecode_sequence;
-  address fep = _illegal_bytecode_sequence;
-  address dep = _illegal_bytecode_sequence;
-  address vep = _unimplemented_bytecode;
-  address wep = _unimplemented_bytecode;
-  // code for short & wide version of bytecode
-  if (Bytecodes::is_defined(code)) {
-    Template* t = TemplateTable::template_for(code);
-    assert(t->is_valid(), "just checking");
-    set_short_entry_points(t, bep, cep, sep, aep, iep, lep, fep, dep, vep);
-  }
-  if (Bytecodes::wide_is_defined(code)) {
-    Template* t = TemplateTable::template_for_wide(code);
-    assert(t->is_valid(), "just checking");
-    set_wide_entry_point(t, wep);
-  }
-  // set entry points
-  EntryPoint entry(bep, cep, sep, aep, iep, lep, fep, dep, vep);
-  Interpreter::_normal_table.set_entry(code, entry);
-  Interpreter::_wentry_point[code] = wep;
-  CodeCacheExtensions::completed_template_interpreter_entries(_masm, code);
-}
-
-
-void TemplateInterpreterGenerator::set_wide_entry_point(Template* t, address& wep) {
-  assert(t->is_valid(), "template must exist");
-  assert(t->tos_in() == vtos, "only vtos tos_in supported for wide instructions");
-  wep = __ pc(); generate_and_dispatch(t);
-}
-
-
-void TemplateInterpreterGenerator::set_short_entry_points(Template* t, address& bep, address& cep, address& sep, address& aep, address& iep, address& lep, address& fep, address& dep, address& vep) {
-  assert(t->is_valid(), "template must exist");
-  switch (t->tos_in()) {
-    case btos:
-    case ctos:
-    case stos:
-      ShouldNotReachHere();  // btos/ctos/stos should use itos.
-      break;
-    case atos: vep = __ pc(); __ pop(atos); aep = __ pc(); generate_and_dispatch(t); break;
-    case itos: vep = __ pc(); __ pop(itos); iep = __ pc(); generate_and_dispatch(t); break;
-    case ltos: vep = __ pc(); __ pop(ltos); lep = __ pc(); generate_and_dispatch(t); break;
-    case ftos: vep = __ pc(); __ pop(ftos); fep = __ pc(); generate_and_dispatch(t); break;
-    case dtos: vep = __ pc(); __ pop(dtos); dep = __ pc(); generate_and_dispatch(t); break;
-    case vtos: set_vtos_entry_points(t, bep, cep, sep, aep, iep, lep, fep, dep, vep);     break;
-    default  : ShouldNotReachHere();                                                 break;
-  }
-}
-
-
-//------------------------------------------------------------------------------------------------------------------------
-
-void TemplateInterpreterGenerator::generate_and_dispatch(Template* t, TosState tos_out) {
-  if (PrintBytecodeHistogram)                                    histogram_bytecode(t);
-#ifndef PRODUCT
-  // debugging code
-  if (CountBytecodes || TraceBytecodes || StopInterpreterAt > 0) count_bytecode();
-  if (PrintBytecodePairHistogram)                                histogram_bytecode_pair(t);
-  if (TraceBytecodes)                                            trace_bytecode(t);
-  if (StopInterpreterAt > 0)                                     stop_interpreter_at();
-  __ verify_FPU(1, t->tos_in());
-#endif // !PRODUCT
-  int step = 0;
-  if (!t->does_dispatch()) {
-    step = t->is_wide() ? Bytecodes::wide_length_for(t->bytecode()) : Bytecodes::length_for(t->bytecode());
-    if (tos_out == ilgl) tos_out = t->tos_out();
-    // compute bytecode size
-    assert(step > 0, "just checkin'");
-    // setup stuff for dispatching next bytecode
-    if (ProfileInterpreter && VerifyDataPointer
-        && MethodData::bytecode_has_profile(t->bytecode())) {
-      __ verify_method_data_pointer();
-    }
-    __ dispatch_prolog(tos_out, step);
-  }
-  // generate template
-  t->generate(_masm);
-  // advance
-  if (t->does_dispatch()) {
-#ifdef ASSERT
-    // make sure execution doesn't go beyond this point if code is broken
-    __ should_not_reach_here();
-#endif // ASSERT
-  } else {
-    // dispatch to next bytecode
-    __ dispatch_epilog(tos_out, step);
-  }
-}
-=======
->>>>>>> 358ec124
 
 //------------------------------------------------------------------------------------------------------------------------
 // Entry points
@@ -728,88 +355,4 @@
   return (InterpreterCodelet*)_code->stub_containing(pc);
 }
 
-<<<<<<< HEAD
-// Generate method entries
-address TemplateInterpreterGenerator::generate_method_entry(
-                                        AbstractInterpreter::MethodKind kind) {
-  // determine code generation flags
-  bool native = false;
-  bool synchronized = false;
-  address entry_point = NULL;
-
-  switch (kind) {
-  case Interpreter::zerolocals             :                                          break;
-  case Interpreter::zerolocals_synchronized:                synchronized = true;      break;
-  case Interpreter::native                 : native = true;                           break;
-  case Interpreter::native_synchronized    : native = true; synchronized = true;      break;
-  case Interpreter::empty                  : break;
-  case Interpreter::accessor               : break;
-  case Interpreter::abstract               : entry_point = generate_abstract_entry(); break;
-
-  case Interpreter::java_lang_math_sin     : // fall thru
-  case Interpreter::java_lang_math_cos     : // fall thru
-  case Interpreter::java_lang_math_tan     : // fall thru
-  case Interpreter::java_lang_math_abs     : // fall thru
-  case Interpreter::java_lang_math_log     : // fall thru
-  case Interpreter::java_lang_math_log10   : // fall thru
-  case Interpreter::java_lang_math_sqrt    : // fall thru
-  case Interpreter::java_lang_math_pow     : // fall thru
-  case Interpreter::java_lang_math_exp     : entry_point = generate_math_entry(kind);      break;
-  case Interpreter::java_lang_ref_reference_get
-                                           : entry_point = generate_Reference_get_entry(); break;
-  case Interpreter::java_util_zip_CRC32_update
-                                           : native = true; entry_point = generate_CRC32_update_entry();  break;
-  case Interpreter::java_util_zip_CRC32_updateBytes
-                                           : // fall thru
-  case Interpreter::java_util_zip_CRC32_updateByteBuffer
-                                           : native = true; entry_point = generate_CRC32_updateBytes_entry(kind); break;
-  case Interpreter::java_util_zip_CRC32C_updateBytes
-                                           : // fall thru
-  case Interpreter::java_util_zip_CRC32C_updateDirectByteBuffer
-                                           : entry_point = generate_CRC32C_updateBytes_entry(kind); break;
-#ifdef IA32
-  // On x86_32 platforms, a special entry is generated for the following four methods.
-  // On other platforms the normal entry is used to enter these methods.
-  case Interpreter::java_lang_Float_intBitsToFloat
-                                           : native = true; entry_point = generate_Float_intBitsToFloat_entry(); break;
-  case Interpreter::java_lang_Float_floatToRawIntBits
-                                           : native = true; entry_point = generate_Float_floatToRawIntBits_entry(); break;
-  case Interpreter::java_lang_Double_longBitsToDouble
-                                           : native = true; entry_point = generate_Double_longBitsToDouble_entry(); break;
-  case Interpreter::java_lang_Double_doubleToRawLongBits
-                                           : native = true; entry_point = generate_Double_doubleToRawLongBits_entry(); break;
-#else
-  case Interpreter::java_lang_Float_intBitsToFloat:
-  case Interpreter::java_lang_Float_floatToRawIntBits:
-  case Interpreter::java_lang_Double_longBitsToDouble:
-  case Interpreter::java_lang_Double_doubleToRawLongBits:
-    native = true;
-    break;
-#endif // defined(TARGET_ARCH_x86) && !defined(_LP64)
-  default:
-    fatal("unexpected method kind: %d", kind);
-    break;
-  }
-
-  if (entry_point) {
-    return entry_point;
-  }
-
-  // We expect the normal and native entry points to be generated first so we can reuse them.
-  if (native) {
-    entry_point = Interpreter::entry_for_kind(synchronized ? Interpreter::native_synchronized : Interpreter::native);
-    if (entry_point == NULL) {
-      entry_point = generate_native_entry(synchronized);
-    }
-  } else {
-    entry_point = Interpreter::entry_for_kind(synchronized ? Interpreter::zerolocals_synchronized : Interpreter::zerolocals);
-    if (entry_point == NULL) {
-      entry_point = generate_normal_entry(synchronized);
-    }
-  }
-
-  return entry_point;
-}
-=======
->>>>>>> 358ec124
 #endif // !CC_INTERP