--- conflicted
+++ resolved
@@ -1,9 +1,5 @@
 /*
-<<<<<<< HEAD
- * Copyright (c) 1997, 2015, Oracle and/or its affiliates. All rights reserved.
-=======
  * Copyright (c) 1997, 2016, Oracle and/or its affiliates. All rights reserved.
->>>>>>> 358ec124
  * DO NOT ALTER OR REMOVE COPYRIGHT NOTICES OR THIS FILE HEADER.
  *
  * This code is free software; you can redistribute it and/or modify it
@@ -50,11 +46,7 @@
     int code_size = InterpreterCodeSize;
     NOT_PRODUCT(code_size *= 4;)  // debug uses extra interpreter code space
     _code = new StubQueue(new InterpreterCodeletInterface, code_size, NULL,
-<<<<<<< HEAD
-                          "Interpreter");
-=======
                            "Interpreter");
->>>>>>> 358ec124
     CppInterpreterGenerator g(_code);
     if (PrintInterpreter) print();
   }
@@ -70,7 +62,6 @@
 
 void CppInterpreter::invoke_method(Method* method, address entry_point, TRAPS) {
   ((ZeroEntry *) entry_point)->invoke(method, THREAD);
-<<<<<<< HEAD
 }
 
 void CppInterpreter::invoke_osr(Method* method,
@@ -81,126 +72,10 @@
 }
 
 
-CppInterpreterGenerator::CppInterpreterGenerator(StubQueue* _code): AbstractInterpreterGenerator(_code) {
-  generate_all();
-}
-
-static const BasicType types[Interpreter::number_of_result_handlers] = {
-  T_BOOLEAN,
-  T_CHAR   ,
-  T_BYTE   ,
-  T_SHORT  ,
-  T_INT    ,
-  T_LONG   ,
-  T_VOID   ,
-  T_FLOAT  ,
-  T_DOUBLE ,
-  T_OBJECT
-};
-
-void CppInterpreterGenerator::generate_all() {
-  AbstractInterpreterGenerator::generate_all();
-
-
-#define method_entry(kind) Interpreter::_entry_table[Interpreter::kind] = generate_method_entry(Interpreter::kind)
-
-  { CodeletMark cm(_masm, "(kind = frame_manager)");
-    // all non-native method kinds
-    method_entry(zerolocals);
-    method_entry(zerolocals_synchronized);
-    method_entry(empty);
-    method_entry(accessor);
-    method_entry(abstract);
-    method_entry(java_lang_math_sin   );
-    method_entry(java_lang_math_cos   );
-    method_entry(java_lang_math_tan   );
-    method_entry(java_lang_math_abs   );
-    method_entry(java_lang_math_sqrt  );
-    method_entry(java_lang_math_log   );
-    method_entry(java_lang_math_log10 );
-    method_entry(java_lang_math_pow );
-    method_entry(java_lang_math_exp );
-    method_entry(java_lang_ref_reference_get);
-
-    initialize_method_handle_entries();
-
-    Interpreter::_native_entry_begin = Interpreter::code()->code_end();
-    method_entry(native);
-    method_entry(native_synchronized);
-    Interpreter::_native_entry_end = Interpreter::code()->code_end();
-  }
-
-
-#undef method_entry
-}
-=======
-}
-
-void CppInterpreter::invoke_osr(Method* method,
-                                address   entry_point,
-                                address   osr_buf,
-                                TRAPS) {
-  ((ZeroEntry *) entry_point)->invoke_osr(method, osr_buf, THREAD);
-}
-
-
->>>>>>> 358ec124
 
 InterpreterCodelet* CppInterpreter::codelet_containing(address pc) {
   // FIXME: I'm pretty sure _code is null and this is never called, which is why it's copied.
   return (InterpreterCodelet*)_code->stub_containing(pc);
 }
 
-// Generate method entries
-address CppInterpreterGenerator::generate_method_entry(
-                                        AbstractInterpreter::MethodKind kind) {
-  // determine code generation flags
-  bool native = false;
-  bool synchronized = false;
-  address entry_point = NULL;
-
-  switch (kind) {
-  case Interpreter::zerolocals             :                                          break;
-  case Interpreter::zerolocals_synchronized:                synchronized = true;      break;
-  case Interpreter::native                 : native = true;                           break;
-  case Interpreter::native_synchronized    : native = true; synchronized = true;      break;
-  case Interpreter::empty                  : entry_point = generate_empty_entry();    break;
-  case Interpreter::accessor               : entry_point = generate_accessor_entry(); break;
-  case Interpreter::abstract               : entry_point = generate_abstract_entry(); break;
-
-  case Interpreter::java_lang_math_sin     : // fall thru
-  case Interpreter::java_lang_math_cos     : // fall thru
-  case Interpreter::java_lang_math_tan     : // fall thru
-  case Interpreter::java_lang_math_abs     : // fall thru
-  case Interpreter::java_lang_math_log     : // fall thru
-  case Interpreter::java_lang_math_log10   : // fall thru
-  case Interpreter::java_lang_math_sqrt    : // fall thru
-  case Interpreter::java_lang_math_pow     : // fall thru
-  case Interpreter::java_lang_math_exp     : entry_point = generate_math_entry(kind);      break;
-  case Interpreter::java_lang_ref_reference_get
-                                           : entry_point = generate_Reference_get_entry(); break;
-  default:
-    fatal("unexpected method kind: %d", kind);
-    break;
-  }
-
-  if (entry_point) {
-    return entry_point;
-  }
-
-  // We expect the normal and native entry points to be generated first so we can reuse them.
-  if (native) {
-    entry_point = Interpreter::entry_for_kind(synchronized ? Interpreter::native_synchronized : Interpreter::native);
-    if (entry_point == NULL) {
-      entry_point = generate_native_entry(synchronized);
-    }
-  } else {
-    entry_point = Interpreter::entry_for_kind(synchronized ? Interpreter::zerolocals_synchronized : Interpreter::zerolocals);
-    if (entry_point == NULL) {
-      entry_point = generate_normal_entry(synchronized);
-    }
-  }
-
-  return entry_point;
-}
 #endif // CC_INTERP