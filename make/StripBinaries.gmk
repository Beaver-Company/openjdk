#
# Copyright (c) 2014, Oracle and/or its affiliates. All rights reserved.
# DO NOT ALTER OR REMOVE COPYRIGHT NOTICES OR THIS FILE HEADER.
#
# This code is free software; you can redistribute it and/or modify it
# under the terms of the GNU General Public License version 2 only, as
# published by the Free Software Foundation.  Oracle designates this
# particular file as subject to the "Classpath" exception as provided
# by Oracle in the LICENSE file that accompanied this code.
#
# This code is distributed in the hope that it will be useful, but WITHOUT
# ANY WARRANTY; without even the implied warranty of MERCHANTABILITY or
# FITNESS FOR A PARTICULAR PURPOSE.  See the GNU General Public License
# version 2 for more details (a copy is included in the LICENSE file that
# accompanied this code).
#
# You should have received a copy of the GNU General Public License version
# 2 along with this work; if not, write to the Free Software Foundation,
# Inc., 51 Franklin St, Fifth Floor, Boston, MA 02110-1301 USA.
#
# Please contact Oracle, 500 Oracle Parkway, Redwood Shores, CA 94065 USA
# or visit www.oracle.com if you need additional information or have any
# questions.
#

default: all

include $(SPEC)
include MakeBase.gmk

################################################################################
# Copy native libraries and executables to a secondary location to strip them
# and filter out files that shouldn't go into the image.

MODULES_CMDS_STRIPPED := $(SUPPORT_OUTPUTDIR)/modules_cmds-stripped
MODULES_LIBS_STRIPPED := $(SUPPORT_OUTPUTDIR)/modules_libs-stripped

ifneq ($(POST_STRIP_CMD), )
  define StripRecipe
	$(ECHO) Stripping $(LOG_INFO) $(patsubst $(OUTPUT_ROOT)/%,%,$<)
	$(MKDIR) -p $(@D)
	$(CP) $< $@.tmp
	$(CHMOD) u+w $@.tmp
	$(POST_STRIP_CMD) $@.tmp
	$(CHMOD) go-w $@.tmp
	$(MV) $@.tmp $@
  endef
else
  define StripRecipe
    $(call install-file)
  endef
endif

# Don't include debug info for executables.
ifneq ($(wildcard $(SUPPORT_OUTPUTDIR)/modules_cmds/$(MODULE)), )
  ALL_CMDS_SRC := $(filter-out %.bc %.debuginfo %.diz %.map %.pdb, \
      $(shell $(FIND) $(SUPPORT_OUTPUTDIR)/modules_cmds/$(MODULE) -type f -o -type l))
  COPY_CMDS_SRC := $(filter %.cgi, $(ALL_CMDS_SRC))
  STRIP_CMDS_SRC := $(filter-out $(COPY_CMDS_SRC), $(ALL_CMDS_SRC))
endif

# Make sure symbolic links are copied and not stripped
<<<<<<< HEAD
ifneq ($(wildcard $(SUPPORT_OUTPUTDIR)/modules_libs/$(MODULE)), )
  COPY_LIBS_SRC := \
      $(shell $(FIND) $(SUPPORT_OUTPUTDIR)/modules_libs/$(MODULE) \
          \( ! -name '*$(SHARED_LIBRARY_SUFFIX)' -type f \) -o -type l)
  STRIP_LIBS_SRC := \
      $(shell $(FIND) $(SUPPORT_OUTPUTDIR)/modules_libs/$(MODULE) \
          -name '*$(SHARED_LIBRARY_SUFFIX)' -type f)
endif
=======
COPY_LIBS_SRC := \
    $(shell $(FIND) $(SUPPORT_OUTPUTDIR)/modules_libs \
        \( ! -name '*$(SHARED_LIBRARY_SUFFIX)' -type f \) -o -type l)
# OS X stores symbol information in a .dylib file inside a .dSYM directory -
# that file should not be stripped, so we prune the tree at the .dSYM directory.
# Example: support/modules_libs/java.base/libjsig.dylib.dSYM/Contents/Resources/DWARF/libjsig.dylib
STRIP_LIBS_SRC := \
    $(shell $(FIND) $(SUPPORT_OUTPUTDIR)/modules_libs \
        -name '*$(SHARED_LIBRARY_SUFFIX)' -type f -print -o -name "*.dSYM" -prune)
>>>>>>> 3b1bf178

$(eval $(call SetupCopyFiles,STRIP_MODULES_CMDS, \
    SRC := $(SUPPORT_OUTPUTDIR)/modules_cmds, \
    DEST := $(MODULES_CMDS_STRIPPED), \
    FILES := $(STRIP_CMDS_SRC), \
    MACRO := StripRecipe))

$(eval $(call SetupCopyFiles,COPY_MODULES_CMDS, \
    SRC := $(SUPPORT_OUTPUTDIR)/modules_cmds, \
    DEST := $(MODULES_CMDS_STRIPPED), \
    FILES := $(COPY_CMDS_SRC)))

$(eval $(call SetupCopyFiles,STRIP_MODULES_LIBS, \
    SRC := $(SUPPORT_OUTPUTDIR)/modules_libs, \
    DEST := $(MODULES_LIBS_STRIPPED), \
    FILES := $(STRIP_LIBS_SRC), \
    MACRO := StripRecipe))

$(eval $(call SetupCopyFiles,COPY_MODULES_LIBS, \
    SRC := $(SUPPORT_OUTPUTDIR)/modules_libs, \
    DEST := $(MODULES_LIBS_STRIPPED), \
    FILES := $(COPY_LIBS_SRC)))

TARGETS += $(STRIP_MODULES_CMDS) $(COPY_MODULES_CMDS) \
    $(STRIP_MODULES_LIBS) $(COPY_MODULES_LIBS)

all: $(TARGETS)<|MERGE_RESOLUTION|>--- conflicted
+++ resolved
@@ -60,26 +60,17 @@
 endif
 
 # Make sure symbolic links are copied and not stripped
-<<<<<<< HEAD
 ifneq ($(wildcard $(SUPPORT_OUTPUTDIR)/modules_libs/$(MODULE)), )
   COPY_LIBS_SRC := \
       $(shell $(FIND) $(SUPPORT_OUTPUTDIR)/modules_libs/$(MODULE) \
           \( ! -name '*$(SHARED_LIBRARY_SUFFIX)' -type f \) -o -type l)
-  STRIP_LIBS_SRC := \
-      $(shell $(FIND) $(SUPPORT_OUTPUTDIR)/modules_libs/$(MODULE) \
-          -name '*$(SHARED_LIBRARY_SUFFIX)' -type f)
-endif
-=======
-COPY_LIBS_SRC := \
-    $(shell $(FIND) $(SUPPORT_OUTPUTDIR)/modules_libs \
-        \( ! -name '*$(SHARED_LIBRARY_SUFFIX)' -type f \) -o -type l)
 # OS X stores symbol information in a .dylib file inside a .dSYM directory -
 # that file should not be stripped, so we prune the tree at the .dSYM directory.
 # Example: support/modules_libs/java.base/libjsig.dylib.dSYM/Contents/Resources/DWARF/libjsig.dylib
-STRIP_LIBS_SRC := \
-    $(shell $(FIND) $(SUPPORT_OUTPUTDIR)/modules_libs \
+  STRIP_LIBS_SRC := \
+      $(shell $(FIND) $(SUPPORT_OUTPUTDIR)/modules_libs/$(MODULE) \
         -name '*$(SHARED_LIBRARY_SUFFIX)' -type f -print -o -name "*.dSYM" -prune)
->>>>>>> 3b1bf178
+endif
 
 $(eval $(call SetupCopyFiles,STRIP_MODULES_CMDS, \
     SRC := $(SUPPORT_OUTPUTDIR)/modules_cmds, \
