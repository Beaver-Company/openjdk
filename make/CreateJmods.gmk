
# Copyright (c) 2014, 2016, Oracle and/or its affiliates. All rights reserved.
# DO NOT ALTER OR REMOVE COPYRIGHT NOTICES OR THIS FILE HEADER.
#
# This code is free software; you can redistribute it and/or modify it
# under the terms of the GNU General Public License version 2 only, as
# published by the Free Software Foundation.  Oracle designates this
# particular file as subject to the "Classpath" exception as provided
# by Oracle in the LICENSE file that accompanied this code.
#
# This code is distributed in the hope that it will be useful, but WITHOUT
# ANY WARRANTY; without even the implied warranty of MERCHANTABILITY or
# FITNESS FOR A PARTICULAR PURPOSE.  See the GNU General Public License
# version 2 for more details (a copy is included in the LICENSE file that
# accompanied this code).
#
# You should have received a copy of the GNU General Public License version
# 2 along with this work; if not, write to the Free Software Foundation,
# Inc., 51 Franklin St, Fifth Floor, Boston, MA 02110-1301 USA.
#
# Please contact Oracle, 500 Oracle Parkway, Redwood Shores, CA 94065 USA
# or visit www.oracle.com if you need additional information or have any
# questions.
#

default: all

include $(SPEC)
include MakeBase.gmk
include Modules.gmk

ifeq ($(MODULE), )
  $(error MODULE must be set when calling CreateJmods.gmk)
endif

################################################################################

JMODS_DIR := $(IMAGES_OUTPUTDIR)/jmods

LIBS_DIR := $(firstword $(wildcard $(addsuffix /$(MODULE), \
    $(SUPPORT_OUTPUTDIR)/modules_libs-stripped $(IMPORT_MODULES_LIBS))))
CMDS_DIR := $(firstword $(wildcard $(addsuffix /$(MODULE), \
    $(SUPPORT_OUTPUTDIR)/modules_cmds-stripped $(IMPORT_MODULES_CMDS))))
CONF_DIR := $(firstword $(wildcard $(addsuffix /$(MODULE), \
    $(SUPPORT_OUTPUTDIR)/modules_conf $(IMPORT_MODULES_CONF))))
CLASSES_DIR := $(wildcard $(JDK_OUTPUTDIR)/modules/$(MODULE))

$(eval $(call FillCacheFind, \
    $(LIBS_DIR) $(CMDS_DIR) $(CONF_DIR) $(CLASSES_DIR) \
))

ifneq ($(LIBS_DIR), )
  JMOD_FLAGS += --libs $(LIBS_DIR)
  DEPS += $(call CacheFind, $(LIBS_DIR))
endif
ifneq ($(CMDS_DIR), )
  JMOD_FLAGS += --cmds $(CMDS_DIR)
  DEPS += $(call CacheFind, $(CMDS_DIR))
endif
ifneq ($(CONF_DIR), )
  JMOD_FLAGS += --config $(CONF_DIR)
  DEPS += $(call CacheFind, $(CONF_DIR))
endif
ifneq ($(CLASSES_DIR), )
  JMOD_FLAGS += --class-path $(CLASSES_DIR)
  DEPS += $(call CacheFind, $(CLASSES_DIR))
endif

# Add dependencies on other jmod files. Only java.base needs access to other
# jmods.
ifeq ($(MODULE), java.base)
  ALL_UPGRADEABLE_MODULES = $(call FindAllUpgradeableModules)
  # When creating a BUILDJDK, we don't need to add hashes to java.base
  ifneq ($(CREATING_BUILDJDK), true)
    DEPS += $(patsubst %, $(JMODS_DIR)/%.jmod, \
        $(filter-out java.base $(ALL_UPGRADEABLE_MODULES), $(call FindAllModules)))

    EXCLUDE_PATTERN := $(strip $(subst $(SPACE),|,$(strip $(ALL_UPGRADEABLE_MODULES))))

    JMOD_FLAGS += --module-path $(JMODS_DIR) \
        --hash-modules '^(?!$(EXCLUDE_PATTERN))'
  endif
endif

# Changes to the jmod tool itself should also trigger a rebuild of all jmods.
# The variable JMOD_CMD could contain an environment variable assignment before
# the actual command. Filter that out using wildcard before adding to DEPS.
DEPS += $(wildcard $(JMOD_CMD))
ifeq ($(EXTERNAL_BUILDJDK), false)
  DEPS += $(call CacheFind, $(JDK_OUTPUTDIR)/modules/jdk.jlink/jdk/tools/jmod)
endif

# TODO: What about headers?
# Create jmods in a temp dir and then move them into place to keep the
# module path in $(IMAGES_OUTPUTDIR)/jmods valid at all times.
$(JMODS_DIR)/$(MODULE).jmod: $(DEPS)
	$(call LogWarn, Creating $(patsubst $(OUTPUT_ROOT)/%, %, $@))
	$(call MakeDir, $(@D) $(SUPPORT_OUTPUTDIR)/jmods)
	$(RM) $@ $(SUPPORT_OUTPUTDIR)/jmods/$(notdir $@)
	$(JMOD) create \
            --module-version $(VERSION_SHORT) \
            --os-name $(REQUIRED_OS_NAME) \
            --os-arch $(OPENJDK_TARGET_CPU_LEGACY) \
            --os-version $(REQUIRED_OS_VERSION) \
<<<<<<< HEAD
            --modulepath $(JMODS_DIR) \
=======
	    --module-path $(JMODS_DIR) \
>>>>>>> 66292fb7
            --exclude '**{_the.*,*.diz,*.debuginfo,*.dSYM/**,*.pdb,*.map}' \
	    $(JMOD_FLAGS) $(SUPPORT_OUTPUTDIR)/jmods/$(notdir $@)
	$(MV) $(SUPPORT_OUTPUTDIR)/jmods/$(notdir $@) $@

TARGETS += $(IMAGES_OUTPUTDIR)/jmods/$(MODULE).jmod

################################################################################

all: $(TARGETS)

################################################################################<|MERGE_RESOLUTION|>--- conflicted
+++ resolved
@@ -102,11 +102,7 @@
             --os-name $(REQUIRED_OS_NAME) \
             --os-arch $(OPENJDK_TARGET_CPU_LEGACY) \
             --os-version $(REQUIRED_OS_VERSION) \
-<<<<<<< HEAD
-            --modulepath $(JMODS_DIR) \
-=======
-	    --module-path $(JMODS_DIR) \
->>>>>>> 66292fb7
+            --module-path $(JMODS_DIR) \
             --exclude '**{_the.*,*.diz,*.debuginfo,*.dSYM/**,*.pdb,*.map}' \
 	    $(JMOD_FLAGS) $(SUPPORT_OUTPUTDIR)/jmods/$(notdir $@)
 	$(MV) $(SUPPORT_OUTPUTDIR)/jmods/$(notdir $@) $@
