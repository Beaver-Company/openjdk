--- conflicted
+++ resolved
@@ -25,58 +25,34 @@
 
 include LauncherCommon.gmk
 
-<<<<<<< HEAD
-$(eval $(call SetupLauncher,javac, \
-    -DEXPAND_CLASSPATH_WILDCARDS \
-    -DNEVER_ACT_AS_SERVER_CLASS_MACHINE \
-    -DJAVA_ARGS='{ "-J-ms8m"$(COMMA) \
-        "-m"$(COMMA) "jdk.compiler/com.sun.tools.javac.Main"$(COMMA) }'))
-
-$(eval $(call SetupLauncher,javah, \
-    -DEXPAND_CLASSPATH_WILDCARDS \
-    -DNEVER_ACT_AS_SERVER_CLASS_MACHINE \
-    -DJAVA_ARGS='{ "-J-ms8m"$(COMMA) \
-        "-m"$(COMMA) "jdk.compiler/com.sun.tools.javah.Main"$(COMMA) }'))
-
-$(eval $(call SetupLauncher,serialver, \
-    -DEXPAND_CLASSPATH_WILDCARDS \
-    -DJAVA_ARGS='{ "-J-ms8m"$(COMMA) \
-        "-m"$(COMMA) "jdk.compiler/sun.tools.serialver.SerialVer"$(COMMA) }'))
-=======
 $(eval $(call SetupBuildLauncher, javac, \
-   MAIN_CLASS := com.sun.tools.javac.Main, \
+    MAIN_MODULE := jdk.compiler, \
+    MAIN_CLASS  := com.sun.tools.javac.Main, \
     CFLAGS := -DEXPAND_CLASSPATH_WILDCARDS \
         -DNEVER_ACT_AS_SERVER_CLASS_MACHINE, \
 ))
 
 $(eval $(call SetupBuildLauncher, javah, \
-    MAIN_CLASS := com.sun.tools.javah.Main, \
+    MAIN_MODULE := jdk.compiler, \
+    MAIN_CLASS  := com.sun.tools.javah.Main, \
     CFLAGS := -DEXPAND_CLASSPATH_WILDCARDS \
         -DNEVER_ACT_AS_SERVER_CLASS_MACHINE, \
 ))
 
 $(eval $(call SetupBuildLauncher, serialver, \
-    MAIN_CLASS := sun.tools.serialver.SerialVer, \
+    MAIN_MODULE := jdk.compiler, \
+    MAIN_CLASS  := sun.tools.serialver.SerialVer, \
     CFLAGS := -DEXPAND_CLASSPATH_WILDCARDS, \
 ))
->>>>>>> 9622cc37
 
 ifeq ($(ENABLE_SJAVAC), yes)
   # Build sjavac directly to the exploded image so that it does not get included
   # into any real images
-<<<<<<< HEAD
-  $(eval $(call SetupLauncher,sjavac, \
-      -DEXPAND_CLASSPATH_WILDCARDS \
-      -DNEVER_ACT_AS_SERVER_CLASS_MACHINE \
-      -DJAVA_ARGS='{ "-J-ms8m"$(COMMA) \
-          "-m"$(COMMA) "jdk.compiler/com.sun.tools.sjavac.Main"$(COMMA) }',,,,,,, \
-      $(JDK_OUTPUTDIR)/bin))
-=======
   $(eval $(call SetupBuildLauncher, sjavac, \
-      MAIN_CLASS := com.sun.tools.sjavac.Main, \
+      MAIN_MODULE := jdk.compiler, \
+      MAIN_CLASS  := com.sun.tools.sjavac.Main, \
       CFLAGS := -DEXPAND_CLASSPATH_WILDCARDS \
           -DNEVER_ACT_AS_SERVER_CLASS_MACHINE, \
       OUTPUT_DIR := $(JDK_OUTPUTDIR)/bin, \
   ))
->>>>>>> 9622cc37
 endif