#
# Copyright (c) 2011, 2015, Oracle and/or its affiliates. All rights reserved.
# DO NOT ALTER OR REMOVE COPYRIGHT NOTICES OR THIS FILE HEADER.
#
# This code is free software; you can redistribute it and/or modify it
# under the terms of the GNU General Public License version 2 only, as
# published by the Free Software Foundation.  Oracle designates this
# particular file as subject to the "Classpath" exception as provided
# by Oracle in the LICENSE file that accompanied this code.
#
# This code is distributed in the hope that it will be useful, but WITHOUT
# ANY WARRANTY; without even the implied warranty of MERCHANTABILITY or
# FITNESS FOR A PARTICULAR PURPOSE.  See the GNU General Public License
# version 2 for more details (a copy is included in the LICENSE file that
# accompanied this code).
#
# You should have received a copy of the GNU General Public License version
# 2 along with this work; if not, write to the Free Software Foundation,
# Inc., 51 Franklin St, Fifth Floor, Boston, MA 02110-1301 USA.
#
# Please contact Oracle, 500 Oracle Parkway, Redwood Shores, CA 94065 USA
# or visit www.oracle.com if you need additional information or have any
# questions.
#

include LauncherCommon.gmk

<<<<<<< HEAD
$(eval $(call SetupLauncher,javadoc, \
    -DEXPAND_CLASSPATH_WILDCARDS \
    -DNEVER_ACT_AS_SERVER_CLASS_MACHINE \
    -DJAVA_ARGS='{ "-J-ms8m"$(COMMA) \
        "-m"$(COMMA) "jdk.javadoc/com.sun.tools.javadoc.Main"$(COMMA) }'))
=======
$(eval $(call SetupBuildLauncher, javadoc, \
    MAIN_CLASS := com.sun.tools.javadoc.Main, \
    CFLAGS := -DEXPAND_CLASSPATH_WILDCARDS \
        -DNEVER_ACT_AS_SERVER_CLASS_MACHINE, \
))
>>>>>>> 9622cc37
<|MERGE_RESOLUTION|>--- conflicted
+++ resolved
@@ -25,16 +25,9 @@
 
 include LauncherCommon.gmk
 
-<<<<<<< HEAD
-$(eval $(call SetupLauncher,javadoc, \
-    -DEXPAND_CLASSPATH_WILDCARDS \
-    -DNEVER_ACT_AS_SERVER_CLASS_MACHINE \
-    -DJAVA_ARGS='{ "-J-ms8m"$(COMMA) \
-        "-m"$(COMMA) "jdk.javadoc/com.sun.tools.javadoc.Main"$(COMMA) }'))
-=======
 $(eval $(call SetupBuildLauncher, javadoc, \
-    MAIN_CLASS := com.sun.tools.javadoc.Main, \
+    MAIN_MODULE := jdk.javadoc, \
+    MAIN_CLASS  := com.sun.tools.javadoc.Main, \
     CFLAGS := -DEXPAND_CLASSPATH_WILDCARDS \
         -DNEVER_ACT_AS_SERVER_CLASS_MACHINE, \
-))
->>>>>>> 9622cc37
+))