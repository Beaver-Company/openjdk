#
# Copyright (c) 2011, 2014, Oracle and/or its affiliates. All rights reserved.
# DO NOT ALTER OR REMOVE COPYRIGHT NOTICES OR THIS FILE HEADER.
#
# This code is free software; you can redistribute it and/or modify it
# under the terms of the GNU General Public License version 2 only, as
# published by the Free Software Foundation.  Oracle designates this
# particular file as subject to the "Classpath" exception as provided
# by Oracle in the LICENSE file that accompanied this code.
#
# This code is distributed in the hope that it will be useful, but WITHOUT
# ANY WARRANTY; without even the implied warranty of MERCHANTABILITY or
# FITNESS FOR A PARTICULAR PURPOSE.  See the GNU General Public License
# version 2 for more details (a copy is included in the LICENSE file that
# accompanied this code).
#
# You should have received a copy of the GNU General Public License version
# 2 along with this work; if not, write to the Free Software Foundation,
# Inc., 51 Franklin St, Fifth Floor, Boston, MA 02110-1301 USA.
#
# Please contact Oracle, 500 Oracle Parkway, Redwood Shores, CA 94065 USA
# or visit www.oracle.com if you need additional information or have any
# questions.
#

include LauncherCommon.gmk

$(eval $(call SetupLauncher,jdeps, \
    -DEXPAND_CLASSPATH_WILDCARDS \
    -DNEVER_ACT_AS_SERVER_CLASS_MACHINE \
    -DJAVA_ARGS='{ "-J-ms8m"$(COMMA) \
        "-m"$(COMMA) "jdk.dev/com.sun.tools.jdeps.Main"$(COMMA) }'))

<<<<<<< HEAD
$(eval $(call SetupLauncher,jhat, \
    -DJAVA_ARGS='{ "-J-ms8m"$(COMMA) \
        "-m"$(COMMA) "jdk.dev/com.sun.tools.hat.Main"$(COMMA) }'))

=======
>>>>>>> ca9472c2
$(eval $(call SetupLauncher,native2ascii, \
    -DJAVA_ARGS='{ "-J-ms8m"$(COMMA) \
        "-m"$(COMMA) "jdk.dev/sun.tools.native2ascii.Main"$(COMMA) }'))
<|MERGE_RESOLUTION|>--- conflicted
+++ resolved
@@ -31,13 +31,6 @@
     -DJAVA_ARGS='{ "-J-ms8m"$(COMMA) \
         "-m"$(COMMA) "jdk.dev/com.sun.tools.jdeps.Main"$(COMMA) }'))
 
-<<<<<<< HEAD
-$(eval $(call SetupLauncher,jhat, \
-    -DJAVA_ARGS='{ "-J-ms8m"$(COMMA) \
-        "-m"$(COMMA) "jdk.dev/com.sun.tools.hat.Main"$(COMMA) }'))
-
-=======
->>>>>>> ca9472c2
 $(eval $(call SetupLauncher,native2ascii, \
     -DJAVA_ARGS='{ "-J-ms8m"$(COMMA) \
         "-m"$(COMMA) "jdk.dev/sun.tools.native2ascii.Main"$(COMMA) }'))
