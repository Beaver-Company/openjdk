#
# Copyright (c) 2011, 2014, Oracle and/or its affiliates. All rights reserved.
# DO NOT ALTER OR REMOVE COPYRIGHT NOTICES OR THIS FILE HEADER.
#
# This code is free software; you can redistribute it and/or modify it
# under the terms of the GNU General Public License version 2 only, as
# published by the Free Software Foundation.  Oracle designates this
# particular file as subject to the "Classpath" exception as provided
# by Oracle in the LICENSE file that accompanied this code.
#
# This code is distributed in the hope that it will be useful, but WITHOUT
# ANY WARRANTY; without even the implied warranty of MERCHANTABILITY or
# FITNESS FOR A PARTICULAR PURPOSE.  See the GNU General Public License
# version 2 for more details (a copy is included in the LICENSE file that
# accompanied this code).
#
# You should have received a copy of the GNU General Public License version
# 2 along with this work; if not, write to the Free Software Foundation,
# Inc., 51 Franklin St, Fifth Floor, Boston, MA 02110-1301 USA.
#
# Please contact Oracle, 500 Oracle Parkway, Redwood Shores, CA 94065 USA
# or visit www.oracle.com if you need additional information or have any
# questions.
#

include LauncherCommon.gmk

$(eval $(call SetupLauncher,jsadebugd, \
<<<<<<< HEAD
    -DJAVA_ARGS='{ "-J-ms8m"$(COMMA) "sun.jvm.hotspot.jdi.SADebugServer"$(COMMA) }' \
    ,,,,,,,,,Info-privileged.plist))


$(eval $(call SetupLauncher,jhsdb, \
    -DJAVA_ARGS='{ "-J-ms8m"$(COMMA) "sun.jvm.hotspot.SALauncher"$(COMMA) }' \
=======
    -DJAVA_ARGS='{ "-J-ms8m"$(COMMA) \
        "-m"$(COMMA) "jdk.hotspot-.agent/sun.jvm.hotspot.jdi.SADebugServer"$(COMMA) }' \
>>>>>>> 809dde10
    ,,,,,,,,,Info-privileged.plist))
<|MERGE_RESOLUTION|>--- conflicted
+++ resolved
@@ -26,15 +26,11 @@
 include LauncherCommon.gmk
 
 $(eval $(call SetupLauncher,jsadebugd, \
-<<<<<<< HEAD
-    -DJAVA_ARGS='{ "-J-ms8m"$(COMMA) "sun.jvm.hotspot.jdi.SADebugServer"$(COMMA) }' \
+    -DJAVA_ARGS='{ "-J-ms8m"$(COMMA) \
+        "-m"$(COMMA) "jdk.hotspot-.agent/sun.jvm.hotspot.jdi.SADebugServer"$(COMMA) }' \
     ,,,,,,,,,Info-privileged.plist))
 
 
 $(eval $(call SetupLauncher,jhsdb, \
     -DJAVA_ARGS='{ "-J-ms8m"$(COMMA) "sun.jvm.hotspot.SALauncher"$(COMMA) }' \
-=======
-    -DJAVA_ARGS='{ "-J-ms8m"$(COMMA) \
-        "-m"$(COMMA) "jdk.hotspot-.agent/sun.jvm.hotspot.jdi.SADebugServer"$(COMMA) }' \
->>>>>>> 809dde10
     ,,,,,,,,,Info-privileged.plist))
