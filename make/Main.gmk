--- conflicted
+++ resolved
@@ -169,13 +169,8 @@
 
 define DeclareCompileJavaRecipe
   $1-java:
-<<<<<<< HEAD
-	+($(CD) $(SRC_ROOT)/make && $(MAKE) $(MAKE_ARGS) -f CompileJavaModules.gmk \
-	    $1 JAVA_MODULES=$1 MODULE=$1)
-=======
 	+($(CD) $(SRC_ROOT)/make && $(MAKE) $(MAKE_ARGS) \
 	    -f CompileJavaModules.gmk MODULE=$1)
->>>>>>> 529a8d3c
 endef
 
 $(foreach m, $(filter-out jdk.scripting.nashorn, $(JAVA_MODULES)), \
@@ -318,13 +313,8 @@
 mac-bundles-jdk:
 	+($(CD) $(SRC_ROOT)/make && $(MAKE) $(MAKE_ARGS) -f MacBundles.gmk)
 
-<<<<<<< HEAD
-ALL_TARGETS += source-tips bootcycle-images zip-security zip-source strip-binaries \
+ALL_TARGETS += source-tips bootcycle-images zip-security zip-source \
     jrtfs-jar jimages profiles mac-bundles-jdk
-=======
-ALL_TARGETS += source-tips bootcycle-images zip-security zip-source \
-    jrtfs-jar jimages profiles mac-bundles
->>>>>>> 529a8d3c
 
 ################################################################################
 # Docs targets
@@ -493,8 +483,8 @@
   # Explicitly add dependencies for special targets
   java.base-java: unpack-sec
 
-  jdk.jdeps-gendata: java rmic  
-  
+  jdk.jdeps-gendata: java rmic
+
   # Declare dependencies from <module>-strip to libs, launchers, gendata and copy
   $(foreach m, $(LIBS_MODULES), $(eval $m-strip: $m-libs))
   $(foreach m, $(LAUNCHER_MODULES), $(eval $m-strip: $m-launchers))
@@ -625,15 +615,9 @@
 # all-images is the top-most target, it builds all our deliverables ("images").
 all-images: product-images test-image docs-image
 
-<<<<<<< HEAD
 ALL_TARGETS += buildtools gensrc gendata copy java rmic libs launchers \
-    jdk.jdwp.agent-gensrc $(ALL_MODULE_TARGETS) demos samples exploded-image \
+    jdk.jdwp.agent-gensrc $(ALL_MODULES) demos samples exploded-image \
     mac-bundles product-images docs-image test-image all-images
-=======
-ALL_TARGETS += buildtools gensrc gendata copy java rmic libs launchers jmods \
-    jdk.jdwp.agent-gensrc $(ALL_MODULES) exploded-image \
-    product-images docs-image test-image all-images
->>>>>>> 529a8d3c
 
 ################################################################################
 
