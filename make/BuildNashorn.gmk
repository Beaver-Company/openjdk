#
# Copyright (c) 2010, 2013, Oracle and/or its affiliates. All rights reserved.
# DO NOT ALTER OR REMOVE COPYRIGHT NOTICES OR THIS FILE HEADER.
#
# This code is free software; you can redistribute it and/or modify it
# under the terms of the GNU General Public License version 2 only, as
# published by the Free Software Foundation.  Oracle designates this
# particular file as subject to the "Classpath" exception as provided
# by Oracle in the LICENSE file that accompanied this code.
#
# This code is distributed in the hope that it will be useful, but WITHOUT
# ANY WARRANTY; without even the implied warranty of MERCHANTABILITY or
# FITNESS FOR A PARTICULAR PURPOSE.  See the GNU General Public License
# version 2 for more details (a copy is included in the LICENSE file that
# accompanied this code).
#
# You should have received a copy of the GNU General Public License version
# 2 along with this work; if not, write to the Free Software Foundation,
# Inc., 51 Franklin St, Fifth Floor, Boston, MA 02110-1301 USA.
#
# Please contact Oracle, 500 Oracle Parkway, Redwood Shores, CA 94065 USA
# or visit www.oracle.com if you need additional information or have any
# questions.
#

# This must be the first rule
default: all

-include $(SPEC)
include MakeBase.gmk
include JavaCompilation.gmk
include SetupJavaCompilers.gmk

JDK_CLASSES := $(subst $(SPACE),$(PATH_SEP),$(strip $(addprefix $(JDK_OUTPUTDIR)/modules/, \
      java.base java.logging java.scripting)))

NASHORN_JAR := $(IMAGES_OUTPUTDIR)/nashorn.jar
NASHORN_VERSION := $(JDK_VERSION)
NASHORN_FULL_VERSION := $(FULL_VERSION)

ifdef MILESTONE
  ifeq ($(MILESTONE), internal)
    NASHORN_VERSION = $(FULL_VERSION)
  endif
endif

# Need to use source and target 8 for nasgen to work.
# ## source/target updated to 9 to support compilation of module-info
$(eval $(call SetupJavaCompiler,GENERATE_NEWBYTECODE_DEBUG, \
    JVM := $(JAVA), \
    JAVAC := $(NEW_JAVAC), \
    FLAGS := -g -source 9 -target 9 -upgrademodulepath "$(JDK_OUTPUTDIR)/modules/" -systemmodulepath none, \
    SERVER_DIR := $(SJAVAC_SERVER_DIR), \
    SERVER_JVM := $(SJAVAC_SERVER_JAVA)))

# Build nashorn into intermediate directory
$(eval $(call SetupJavaCompilation,BUILD_NASHORN, \
    SETUP := GENERATE_NEWBYTECODE_DEBUG, \
    SRC := $(NASHORN_TOPDIR)/src/jdk.scripting.nashorn/share/classes, \
    EXCLUDE_FILES := META-INF/MANIFEST.MF, \
    COPY := .properties .js, \
<<<<<<< HEAD
    BIN := $(SUPPORT_OUTPUTDIR)/special_classes/jdk.scripting.nashorn/classes))
=======
    BIN := $(SUPPORT_OUTPUTDIR)/misc/intermediate-modules/jdk.scripting.nashorn))
>>>>>>> 3bc176c4

NASGEN_SRC := $(NASHORN_TOPDIR)/buildtools/nasgen/src
ASM_SRC := $(JDK_TOPDIR)/src/java.base/share/classes/jdk/internal/org/objectweb/asm

# Build nasgen
$(eval $(call SetupJavaCompilation,BUILD_NASGEN, \
    SETUP := GENERATE_OLDBYTECODE, \
    SRC := $(NASGEN_SRC) $(ASM_SRC), \
    BIN := $(BUILDTOOLS_OUTPUTDIR)/nasgen_classes, \
<<<<<<< HEAD
    ADD_JAVAC_FLAGS := -Xbootclasspath/p:"$(SUPPORT_OUTPUTDIR)/special_classes/jdk.scripting.nashorn/classes"))
=======
    ADD_JAVAC_FLAGS := -Xbootclasspath/p:"$(SUPPORT_OUTPUTDIR)/misc/intermediate-modules/jdk.scripting.nashorn"))
>>>>>>> 3bc176c4

# Nasgen needs nashorn classes
$(BUILD_NASGEN): $(BUILD_NASHORN)

NASHORN_CLASSES_DIR := $(JDK_OUTPUTDIR)/modules/jdk.scripting.nashorn
NASGEN_RUN_FILE := $(NASHORN_CLASSES_DIR)/_the.nasgen.run

ifeq ($(BOOT_JDK_MODULAR), true)
  NASGEN_BOOTCLASSPATH := \
      -Xoverride:$(SUPPORT_OUTPUTDIR)/misc/intermediate-modules \
      -cp $(BUILDTOOLS_OUTPUTDIR)/nasgen_classes \
      -XaddExports:$(subst $(SPACE),$(COMMA),$(strip \
          java.base/jdk.internal.org.objectweb.asm \
          jdk.scripting.nashorn/jdk.nashorn.internal.objects.annotations \
          jdk.scripting.nashorn/jdk.nashorn.internal.runtime \
          jdk.scripting.nashorn/jdk.nashorn.internal.objects \
      ))
else
  NASGEN_BOOTCLASSPATH := -Xbootclasspath/p:$(call CreatePath, \
      $(BUILDTOOLS_OUTPUTDIR)/nasgen_classes \
      $(SUPPORT_OUTPUTDIR)/misc/intermediate-modules/jdk.scripting.nashorn)
endif

# Copy classes to final classes dir and run nasgen to modify classes in jdk.nashorn.internal.objects package
$(NASGEN_RUN_FILE): $(BUILD_NASGEN)
	$(ECHO) Running nasgen
	$(MKDIR) -p $(@D)
	$(RM) -rf $(@D)/jdk $(@D)/netscape
<<<<<<< HEAD
	$(CP) -R -p $(SUPPORT_OUTPUTDIR)/special_classes/jdk.scripting.nashorn/classes/* $(@D)/
	$(FIXPATH) $(JAVA) \
	    -Xbootclasspath/p:"$(BUILDTOOLS_OUTPUTDIR)/nasgen_classes$(PATH_SEP)$(SUPPORT_OUTPUTDIR)/special_classes/jdk.scripting.nashorn/classes" \
=======
	$(CP) -R -p $(SUPPORT_OUTPUTDIR)/misc/intermediate-modules/jdk.scripting.nashorn/* $(@D)/
	$(JAVA) $(NASGEN_BOOTCLASSPATH) \
>>>>>>> 3bc176c4
	    jdk.nashorn.internal.tools.nasgen.Main $(@D) jdk.nashorn.internal.objects $(@D)
	$(TOUCH) $@

# Version file needs to be processed with version numbers
VERSION_FILE := $(JDK_OUTPUTDIR)/modules/jdk.scripting.nashorn/jdk/nashorn/internal/runtime/resources/version.properties
VERSION_SRC := $(NASHORN_TOPDIR)/src/jdk.scripting.nashorn/share/classes/jdk/nashorn/internal/runtime/resources/version.properties-template

# Needs to happen after nasgen run since nasgen run deletes it
$(VERSION_FILE): $(NASGEN_RUN_FILE)
$(VERSION_FILE): $(VERSION_SRC)
	$(ECHO) Creating version.properties
	$(MKDIR) -p $(@D)
	$(CAT) $< | $(SED) -e 's/$$(FULL_VERSION)/$(NASHORN_FULL_VERSION)/g' \
	    -e 's/$$(RELEASE)/$(NASHORN_VERSION)/g' \
	    -e '/^#.*$$/d' -e '/^$$/d'  > $@


MANIFEST_ATTRIBUTES := Name: jdk/nashorn/\nImplementation-Title: Oracle Nashorn\nImplementation-Version: $(NASHORN_FULL_VERSION)

# Create nashorn.jar from the final classes dir
$(eval $(call SetupArchive,BUILD_NASHORN_JAR, \
    DEPENDENCIES := $(NASGEN_RUN_FILE) \
        $(VERSION_FILE), \
    SRCS := $(NASHORN_CLASSES_DIR), \
    SUFFIXES := .class .js .properties Factory, \
    MANIFEST := $(NASHORN_TOPDIR)/src/jdk.scripting.nashorn/share/classes/META-INF/MANIFEST.MF, \
    EXTRA_MANIFEST_ATTR := $(MANIFEST_ATTRIBUTES), \
    SKIP_METAINF := true, \
    JAR := $(NASHORN_JAR)))

compile: $(NASHORN_RUN_FILE) $(VERSION_FILE)
all: $(NASHORN_JAR)

.PHONY: compile all<|MERGE_RESOLUTION|>--- conflicted
+++ resolved
@@ -59,11 +59,7 @@
     SRC := $(NASHORN_TOPDIR)/src/jdk.scripting.nashorn/share/classes, \
     EXCLUDE_FILES := META-INF/MANIFEST.MF, \
     COPY := .properties .js, \
-<<<<<<< HEAD
-    BIN := $(SUPPORT_OUTPUTDIR)/special_classes/jdk.scripting.nashorn/classes))
-=======
-    BIN := $(SUPPORT_OUTPUTDIR)/misc/intermediate-modules/jdk.scripting.nashorn))
->>>>>>> 3bc176c4
+    BIN := $(SUPPORT_OUTPUTDIR)/special_classes/jdk.scripting.nashorn))
 
 NASGEN_SRC := $(NASHORN_TOPDIR)/buildtools/nasgen/src
 ASM_SRC := $(JDK_TOPDIR)/src/java.base/share/classes/jdk/internal/org/objectweb/asm
@@ -73,11 +69,7 @@
     SETUP := GENERATE_OLDBYTECODE, \
     SRC := $(NASGEN_SRC) $(ASM_SRC), \
     BIN := $(BUILDTOOLS_OUTPUTDIR)/nasgen_classes, \
-<<<<<<< HEAD
-    ADD_JAVAC_FLAGS := -Xbootclasspath/p:"$(SUPPORT_OUTPUTDIR)/special_classes/jdk.scripting.nashorn/classes"))
-=======
-    ADD_JAVAC_FLAGS := -Xbootclasspath/p:"$(SUPPORT_OUTPUTDIR)/misc/intermediate-modules/jdk.scripting.nashorn"))
->>>>>>> 3bc176c4
+    ADD_JAVAC_FLAGS := -Xbootclasspath/p:"$(SUPPORT_OUTPUTDIR)/special_classes/jdk.scripting.nashorn"))
 
 # Nasgen needs nashorn classes
 $(BUILD_NASGEN): $(BUILD_NASHORN)
@@ -87,7 +79,7 @@
 
 ifeq ($(BOOT_JDK_MODULAR), true)
   NASGEN_BOOTCLASSPATH := \
-      -Xoverride:$(SUPPORT_OUTPUTDIR)/misc/intermediate-modules \
+      -Xoverride:$(SUPPORT_OUTPUTDIR)/special_classes \
       -cp $(BUILDTOOLS_OUTPUTDIR)/nasgen_classes \
       -XaddExports:$(subst $(SPACE),$(COMMA),$(strip \
           java.base/jdk.internal.org.objectweb.asm \
@@ -98,7 +90,7 @@
 else
   NASGEN_BOOTCLASSPATH := -Xbootclasspath/p:$(call CreatePath, \
       $(BUILDTOOLS_OUTPUTDIR)/nasgen_classes \
-      $(SUPPORT_OUTPUTDIR)/misc/intermediate-modules/jdk.scripting.nashorn)
+      $(SUPPORT_OUTPUTDIR)/special_classes/jdk.scripting.nashorn)
 endif
 
 # Copy classes to final classes dir and run nasgen to modify classes in jdk.nashorn.internal.objects package
@@ -106,14 +98,8 @@
 	$(ECHO) Running nasgen
 	$(MKDIR) -p $(@D)
 	$(RM) -rf $(@D)/jdk $(@D)/netscape
-<<<<<<< HEAD
-	$(CP) -R -p $(SUPPORT_OUTPUTDIR)/special_classes/jdk.scripting.nashorn/classes/* $(@D)/
-	$(FIXPATH) $(JAVA) \
-	    -Xbootclasspath/p:"$(BUILDTOOLS_OUTPUTDIR)/nasgen_classes$(PATH_SEP)$(SUPPORT_OUTPUTDIR)/special_classes/jdk.scripting.nashorn/classes" \
-=======
-	$(CP) -R -p $(SUPPORT_OUTPUTDIR)/misc/intermediate-modules/jdk.scripting.nashorn/* $(@D)/
+	$(CP) -R -p $(SUPPORT_OUTPUTDIR)/special_classes/jdk.scripting.nashorn/* $(@D)/
 	$(JAVA) $(NASGEN_BOOTCLASSPATH) \
->>>>>>> 3bc176c4
 	    jdk.nashorn.internal.tools.nasgen.Main $(@D) jdk.nashorn.internal.objects $(@D)
 	$(TOUCH) $@
 
