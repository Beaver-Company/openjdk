--- conflicted
+++ resolved
@@ -440,14 +440,11 @@
   endif
   $1_SJAVAC_PORTFILE := $$($$($1_SETUP)_SJAVAC_PORTFILE)
   $1_SERVER_JVM := $$($$($1_SETUP)_SERVER_JVM)
-<<<<<<< HEAD
   $1_DISABLE_SJAVAC := $$($$($1_SETUP)_DISABLE_SJAVAC)
-=======
  
   ifneq ($$($1_MODULE), )
     $1_MODULE_SUBDIR := /$$($1_MODULE)
   endif
->>>>>>> a98c5477
 
   # Handle addons and overrides.
   $1_SRC:=$$(call ADD_SRCS,$$($1_SRC))
@@ -561,7 +558,6 @@
   # and remove .java at the end.
   $1_REWRITE_INTO_CLASSES:=$$(foreach i,$$($1_SRC),-e 's|$$i/||g') -e 's|/|.|g' -e 's|.java$$$$||g'
 
-<<<<<<< HEAD
   # Create SJAVAC variable from JAVAC variable. Expects $1_JAVAC to be
   # "bootclasspathprepend -cp .../javac.jar com.sun.tools.javac.Main"
   # and javac is simply replaced with sjavac.
@@ -570,9 +566,8 @@
   # Set the $1_REMOTE to spawn a background javac server.
   $1_REMOTE:=--server:portfile=$$($1_SJAVAC_PORTFILE),id=$1,sjavac=$$(subst \
       $$(SPACE),%20,$$(subst $$(COMMA),%2C,$$(strip $$($1_SERVER_JVM) $$($1_SJAVAC))))
-=======
+
   $1_COMPILE_TARGETS := $$($1_BIN)$$($1_MODULE_SUBDIR)/_the.$1_batch
->>>>>>> a98c5477
 
   ifeq ($$($1_DISABLE_SJAVAC)x$$(ENABLE_SJAVAC),xyes)
     ifneq (,$$($1_HEADERS))
