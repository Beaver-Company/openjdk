--- conflicted
+++ resolved
@@ -199,25 +199,6 @@
 
 ################################################################################
 
-<<<<<<< HEAD
-$(JDK_OUTPUTDIR)/modules/jdk.hotspot.agent/_the.sa.jar.unpacked: $(HOTSPOT_DIST)/lib/sa-jdi.jar
-	$(ECHO) $(LOG_INFO) Unzipping $(<F)
-	$(RM) -r $(@D)
-	$(MKDIR) -p $(@D)
-	$(CD) $(@D) && $(UNZIP) $< -x META-INF/MANIFEST.MF $(LOG_DEBUG)
-	$(TOUCH) $@
-
-# Some platforms don't have the serviceability agent
-ifeq (, $(filter $(OPENJDK_TARGET_OS)-$(OPENJDK_TARGET_CPU), aix-ppc64))
-  ifneq ($(JVM_VARIANT_ZERO), true)
-    SA_TARGETS += $(JDK_OUTPUTDIR)/modules/jdk.hotspot.agent/_the.sa.jar.unpacked
-  endif
-endif
-
-################################################################################
-
-=======
->>>>>>> a01fb946
 ifeq ($(OPENJDK_TARGET_OS), windows)
   $(eval $(call SetupCopyFiles,BASE_COPY_LIBS_BIN, \
       SRC := $(SUPPORT_OUTPUTDIR)/modules_libs/java.base, \
