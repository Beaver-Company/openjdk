--- conflicted
+++ resolved
@@ -34,26 +34,15 @@
 include NativeCompilation.gmk
 include SetupJavaCompilers.gmk
 
-<<<<<<< HEAD
-# The exception handling of swing beaninfo which have the own tool directory
-ifeq (, $(BUILD_TOOLS_JDK))
-  $(eval $(call SetupJavaCompilation,BUILD_TOOLS_JDK, \
-      SETUP := GENERATE_OLDBYTECODE, \
-      SRC := $(JDK_TOPDIR)/make/src/classes, \
-      EXCLUDES := build/tools/deps \
-                  build/tools/jigsaw, \
-      BIN := $(BUILDTOOLS_OUTPUTDIR)/jdk_tools_classes))
-endif
-=======
 ################################################################################
->>>>>>> c424f914
 
 $(eval $(call SetupJavaCompilation,BUILD_TOOLS_JDK, \
     SETUP := GENERATE_OLDBYTECODE, \
     ADD_JAVAC_FLAGS := "-Xbootclasspath/p:$(BUILDTOOLS_OUTPUTDIR)/interim_jimage_classes", \
     SRC := $(JDK_TOPDIR)/make/src/classes, \
-    BIN := $(BUILDTOOLS_OUTPUTDIR)/jdk_tools_classes, \
-    COPY := boot.modules ext.modules))
+    EXCLUDES := build/tools/deps \
+                build/tools/jigsaw, \
+    BIN := $(BUILDTOOLS_OUTPUTDIR)/jdk_tools_classes))
 
 $(eval $(call SetupCopyFiles,COPY_NIMBUS_TEMPLATES, \
     SRC := $(JDK_TOPDIR)/src/java.desktop/share/classes/javax/swing/plaf/nimbus, \
@@ -180,11 +169,6 @@
       PROGRAM := fix_empty_sec_hdr_flags))
 endif
 
-<<<<<<< HEAD
-=======
-$(BUILD_TOOLS_JDK): $(BUILD_INTERIM_JIMAGE) $(COPY_JIMAGE_SERVICE_PROVIDER)
-
->>>>>>> c424f914
 java-tools: $(BUILD_TOOLS_JDK)
 
 all: java-tools
