--- conflicted
+++ resolved
@@ -239,7 +239,6 @@
 
 ##########################################################################################
 
-<<<<<<< HEAD
 ifeq ($(OPENJDK_TARGET_OS), aix)
   LIBJIMAGE_TOOLCHAIN := TOOLCHAIN_LINK_CXX
 endif # OPENJDK_TARGET_OS aix
@@ -247,10 +246,6 @@
 $(eval $(call SetupNativeCompilation,BUILD_LIBJIMAGE, \
     LIBRARY := jimage, \
     TOOLCHAIN := $(LIBJIMAGE_TOOLCHAIN), \
-=======
-$(eval $(call SetupNativeCompilation,BUILD_LIBJIMAGE, \
-    LIBRARY := jimage, \
->>>>>>> 5deccd21
     OUTPUT_DIR := $(INSTALL_LIBRARIES_HERE), \
     OPTIMIZATION := LOW, \
     SRC := $(JDK_TOPDIR)/src/java.base/share/native/libjimage \
