--- conflicted
+++ resolved
@@ -1,8 +1,4 @@
-<<<<<<< HEAD
-Copyright %YEARS%, Oracle and/or its affiliates. All rights reserved.
-=======
 Copyright (c) %YEARS%, Oracle and/or its affiliates. All rights reserved.
->>>>>>> 9886d2a4
 DO NOT ALTER OR REMOVE COPYRIGHT NOTICES OR THIS FILE HEADER.
 
 This code is free software; you can redistribute it and/or modify it
